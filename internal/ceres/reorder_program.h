--- conflicted
+++ resolved
@@ -95,12 +95,8 @@
 // fill-reducing ordering is available in the sparse linear algebra
 // library (SuiteSparse version >= 4.2.0) then the fill reducing
 // ordering will take it into account, otherwise it will be ignored.
-<<<<<<< HEAD
 CERES_EXPORT
-bool ReorderProgramForSparseNormalCholesky(
-=======
 bool ReorderProgramForSparseCholesky(
->>>>>>> d7f428e5
     SparseLinearAlgebraLibraryType sparse_linear_algebra_library_type,
     const ParameterBlockOrdering& parameter_block_ordering,
     int start_row_block,
@@ -117,6 +113,7 @@
 // bottom_residual_blocks.size() because we allow
 // bottom_residual_blocks to contain residual blocks not present in
 // the Program.
+CERES_EXPORT
 int ReorderResidualBlocksByPartition(
     const std::unordered_set<ResidualBlockId>& bottom_residual_blocks,
     Program* program);
