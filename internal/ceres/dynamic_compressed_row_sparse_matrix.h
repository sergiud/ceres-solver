--- conflicted
+++ resolved
@@ -44,22 +44,13 @@
 #include <vector>
 
 #include "ceres/compressed_row_sparse_matrix.h"
-<<<<<<< HEAD
-#include "ceres/internal/export.h"
-#include "ceres/internal/prefix.h"
-=======
 #include "ceres/internal/disable_warnings.h"
 #include "ceres/internal/export.h"
->>>>>>> 84e1696f
 
 namespace ceres {
 namespace internal {
 
-<<<<<<< HEAD
-class CERES_NO_EXPORT DynamicCompressedRowSparseMatrix
-=======
 class CERES_NO_EXPORT DynamicCompressedRowSparseMatrix final
->>>>>>> 84e1696f
     : public CompressedRowSparseMatrix {
  public:
   // Set the number of rows and columns for the underlyig
@@ -110,10 +101,6 @@
 }  // namespace internal
 }  // namespace ceres
 
-<<<<<<< HEAD
-#include "ceres/internal/suffix.h"
-=======
 #include "ceres/internal/reenable_warnings.h"
->>>>>>> 84e1696f
 
 #endif  // CERES_INTERNAL_DYNAMIC_COMPRESSED_ROW_SPARSE_MATRIX_H_