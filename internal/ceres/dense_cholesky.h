// Ceres Solver - A fast non-linear least squares minimizer
// Copyright 2022 Google Inc. All rights reserved.
// http://ceres-solver.org/
//
// Redistribution and use in source and binary forms, with or without
// modification, are permitted provided that the following conditions are met:
//
// * Redistributions of source code must retain the above copyright notice,
//   this list of conditions and the following disclaimer.
// * Redistributions in binary form must reproduce the above copyright notice,
//   this list of conditions and the following disclaimer in the documentation
//   and/or other materials provided with the distribution.
// * Neither the name of Google Inc. nor the names of its contributors may be
//   used to endorse or promote products derived from this software without
//   specific prior written permission.
//
// THIS SOFTWARE IS PROVIDED BY THE COPYRIGHT HOLDERS AND CONTRIBUTORS "AS IS"
// AND ANY EXPRESS OR IMPLIED WARRANTIES, INCLUDING, BUT NOT LIMITED TO, THE
// IMPLIED WARRANTIES OF MERCHANTABILITY AND FITNESS FOR A PARTICULAR PURPOSE
// ARE DISCLAIMED. IN NO EVENT SHALL THE COPYRIGHT OWNER OR CONTRIBUTORS BE
// LIABLE FOR ANY DIRECT, INDIRECT, INCIDENTAL, SPECIAL, EXEMPLARY, OR
// CONSEQUENTIAL DAMAGES (INCLUDING, BUT NOT LIMITED TO, PROCUREMENT OF
// SUBSTITUTE GOODS OR SERVICES; LOSS OF USE, DATA, OR PROFITS; OR BUSINESS
// INTERRUPTION) HOWEVER CAUSED AND ON ANY THEORY OF LIABILITY, WHETHER IN
// CONTRACT, STRICT LIABILITY, OR TORT (INCLUDING NEGLIGENCE OR OTHERWISE)
// ARISING IN ANY WAY OUT OF THE USE OF THIS SOFTWARE, EVEN IF ADVISED OF THE
// POSSIBILITY OF SUCH DAMAGE.
//
// Author: sameeragarwal@google.com (Sameer Agarwal)

#ifndef CERES_INTERNAL_DENSE_CHOLESKY_H_
#define CERES_INTERNAL_DENSE_CHOLESKY_H_

// This include must come before any #ifndef check on Ceres compile options.
// clang-format off
#include "ceres/internal/config.h"
// clang-format on

#include <memory>
#include <vector>

#include "Eigen/Dense"
#include "ceres/cuda_buffer.h"
#include "ceres/linear_solver.h"
#include "glog/logging.h"
#ifndef CERES_NO_CUDA
#include "ceres/context_impl.h"
#include "cuda_runtime.h"
#include "cusolverDn.h"
#endif  // CERES_NO_CUDA

namespace ceres {
namespace internal {

// An interface that abstracts away the internal details of various dense linear
// algebra libraries and offers a simple API for solving dense symmetric
// positive definite linear systems using a Cholesky factorization.
class CERES_NO_EXPORT DenseCholesky {
 public:
  static std::unique_ptr<DenseCholesky> Create(
      const LinearSolver::Options& options);

  virtual ~DenseCholesky();

  // Computes the Cholesky factorization of the given matrix.
  //
  // The input matrix lhs is assumed to be a column-major num_cols x num_cols
  // matrix, that is symmetric positive definite with its lower triangular part
  // containing the left hand side of the linear system being solved.
  //
  // The input matrix lhs may be modified by the implementation to store the
  // factorization, irrespective of whether the factorization succeeds or not.
  // As a result it is the user's responsibility to ensure that lhs is valid
  // when Solve is called.
  virtual LinearSolverTerminationType Factorize(int num_cols,
                                                double* lhs,
                                                std::string* message) = 0;

  // Computes the solution to the equation
  //
  // lhs * solution = rhs
  //
  // Calling Solve without calling Factorize is undefined behaviour. It is the
  // user's responsibility to ensure that the input matrix lhs passed to
  // Factorize has not been freed/modified when Solve is called.
  virtual LinearSolverTerminationType Solve(const double* rhs,
                                            double* solution,
                                            std::string* message) = 0;

  // Convenience method which combines a call to Factorize and Solve. Solve is
  // only called if Factorize returns LINEAR_SOLVER_SUCCESS.
  //
  // The input matrix lhs may be modified by the implementation to store the
  // factorization, irrespective of whether the method succeeds or not. It is
  // the user's responsibility to ensure that lhs is valid if and when Solve is
  // called again after this call.
  LinearSolverTerminationType FactorAndSolve(int num_cols,
                                             double* lhs,
                                             const double* rhs,
                                             double* solution,
                                             std::string* message);
};

<<<<<<< HEAD
class CERES_NO_EXPORT EigenDenseCholesky : public DenseCholesky {
=======
class CERES_NO_EXPORT EigenDenseCholesky final : public DenseCholesky {
>>>>>>> 84e1696f
 public:
  LinearSolverTerminationType Factorize(int num_cols,
                                        double* lhs,
                                        std::string* message) override;
  LinearSolverTerminationType Solve(const double* rhs,
                                    double* solution,
                                    std::string* message) override;

 private:
  using LLTType = Eigen::LLT<Eigen::Ref<Eigen::MatrixXd>, Eigen::Lower>;
  std::unique_ptr<LLTType> llt_;
};

#ifndef CERES_NO_LAPACK
<<<<<<< HEAD
class CERES_NO_EXPORT LAPACKDenseCholesky : public DenseCholesky {
=======
class CERES_NO_EXPORT LAPACKDenseCholesky final : public DenseCholesky {
>>>>>>> 84e1696f
 public:
  LinearSolverTerminationType Factorize(int num_cols,
                                        double* lhs,
                                        std::string* message) override;
  LinearSolverTerminationType Solve(const double* rhs,
                                    double* solution,
                                    std::string* message) override;

 private:
  double* lhs_ = nullptr;
  int num_cols_ = -1;
  LinearSolverTerminationType termination_type_ = LINEAR_SOLVER_FATAL_ERROR;
};
#endif  // CERES_NO_LAPACK

#ifndef CERES_NO_CUDA
// CUDA implementation of DenseCholesky using the cuSolverDN library using the
// 32-bit legacy interface for maximum compatibility.
class CERES_NO_EXPORT CUDADenseCholesky final : public DenseCholesky {
 public:
  static std::unique_ptr<CUDADenseCholesky> Create(
      const LinearSolver::Options& options);
  CUDADenseCholesky(const CUDADenseCholesky&) = delete;
  CUDADenseCholesky& operator=(const CUDADenseCholesky&) = delete;
  LinearSolverTerminationType Factorize(int num_cols,
                                        double* lhs,
                                        std::string* message) override;
  LinearSolverTerminationType Solve(const double* rhs,
                                    double* solution,
                                    std::string* message) override;

 private:
  CUDADenseCholesky() = default;
  // Picks up the cuSolverDN and cuStream handles from the context. If
  // the context is unable to initialize CUDA, returns false with a
  // human-readable message indicating the reason.
  bool Init(ContextImpl* context, std::string* message);

  // Handle to the cuSOLVER context.
  cusolverDnHandle_t cusolver_handle_ = nullptr;
  // CUDA device stream.
  cudaStream_t stream_ = nullptr;
  // Number of columns in the A matrix, to be cached between calls to *Factorize
  // and *Solve.
  size_t num_cols_ = 0;
  // GPU memory allocated for the A matrix (lhs matrix).
  CudaBuffer<double> lhs_;
  // GPU memory allocated for the B matrix (rhs vector).
  CudaBuffer<double> rhs_;
  // Scratch space for cuSOLVER on the GPU.
  CudaBuffer<uint8_t> device_workspace_;
  // Required for error handling with cuSOLVER.
  CudaBuffer<int> error_;
  // Cache the result of Factorize to ensure that when Solve is called, the
  // factiorization of lhs is valid.
  LinearSolverTerminationType factorize_result_ = LINEAR_SOLVER_FATAL_ERROR;
};

#endif  // CERES_NO_CUDA

}  // namespace internal
}  // namespace ceres

#endif  // CERES_INTERNAL_DENSE_CHOLESKY_H_<|MERGE_RESOLUTION|>--- conflicted
+++ resolved
@@ -101,11 +101,7 @@
                                              std::string* message);
 };
 
-<<<<<<< HEAD
-class CERES_NO_EXPORT EigenDenseCholesky : public DenseCholesky {
-=======
 class CERES_NO_EXPORT EigenDenseCholesky final : public DenseCholesky {
->>>>>>> 84e1696f
  public:
   LinearSolverTerminationType Factorize(int num_cols,
                                         double* lhs,
@@ -120,11 +116,7 @@
 };
 
 #ifndef CERES_NO_LAPACK
-<<<<<<< HEAD
-class CERES_NO_EXPORT LAPACKDenseCholesky : public DenseCholesky {
-=======
 class CERES_NO_EXPORT LAPACKDenseCholesky final : public DenseCholesky {
->>>>>>> 84e1696f
  public:
   LinearSolverTerminationType Factorize(int num_cols,
                                         double* lhs,
