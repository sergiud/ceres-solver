// Ceres Solver - A fast non-linear least squares minimizer
// Copyright 2015 Google Inc. All rights reserved.
// http://ceres-solver.org/
//
// Redistribution and use in source and binary forms, with or without
// modification, are permitted provided that the following conditions are met:
//
// * Redistributions of source code must retain the above copyright notice,
//   this list of conditions and the following disclaimer.
// * Redistributions in binary form must reproduce the above copyright notice,
//   this list of conditions and the following disclaimer in the documentation
//   and/or other materials provided with the distribution.
// * Neither the name of Google Inc. nor the names of its contributors may be
//   used to endorse or promote products derived from this software without
//   specific prior written permission.
//
// THIS SOFTWARE IS PROVIDED BY THE COPYRIGHT HOLDERS AND CONTRIBUTORS "AS IS"
// AND ANY EXPRESS OR IMPLIED WARRANTIES, INCLUDING, BUT NOT LIMITED TO, THE
// IMPLIED WARRANTIES OF MERCHANTABILITY AND FITNESS FOR A PARTICULAR PURPOSE
// ARE DISCLAIMED. IN NO EVENT SHALL THE COPYRIGHT OWNER OR CONTRIBUTORS BE
// LIABLE FOR ANY DIRECT, INDIRECT, INCIDENTAL, SPECIAL, EXEMPLARY, OR
// CONSEQUENTIAL DAMAGES (INCLUDING, BUT NOT LIMITED TO, PROCUREMENT OF
// SUBSTITUTE GOODS OR SERVICES; LOSS OF USE, DATA, OR PROFITS; OR BUSINESS
// INTERRUPTION) HOWEVER CAUSED AND ON ANY THEORY OF LIABILITY, WHETHER IN
// CONTRACT, STRICT LIABILITY, OR TORT (INCLUDING NEGLIGENCE OR OTHERWISE)
// ARISING IN ANY WAY OUT OF THE USE OF THIS SOFTWARE, EVEN IF ADVISED OF THE
// POSSIBILITY OF SUCH DAMAGE.
//
// Author: keir@google.com (Keir Mierle)
//
// A jacobian writer that writes to block sparse matrices. The "writer" name is
// misleading, since the Write() operation on the block jacobian writer does not
// write anything. Instead, the Prepare() method on the BlockEvaluatePreparers
// makes a jacobians array which has direct pointers into the block sparse
// jacobian. When the cost function is evaluated, the jacobian blocks get placed
// directly in their final location.

#ifndef CERES_INTERNAL_BLOCK_JACOBIAN_WRITER_H_
#define CERES_INTERNAL_BLOCK_JACOBIAN_WRITER_H_

#include <memory>
#include <vector>

#include "ceres/evaluator.h"
#include "ceres/internal/export.h"
<<<<<<< HEAD
#include "ceres/internal/port.h"
=======
>>>>>>> 84e1696f

namespace ceres {
namespace internal {

class BlockEvaluatePreparer;
class Program;
class SparseMatrix;

// TODO(sameeragarwal): This class needs documemtation.
class CERES_NO_EXPORT BlockJacobianWriter {
 public:
  BlockJacobianWriter(const Evaluator::Options& options, Program* program);

  // JacobianWriter interface.

  // Create evaluate prepareres that point directly into the final jacobian.
  // This makes the final Write() a nop.
  std::unique_ptr<BlockEvaluatePreparer[]> CreateEvaluatePreparers(
      int num_threads);

  std::unique_ptr<SparseMatrix> CreateJacobian() const;

  void Write(int /* residual_id */,
             int /* residual_offset */,
             double** /* jacobians */,
             SparseMatrix* /* jacobian */) {
    // This is a noop since the blocks were written directly into their final
    // position by the outside evaluate call, thanks to the jacobians array
    // prepared by the BlockEvaluatePreparers.
  }

 private:
  Program* program_;

  // Stores the position of each residual / parameter jacobian.
  //
  // The block sparse matrix that this writer writes to is stored as a set of
  // contiguos dense blocks, one after each other; see BlockSparseMatrix. The
  // "double* values_" member of the block sparse matrix contains all of these
  // blocks. Given a pointer to the first element of a block and the size of
  // that block, it's possible to write to it.
  //
  // In the case of a block sparse jacobian, the jacobian writer needs a way to
  // find the offset in the values_ array of each residual/parameter jacobian
  // block.
  //
  // That is the purpose of jacobian_layout_.
  //
  // In particular, jacobian_layout_[i][j] is the offset in the values_ array of
  // the derivative of residual block i with respect to the parameter block at
  // active argument position j.
  //
  // The active qualifier means that non-active parameters do not count. Care
  // must be taken when indexing into jacobian_layout_ to account for this.
  // Consider a single residual example:
  //
  //   r(x, y, z)
  //
  // with r in R^3, x in R^4, y in R^2, and z in R^5.
  // Take y as a constant (non-active) parameter.
  // Take r as residual number 0.
  //
  // In this case, the active arguments are only (x, z), so the active argument
  // position for x is 0, and the active argument position for z is 1. This is
  // similar to thinking of r as taking only 2 parameters:
  //
  //   r(x, z)
  //
  // There are only 2 jacobian blocks: dr/dx and dr/dz. jacobian_layout_ would
  // have the following contents:
  //
  //   jacobian_layout_[0] = { 0, 12 }
  //
  // which indicates that dr/dx is located at values_[0], and dr/dz is at
  // values_[12]. See BlockEvaluatePreparer::Prepare()'s comments about 'j'.
  std::vector<int*> jacobian_layout_;

  // The pointers in jacobian_layout_ point directly into this vector.
  std::vector<int> jacobian_layout_storage_;
};

}  // namespace internal
}  // namespace ceres

#endif  // CERES_INTERNAL_BLOCK_JACOBIAN_WRITER_H_<|MERGE_RESOLUTION|>--- conflicted
+++ resolved
@@ -43,10 +43,6 @@
 
 #include "ceres/evaluator.h"
 #include "ceres/internal/export.h"
-<<<<<<< HEAD
-#include "ceres/internal/port.h"
-=======
->>>>>>> 84e1696f
 
 namespace ceres {
 namespace internal {
