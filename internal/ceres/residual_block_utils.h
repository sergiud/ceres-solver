// Ceres Solver - A fast non-linear least squares minimizer
// Copyright 2015 Google Inc. All rights reserved.
// http://ceres-solver.org/
//
// Redistribution and use in source and binary forms, with or without
// modification, are permitted provided that the following conditions are met:
//
// * Redistributions of source code must retain the above copyright notice,
//   this list of conditions and the following disclaimer.
// * Redistributions in binary form must reproduce the above copyright notice,
//   this list of conditions and the following disclaimer in the documentation
//   and/or other materials provided with the distribution.
// * Neither the name of Google Inc. nor the names of its contributors may be
//   used to endorse or promote products derived from this software without
//   specific prior written permission.
//
// THIS SOFTWARE IS PROVIDED BY THE COPYRIGHT HOLDERS AND CONTRIBUTORS "AS IS"
// AND ANY EXPRESS OR IMPLIED WARRANTIES, INCLUDING, BUT NOT LIMITED TO, THE
// IMPLIED WARRANTIES OF MERCHANTABILITY AND FITNESS FOR A PARTICULAR PURPOSE
// ARE DISCLAIMED. IN NO EVENT SHALL THE COPYRIGHT OWNER OR CONTRIBUTORS BE
// LIABLE FOR ANY DIRECT, INDIRECT, INCIDENTAL, SPECIAL, EXEMPLARY, OR
// CONSEQUENTIAL DAMAGES (INCLUDING, BUT NOT LIMITED TO, PROCUREMENT OF
// SUBSTITUTE GOODS OR SERVICES; LOSS OF USE, DATA, OR PROFITS; OR BUSINESS
// INTERRUPTION) HOWEVER CAUSED AND ON ANY THEORY OF LIABILITY, WHETHER IN
// CONTRACT, STRICT LIABILITY, OR TORT (INCLUDING NEGLIGENCE OR OTHERWISE)
// ARISING IN ANY WAY OUT OF THE USE OF THIS SOFTWARE, EVEN IF ADVISED OF THE
// POSSIBILITY OF SUCH DAMAGE.
//
// Author: sameeragarwal@google.com (Sameer Agarwal)
//
// Utility routines for ResidualBlock evaluation.
//
// These are useful for detecting two common class of errors.
//
// 1. Uninitialized memory - where the user for some reason did not
// compute part of a cost/residual/jacobian.
//
// 2. Numerical failure while computing the cost/residual/jacobian,
// e.g. NaN, infinities etc. This is particularly useful since the
// automatic differentiation code does computations that are not
// evident to the user and can silently generate hard to debug errors.

#ifndef CERES_INTERNAL_RESIDUAL_BLOCK_UTILS_H_
#define CERES_INTERNAL_RESIDUAL_BLOCK_UTILS_H_

#include <string>

#include "ceres/internal/export.h"
<<<<<<< HEAD
#include "ceres/internal/port.h"
=======
>>>>>>> 84e1696f

namespace ceres {
namespace internal {

class ResidualBlock;

<<<<<<< HEAD
// Invalidate cost, resdual and jacobian arrays (if not NULL).
=======
// Invalidate cost, resdual and jacobian arrays (if not nullptr).
>>>>>>> 84e1696f
CERES_NO_EXPORT
void InvalidateEvaluation(const ResidualBlock& block,
                          double* cost,
                          double* residuals,
                          double** jacobians);

// Check if any of the arrays cost, residuals or jacobians contains an
// NaN, return true if it does.
CERES_NO_EXPORT
bool IsEvaluationValid(const ResidualBlock& block,
                       double const* const* parameters,
                       double* cost,
                       double* residuals,
                       double** jacobians);

// Create a string representation of the Residual block containing the
// value of the parameters, residuals and jacobians if present.
// Useful for debugging output.
CERES_NO_EXPORT
std::string EvaluationToString(const ResidualBlock& block,
                               double const* const* parameters,
                               double* cost,
                               double* residuals,
                               double** jacobians);

}  // namespace internal
}  // namespace ceres

#endif  // CERES_INTERNAL_RESIDUAL_BLOCK_UTILS_H_<|MERGE_RESOLUTION|>--- conflicted
+++ resolved
@@ -46,21 +46,13 @@
 #include <string>
 
 #include "ceres/internal/export.h"
-<<<<<<< HEAD
-#include "ceres/internal/port.h"
-=======
->>>>>>> 84e1696f
 
 namespace ceres {
 namespace internal {
 
 class ResidualBlock;
 
-<<<<<<< HEAD
-// Invalidate cost, resdual and jacobian arrays (if not NULL).
-=======
 // Invalidate cost, resdual and jacobian arrays (if not nullptr).
->>>>>>> 84e1696f
 CERES_NO_EXPORT
 void InvalidateEvaluation(const ResidualBlock& block,
                           double* cost,
