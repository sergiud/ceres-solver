--- conflicted
+++ resolved
@@ -104,11 +104,7 @@
 // The Options struct configures the LinearSolver object for its
 // lifetime. The PerSolveOptions struct is used to specify options for
 // a particular Solve call.
-<<<<<<< HEAD
 class CERES_EXPORT LinearSolver {
-=======
-class CERES_EXPORT_INTERNAL LinearSolver {
->>>>>>> bb127272
  public:
   struct Options {
     LinearSolverType type = SPARSE_NORMAL_CHOLESKY;
