--- conflicted
+++ resolved
@@ -49,12 +49,7 @@
 
 // Callback that collects information about gradient checking errors, and
 // will abort the solve as soon as an error occurs.
-<<<<<<< HEAD
 class CERES_EXPORT GradientCheckingIterationCallback : public IterationCallback {
-=======
-class CERES_EXPORT_INTERNAL GradientCheckingIterationCallback
-    : public IterationCallback {
->>>>>>> bb127272
  public:
   GradientCheckingIterationCallback();
 
@@ -79,12 +74,7 @@
 // with finite differences. This API is only intended for unit tests that intend
 // to  check the functionality of the GradientCheckingCostFunction
 // implementation directly.
-<<<<<<< HEAD
-CERES_EXPORT
-CostFunction* CreateGradientCheckingCostFunction(
-=======
-CERES_EXPORT_INTERNAL CostFunction* CreateGradientCheckingCostFunction(
->>>>>>> bb127272
+CERES_EXPORT CostFunction* CreateGradientCheckingCostFunction(
     const CostFunction* cost_function,
     const std::vector<const LocalParameterization*>* local_parameterizations,
     double relative_step_size,
@@ -113,12 +103,7 @@
 // jacobians obtained by numerically differentiating them. See the
 // documentation of 'numeric_derivative_relative_step_size' in solver.h for a
 // better explanation.
-<<<<<<< HEAD
-CERES_EXPORT
-ProblemImpl* CreateGradientCheckingProblemImpl(
-=======
-CERES_EXPORT_INTERNAL ProblemImpl* CreateGradientCheckingProblemImpl(
->>>>>>> bb127272
+CERES_EXPORT ProblemImpl* CreateGradientCheckingProblemImpl(
     ProblemImpl* problem_impl,
     double relative_step_size,
     double relative_precision,
