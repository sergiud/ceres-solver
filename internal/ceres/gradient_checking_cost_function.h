--- conflicted
+++ resolved
@@ -37,14 +37,8 @@
 #include <string>
 
 #include "ceres/cost_function.h"
-<<<<<<< HEAD
-#include "ceres/internal/export.h"
-#include "ceres/internal/port.h"
-#include "ceres/internal/prefix.h"
-=======
 #include "ceres/internal/disable_warnings.h"
 #include "ceres/internal/export.h"
->>>>>>> 84e1696f
 #include "ceres/iteration_callback.h"
 #include "ceres/manifold.h"
 
@@ -81,12 +75,8 @@
 // with finite differences. This API is only intended for unit tests that intend
 // to  check the functionality of the GradientCheckingCostFunction
 // implementation directly.
-<<<<<<< HEAD
-CERES_NO_EXPORT CostFunction* CreateGradientCheckingCostFunction(
-=======
 CERES_NO_EXPORT std::unique_ptr<CostFunction>
 CreateGradientCheckingCostFunction(
->>>>>>> 84e1696f
     const CostFunction* cost_function,
     const std::vector<const Manifold*>* manifolds,
     double relative_step_size,
@@ -113,11 +103,7 @@
 // jacobians obtained by numerically differentiating them. See the
 // documentation of 'numeric_derivative_relative_step_size' in solver.h for a
 // better explanation.
-<<<<<<< HEAD
-CERES_NO_EXPORT ProblemImpl* CreateGradientCheckingProblemImpl(
-=======
 CERES_NO_EXPORT std::unique_ptr<ProblemImpl> CreateGradientCheckingProblemImpl(
->>>>>>> 84e1696f
     ProblemImpl* problem_impl,
     double relative_step_size,
     double relative_precision,
@@ -126,10 +112,6 @@
 }  // namespace internal
 }  // namespace ceres
 
-<<<<<<< HEAD
-#include "ceres/internal/suffix.h"
-=======
 #include "ceres/internal/reenable_warnings.h"
->>>>>>> 84e1696f
 
 #endif  // CERES_INTERNAL_GRADIENT_CHECKING_COST_FUNCTION_H_