--- conflicted
+++ resolved
@@ -33,12 +33,9 @@
 #define CERES_INTERNAL_DENSE_QR_SOLVER_H_
 
 #include "ceres/internal/eigen.h"
-<<<<<<< HEAD
+#include "ceres/linear_solver.h"
 #include "ceres/internal/export.h"
 #include "ceres/internal/prefix.h"
-=======
-#include "ceres/linear_solver.h"
->>>>>>> 6d9e9843
 
 namespace ceres {
 namespace internal {
@@ -83,11 +80,7 @@
 // library. This solver always returns a solution, it is the user's
 // responsibility to judge if the solution is good enough for their
 // purposes.
-<<<<<<< HEAD
 class CERES_EXPORT DenseQRSolver: public DenseSparseMatrixSolver {
-=======
-class DenseQRSolver : public DenseSparseMatrixSolver {
->>>>>>> 6d9e9843
  public:
   explicit DenseQRSolver(const LinearSolver::Options& options);
 
