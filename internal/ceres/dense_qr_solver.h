--- conflicted
+++ resolved
@@ -38,11 +38,6 @@
 #include "ceres/internal/disable_warnings.h"
 #include "ceres/internal/eigen.h"
 #include "ceres/internal/export.h"
-<<<<<<< HEAD
-#include "ceres/internal/port.h"
-#include "ceres/internal/prefix.h"
-=======
->>>>>>> 84e1696f
 #include "ceres/linear_solver.h"
 
 namespace ceres {
@@ -88,11 +83,7 @@
 // library. This solver always returns a solution, it is the user's
 // responsibility to judge if the solution is good enough for their
 // purposes.
-<<<<<<< HEAD
-class CERES_NO_EXPORT DenseQRSolver : public DenseSparseMatrixSolver {
-=======
 class CERES_NO_EXPORT DenseQRSolver final : public DenseSparseMatrixSolver {
->>>>>>> 84e1696f
  public:
   explicit DenseQRSolver(const LinearSolver::Options& options);
 
@@ -124,10 +115,6 @@
 }  // namespace internal
 }  // namespace ceres
 
-<<<<<<< HEAD
-#include "ceres/internal/suffix.h"
-=======
 #include "ceres/internal/reenable_warnings.h"
->>>>>>> 84e1696f
 
 #endif  // CERES_INTERNAL_DENSE_QR_SOLVER_H_