// Ceres Solver - A fast non-linear least squares minimizer
// Copyright 2015 Google Inc. All rights reserved.
// http://ceres-solver.org/
//
// Redistribution and use in source and binary forms, with or without
// modification, are permitted provided that the following conditions are met:
//
// * Redistributions of source code must retain the above copyright notice,
//   this list of conditions and the following disclaimer.
// * Redistributions in binary form must reproduce the above copyright notice,
//   this list of conditions and the following disclaimer in the documentation
//   and/or other materials provided with the distribution.
// * Neither the name of Google Inc. nor the names of its contributors may be
//   used to endorse or promote products derived from this software without
//   specific prior written permission.
//
// THIS SOFTWARE IS PROVIDED BY THE COPYRIGHT HOLDERS AND CONTRIBUTORS "AS IS"
// AND ANY EXPRESS OR IMPLIED WARRANTIES, INCLUDING, BUT NOT LIMITED TO, THE
// IMPLIED WARRANTIES OF MERCHANTABILITY AND FITNESS FOR A PARTICULAR PURPOSE
// ARE DISCLAIMED. IN NO EVENT SHALL THE COPYRIGHT OWNER OR CONTRIBUTORS BE
// LIABLE FOR ANY DIRECT, INDIRECT, INCIDENTAL, SPECIAL, EXEMPLARY, OR
// CONSEQUENTIAL DAMAGES (INCLUDING, BUT NOT LIMITED TO, PROCUREMENT OF
// SUBSTITUTE GOODS OR SERVICES; LOSS OF USE, DATA, OR PROFITS; OR BUSINESS
// INTERRUPTION) HOWEVER CAUSED AND ON ANY THEORY OF LIABILITY, WHETHER IN
// CONTRACT, STRICT LIABILITY, OR TORT (INCLUDING NEGLIGENCE OR OTHERWISE)
// ARISING IN ANY WAY OUT OF THE USE OF THIS SOFTWARE, EVEN IF ADVISED OF THE
// POSSIBILITY OF SUCH DAMAGE.
//
// Author: sameeragarwal@google.com (Sameer Agarwal)
//
// Solve dense rectangular systems Ax = b using the QR factorization.
#ifndef CERES_INTERNAL_DENSE_QR_SOLVER_H_
#define CERES_INTERNAL_DENSE_QR_SOLVER_H_

#include "ceres/internal/eigen.h"
#include "ceres/internal/port.h"
#include "ceres/linear_solver.h"
#include "ceres/internal/export.h"
#include "ceres/internal/prefix.h"

namespace ceres {
namespace internal {

class DenseSparseMatrix;

// This class implements the LinearSolver interface for solving
// rectangular/unsymmetric (well constrained) linear systems of the
// form
//
//   Ax = b
//
// Since there does not usually exist a solution that satisfies these
// equations, the solver instead solves the linear least squares
// problem
//
//   min_x |Ax - b|^2
//
// The solution strategy is based on computing the QR decomposition of
// A, i.e.
//
//   A = QR
//
// Where Q is an orthonormal matrix and R is an upper triangular
// matrix. Then
//
//     Ax = b
//    QRx = b
//  Q'QRx = Q'b
//     Rx = Q'b
//      x = R^{-1} Q'b
//
// If the PerSolveOptions struct has a non-null array D, then the
// augmented/regularized linear system
//
//   [    A    ]x = [b]
//   [ diag(D) ]    [0]
//
// is solved.
//
// This class uses the dense QR factorization routines from the Eigen
// library. This solver always returns a solution, it is the user's
// responsibility to judge if the solution is good enough for their
// purposes.
<<<<<<< HEAD
class CERES_EXPORT DenseQRSolver: public DenseSparseMatrixSolver {
=======
class CERES_EXPORT_INTERNAL DenseQRSolver : public DenseSparseMatrixSolver {
>>>>>>> bb127272
 public:
  explicit DenseQRSolver(const LinearSolver::Options& options);

 private:
  LinearSolver::Summary SolveImpl(
      DenseSparseMatrix* A,
      const double* b,
      const LinearSolver::PerSolveOptions& per_solve_options,
      double* x) final;

  LinearSolver::Summary SolveUsingEigen(
      DenseSparseMatrix* A,
      const double* b,
      const LinearSolver::PerSolveOptions& per_solve_options,
      double* x);

  LinearSolver::Summary SolveUsingLAPACK(
      DenseSparseMatrix* A,
      const double* b,
      const LinearSolver::PerSolveOptions& per_solve_options,
      double* x);

  const LinearSolver::Options options_;
  ColMajorMatrix lhs_;
  Vector rhs_;
  Vector work_;
};

}  // namespace internal
}  // namespace ceres

#include "ceres/internal/suffix.h"

#endif  // CERES_INTERNAL_DENSE_QR_SOLVER_H_<|MERGE_RESOLUTION|>--- conflicted
+++ resolved
@@ -81,11 +81,7 @@
 // library. This solver always returns a solution, it is the user's
 // responsibility to judge if the solution is good enough for their
 // purposes.
-<<<<<<< HEAD
 class CERES_EXPORT DenseQRSolver: public DenseSparseMatrixSolver {
-=======
-class CERES_EXPORT_INTERNAL DenseQRSolver : public DenseSparseMatrixSolver {
->>>>>>> bb127272
  public:
   explicit DenseQRSolver(const LinearSolver::Options& options);
 
