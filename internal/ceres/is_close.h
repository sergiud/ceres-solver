--- conflicted
+++ resolved
@@ -33,13 +33,9 @@
 #ifndef CERES_INTERNAL_IS_CLOSE_H_
 #define CERES_INTERNAL_IS_CLOSE_H_
 
-<<<<<<< HEAD
 #include "ceres/internal/export.h"
 
 #include "ceres/internal/prefix.h"
-=======
-#include "ceres/internal/port.h"
->>>>>>> bb127272
 
 namespace ceres {
 namespace internal {
@@ -48,20 +44,11 @@
 // difference in relative/absolute_error if non-NULL. If one of the two values
 // is exactly zero, the absolute difference will be compared, and relative_error
 // will be set to the absolute difference.
-<<<<<<< HEAD
-CERES_EXPORT
-bool IsClose(double x,
-             double y,
-             double relative_precision,
-             double* relative_error,
-             double* absolute_error);
-=======
-CERES_EXPORT_INTERNAL bool IsClose(double x,
+CERES_EXPORT bool IsClose(double x,
                                    double y,
                                    double relative_precision,
                                    double* relative_error,
                                    double* absolute_error);
->>>>>>> bb127272
 }  // namespace internal
 }  // namespace ceres
 
