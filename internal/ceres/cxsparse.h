--- conflicted
+++ resolved
@@ -173,13 +173,9 @@
 }  // namespace internal
 }  // namespace ceres
 
-<<<<<<< HEAD
 #include "ceres/internal/suffix.h"
 
-#else   // CERES_NO_CXSPARSE
-=======
 #else
->>>>>>> 6d9e9843
 
 typedef void cs_dis;
 
