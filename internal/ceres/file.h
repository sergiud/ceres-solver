// Ceres Solver - A fast non-linear least squares minimizer
// Copyright 2015 Google Inc. All rights reserved.
// http://ceres-solver.org/
//
// Redistribution and use in source and binary forms, with or without
// modification, are permitted provided that the following conditions are met:
//
// * Redistributions of source code must retain the above copyright notice,
//   this list of conditions and the following disclaimer.
// * Redistributions in binary form must reproduce the above copyright notice,
//   this list of conditions and the following disclaimer in the documentation
//   and/or other materials provided with the distribution.
// * Neither the name of Google Inc. nor the names of its contributors may be
//   used to endorse or promote products derived from this software without
//   specific prior written permission.
//
// THIS SOFTWARE IS PROVIDED BY THE COPYRIGHT HOLDERS AND CONTRIBUTORS "AS IS"
// AND ANY EXPRESS OR IMPLIED WARRANTIES, INCLUDING, BUT NOT LIMITED TO, THE
// IMPLIED WARRANTIES OF MERCHANTABILITY AND FITNESS FOR A PARTICULAR PURPOSE
// ARE DISCLAIMED. IN NO EVENT SHALL THE COPYRIGHT OWNER OR CONTRIBUTORS BE
// LIABLE FOR ANY DIRECT, INDIRECT, INCIDENTAL, SPECIAL, EXEMPLARY, OR
// CONSEQUENTIAL DAMAGES (INCLUDING, BUT NOT LIMITED TO, PROCUREMENT OF
// SUBSTITUTE GOODS OR SERVICES; LOSS OF USE, DATA, OR PROFITS; OR BUSINESS
// INTERRUPTION) HOWEVER CAUSED AND ON ANY THEORY OF LIABILITY, WHETHER IN
// CONTRACT, STRICT LIABILITY, OR TORT (INCLUDING NEGLIGENCE OR OTHERWISE)
// ARISING IN ANY WAY OUT OF THE USE OF THIS SOFTWARE, EVEN IF ADVISED OF THE
// POSSIBILITY OF SUCH DAMAGE.
//
// Author: keir@google.com (Keir Mierle)
//
// Simple file IO support. This is a portability shim.

#ifndef CERES_INTERNAL_FILE_H_
#define CERES_INTERNAL_FILE_H_

#include <string>

<<<<<<< HEAD
#include "ceres/internal/export.h"
#include "ceres/internal/port.h"
#include "ceres/internal/prefix.h"
=======
#include "ceres/internal/disable_warnings.h"
#include "ceres/internal/export.h"
>>>>>>> 84e1696f

namespace ceres {
namespace internal {

CERES_NO_EXPORT
void WriteStringToFileOrDie(const std::string& data,
                            const std::string& filename);
CERES_NO_EXPORT
void ReadFileToStringOrDie(const std::string& filename, std::string* data);

// Join two path components, adding a slash if necessary.  If basename is an
// absolute path then JoinPath ignores dirname and simply returns basename.
CERES_NO_EXPORT
std::string JoinPath(const std::string& dirname, const std::string& basename);

}  // namespace internal
}  // namespace ceres

<<<<<<< HEAD
#include "ceres/internal/suffix.h"
=======
#include "ceres/internal/reenable_warnings.h"
>>>>>>> 84e1696f

#endif  // CERES_INTERNAL_FILE_H_<|MERGE_RESOLUTION|>--- conflicted
+++ resolved
@@ -35,14 +35,8 @@
 
 #include <string>
 
-<<<<<<< HEAD
-#include "ceres/internal/export.h"
-#include "ceres/internal/port.h"
-#include "ceres/internal/prefix.h"
-=======
 #include "ceres/internal/disable_warnings.h"
 #include "ceres/internal/export.h"
->>>>>>> 84e1696f
 
 namespace ceres {
 namespace internal {
@@ -61,10 +55,6 @@
 }  // namespace internal
 }  // namespace ceres
 
-<<<<<<< HEAD
-#include "ceres/internal/suffix.h"
-=======
 #include "ceres/internal/reenable_warnings.h"
->>>>>>> 84e1696f
 
 #endif  // CERES_INTERNAL_FILE_H_