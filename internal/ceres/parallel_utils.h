--- conflicted
+++ resolved
@@ -31,11 +31,8 @@
 #ifndef CERES_INTERNAL_PARALLEL_UTILS_H_
 #define CERES_INTERNAL_PARALLEL_UTILS_H_
 
-<<<<<<< HEAD
+#include "ceres/internal/port.h"
 #include "ceres/internal/export.h"
-=======
-#include "ceres/internal/port.h"
->>>>>>> bb127272
 
 namespace ceres {
 namespace internal {
@@ -65,14 +62,10 @@
 //    });
 // which in each iteration will produce i and j satisfying
 // 0 <= i <= j < n
-<<<<<<< HEAD
-void CERES_EXPORT LinearIndexToUpperTriangularIndex(int k, int n, int* i, int* j);
-=======
-CERES_EXPORT_INTERNAL void LinearIndexToUpperTriangularIndex(int k,
+CERES_EXPORT void LinearIndexToUpperTriangularIndex(int k,
                                                              int n,
                                                              int* i,
                                                              int* j);
->>>>>>> bb127272
 
 }  // namespace internal
 }  // namespace ceres
