--- conflicted
+++ resolved
@@ -40,11 +40,6 @@
 #include "ceres/internal/disable_warnings.h"
 #include "ceres/internal/eigen.h"
 #include "ceres/internal/export.h"
-<<<<<<< HEAD
-#include "ceres/internal/port.h"
-#include "ceres/internal/prefix.h"
-=======
->>>>>>> 84e1696f
 #include "ceres/sparse_matrix.h"
 
 namespace ceres {
@@ -60,11 +55,7 @@
 //
 //   internal/ceres/block_structure.h
 //
-<<<<<<< HEAD
-class CERES_NO_EXPORT BlockSparseMatrix : public SparseMatrix {
-=======
 class CERES_NO_EXPORT BlockSparseMatrix final : public SparseMatrix {
->>>>>>> 84e1696f
  public:
   // Construct a block sparse matrix with a fully initialized
   // CompressedRowBlockStructure objected. The matrix takes over
@@ -170,10 +161,6 @@
 }  // namespace internal
 }  // namespace ceres
 
-<<<<<<< HEAD
-#include "ceres/internal/suffix.h"
-=======
 #include "ceres/internal/reenable_warnings.h"
->>>>>>> 84e1696f
 
 #endif  // CERES_INTERNAL_BLOCK_SPARSE_MATRIX_H_