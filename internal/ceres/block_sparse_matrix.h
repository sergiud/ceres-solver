// Ceres Solver - A fast non-linear least squares minimizer
// Copyright 2015 Google Inc. All rights reserved.
// http://ceres-solver.org/
//
// Redistribution and use in source and binary forms, with or without
// modification, are permitted provided that the following conditions are met:
//
// * Redistributions of source code must retain the above copyright notice,
//   this list of conditions and the following disclaimer.
// * Redistributions in binary form must reproduce the above copyright notice,
//   this list of conditions and the following disclaimer in the documentation
//   and/or other materials provided with the distribution.
// * Neither the name of Google Inc. nor the names of its contributors may be
//   used to endorse or promote products derived from this software without
//   specific prior written permission.
//
// THIS SOFTWARE IS PROVIDED BY THE COPYRIGHT HOLDERS AND CONTRIBUTORS "AS IS"
// AND ANY EXPRESS OR IMPLIED WARRANTIES, INCLUDING, BUT NOT LIMITED TO, THE
// IMPLIED WARRANTIES OF MERCHANTABILITY AND FITNESS FOR A PARTICULAR PURPOSE
// ARE DISCLAIMED. IN NO EVENT SHALL THE COPYRIGHT OWNER OR CONTRIBUTORS BE
// LIABLE FOR ANY DIRECT, INDIRECT, INCIDENTAL, SPECIAL, EXEMPLARY, OR
// CONSEQUENTIAL DAMAGES (INCLUDING, BUT NOT LIMITED TO, PROCUREMENT OF
// SUBSTITUTE GOODS OR SERVICES; LOSS OF USE, DATA, OR PROFITS; OR BUSINESS
// INTERRUPTION) HOWEVER CAUSED AND ON ANY THEORY OF LIABILITY, WHETHER IN
// CONTRACT, STRICT LIABILITY, OR TORT (INCLUDING NEGLIGENCE OR OTHERWISE)
// ARISING IN ANY WAY OUT OF THE USE OF THIS SOFTWARE, EVEN IF ADVISED OF THE
// POSSIBILITY OF SUCH DAMAGE.
//
// Author: sameeragarwal@google.com (Sameer Agarwal)
//
// Implementation of the SparseMatrix interface for block sparse
// matrices.

#ifndef CERES_INTERNAL_BLOCK_SPARSE_MATRIX_H_
#define CERES_INTERNAL_BLOCK_SPARSE_MATRIX_H_

#include <memory>

#include "ceres/block_structure.h"
#include "ceres/internal/eigen.h"
#include "ceres/internal/port.h"
#include "ceres/sparse_matrix.h"
#include "ceres/internal/export.h"
#include "ceres/internal/prefix.h"

namespace ceres {
namespace internal {

class TripletSparseMatrix;

// This class implements the SparseMatrix interface for storing and
// manipulating block sparse matrices. The block structure is stored
// in the CompressedRowBlockStructure object and one is needed to
// initialize the matrix. For details on how the blocks structure of
// the matrix is stored please see the documentation
//
//   internal/ceres/block_structure.h
//
<<<<<<< HEAD
class CERES_EXPORT BlockSparseMatrix : public SparseMatrix {
=======
class CERES_EXPORT_INTERNAL BlockSparseMatrix : public SparseMatrix {
>>>>>>> bb127272
 public:
  // Construct a block sparse matrix with a fully initialized
  // CompressedRowBlockStructure objected. The matrix takes over
  // ownership of this object and destroys it upon destruction.
  //
  // TODO(sameeragarwal): Add a function which will validate legal
  // CompressedRowBlockStructure objects.
  explicit BlockSparseMatrix(CompressedRowBlockStructure* block_structure);

  BlockSparseMatrix();
  BlockSparseMatrix(const BlockSparseMatrix&) = delete;
  void operator=(const BlockSparseMatrix&) = delete;

  virtual ~BlockSparseMatrix();

  // Implementation of SparseMatrix interface.
  void SetZero() final;
  void RightMultiply(const double* x, double* y) const final;
  void LeftMultiply(const double* x, double* y) const final;
  void SquaredColumnNorm(double* x) const final;
  void ScaleColumns(const double* scale) final;
  void ToDenseMatrix(Matrix* dense_matrix) const final;
  void ToTextFile(FILE* file) const final;

  // clang-format off
  int num_rows()         const final { return num_rows_;     }
  int num_cols()         const final { return num_cols_;     }
  int num_nonzeros()     const final { return num_nonzeros_; }
  const double* values() const final { return values_.get(); }
  double* mutable_values()     final { return values_.get(); }
  // clang-format on

  void ToTripletSparseMatrix(TripletSparseMatrix* matrix) const;
  const CompressedRowBlockStructure* block_structure() const;

  // Append the contents of m to the bottom of this matrix. m must
  // have the same column blocks structure as this matrix.
  void AppendRows(const BlockSparseMatrix& m);

  // Delete the bottom delta_rows_blocks.
  void DeleteRowBlocks(int delta_row_blocks);

  static BlockSparseMatrix* CreateDiagonalMatrix(
      const double* diagonal, const std::vector<Block>& column_blocks);

  struct RandomMatrixOptions {
    int num_row_blocks = 0;
    int min_row_block_size = 0;
    int max_row_block_size = 0;
    int num_col_blocks = 0;
    int min_col_block_size = 0;
    int max_col_block_size = 0;

    // 0 < block_density <= 1 is the probability of a block being
    // present in the matrix. A given random matrix will not have
    // precisely this density.
    double block_density = 0.0;

    // If col_blocks is non-empty, then the generated random matrix
    // has this block structure and the column related options in this
    // struct are ignored.
    std::vector<Block> col_blocks;
  };

  // Create a random BlockSparseMatrix whose entries are normally
  // distributed and whose structure is determined by
  // RandomMatrixOptions.
  //
  // Caller owns the result.
  static BlockSparseMatrix* CreateRandomMatrix(
      const RandomMatrixOptions& options);

 private:
  int num_rows_;
  int num_cols_;
  int num_nonzeros_;
  int max_num_nonzeros_;
  std::unique_ptr<double[]> values_;
  std::unique_ptr<CompressedRowBlockStructure> block_structure_;
};

// A number of algorithms like the SchurEliminator do not need
// access to the full BlockSparseMatrix interface. They only
// need read only access to the values array and the block structure.
//
// BlockSparseDataMatrix a struct that carries these two bits of
// information
class BlockSparseMatrixData {
 public:
  BlockSparseMatrixData(const BlockSparseMatrix& m)
      : block_structure_(m.block_structure()), values_(m.values()){};

  BlockSparseMatrixData(const CompressedRowBlockStructure* block_structure,
                        const double* values)
      : block_structure_(block_structure), values_(values) {}

  const CompressedRowBlockStructure* block_structure() const {
    return block_structure_;
  }
  const double* values() const { return values_; }

 private:
  const CompressedRowBlockStructure* block_structure_;
  const double* values_;
};

}  // namespace internal
}  // namespace ceres

#include "ceres/internal/suffix.h"

#endif  // CERES_INTERNAL_BLOCK_SPARSE_MATRIX_H_<|MERGE_RESOLUTION|>--- conflicted
+++ resolved
@@ -56,11 +56,7 @@
 //
 //   internal/ceres/block_structure.h
 //
-<<<<<<< HEAD
 class CERES_EXPORT BlockSparseMatrix : public SparseMatrix {
-=======
-class CERES_EXPORT_INTERNAL BlockSparseMatrix : public SparseMatrix {
->>>>>>> bb127272
  public:
   // Construct a block sparse matrix with a fully initialized
   // CompressedRowBlockStructure objected. The matrix takes over
