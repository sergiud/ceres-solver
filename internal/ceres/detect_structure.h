// Ceres Solver - A fast non-linear least squares minimizer
// Copyright 2015 Google Inc. All rights reserved.
// http://ceres-solver.org/
//
// Redistribution and use in source and binary forms, with or without
// modification, are permitted provided that the following conditions are met:
//
// * Redistributions of source code must retain the above copyright notice,
//   this list of conditions and the following disclaimer.
// * Redistributions in binary form must reproduce the above copyright notice,
//   this list of conditions and the following disclaimer in the documentation
//   and/or other materials provided with the distribution.
// * Neither the name of Google Inc. nor the names of its contributors may be
//   used to endorse or promote products derived from this software without
//   specific prior written permission.
//
// THIS SOFTWARE IS PROVIDED BY THE COPYRIGHT HOLDERS AND CONTRIBUTORS "AS IS"
// AND ANY EXPRESS OR IMPLIED WARRANTIES, INCLUDING, BUT NOT LIMITED TO, THE
// IMPLIED WARRANTIES OF MERCHANTABILITY AND FITNESS FOR A PARTICULAR PURPOSE
// ARE DISCLAIMED. IN NO EVENT SHALL THE COPYRIGHT OWNER OR CONTRIBUTORS BE
// LIABLE FOR ANY DIRECT, INDIRECT, INCIDENTAL, SPECIAL, EXEMPLARY, OR
// CONSEQUENTIAL DAMAGES (INCLUDING, BUT NOT LIMITED TO, PROCUREMENT OF
// SUBSTITUTE GOODS OR SERVICES; LOSS OF USE, DATA, OR PROFITS; OR BUSINESS
// INTERRUPTION) HOWEVER CAUSED AND ON ANY THEORY OF LIABILITY, WHETHER IN
// CONTRACT, STRICT LIABILITY, OR TORT (INCLUDING NEGLIGENCE OR OTHERWISE)
// ARISING IN ANY WAY OUT OF THE USE OF THIS SOFTWARE, EVEN IF ADVISED OF THE
// POSSIBILITY OF SUCH DAMAGE.
//
// Author: sameeragarwal@google.com (Sameer Agarwal)

#ifndef CERES_INTERNAL_DETECT_STRUCTURE_H_
#define CERES_INTERNAL_DETECT_STRUCTURE_H_

#include "ceres/block_structure.h"
<<<<<<< HEAD
#include "ceres/internal/export.h"

#include "ceres/internal/prefix.h"
=======
#include "ceres/internal/port.h"
>>>>>>> bb127272

namespace ceres {
namespace internal {

// Detect static blocks in the problem sparsity. For rows containing
// e_blocks, we are interested in detecting if the size of the row
// blocks, e_blocks and the f_blocks remain constant. If they do, then
// we can use template specialization to improve the performance of
// the block level linear algebra operations used by the
// SchurEliminator.
//
// If a block size is not constant, we return Eigen::Dynamic as the
// value. This just means that the eliminator uses dynamically sized
// linear algebra operations rather than static operations whose size
// is known as compile time.
//
// For more details about e_blocks and f_blocks, see
// schur_eliminator.h. This information is used to initialized an
// appropriate template specialization of SchurEliminator.
//
// Note: The structure of rows without any e-blocks has no effect on
// the values returned by this function. It is entirely possible that
// the f_block_size and row_blocks_size is not constant in such rows.
<<<<<<< HEAD
CERES_EXPORT
void DetectStructure(const CompressedRowBlockStructure& bs,
                     const int num_eliminate_blocks,
                     int* row_block_size,
                     int* e_block_size,
                     int* f_block_size);
=======
void CERES_EXPORT DetectStructure(const CompressedRowBlockStructure& bs,
                                  const int num_eliminate_blocks,
                                  int* row_block_size,
                                  int* e_block_size,
                                  int* f_block_size);
>>>>>>> bb127272

}  // namespace internal
}  // namespace ceres

#include "ceres/internal/suffix.h"

#endif  // CERES_INTERNAL_DETECT_STRUCTURE_H_<|MERGE_RESOLUTION|>--- conflicted
+++ resolved
@@ -32,13 +32,9 @@
 #define CERES_INTERNAL_DETECT_STRUCTURE_H_
 
 #include "ceres/block_structure.h"
-<<<<<<< HEAD
 #include "ceres/internal/export.h"
 
 #include "ceres/internal/prefix.h"
-=======
-#include "ceres/internal/port.h"
->>>>>>> bb127272
 
 namespace ceres {
 namespace internal {
@@ -62,20 +58,11 @@
 // Note: The structure of rows without any e-blocks has no effect on
 // the values returned by this function. It is entirely possible that
 // the f_block_size and row_blocks_size is not constant in such rows.
-<<<<<<< HEAD
-CERES_EXPORT
-void DetectStructure(const CompressedRowBlockStructure& bs,
-                     const int num_eliminate_blocks,
-                     int* row_block_size,
-                     int* e_block_size,
-                     int* f_block_size);
-=======
 void CERES_EXPORT DetectStructure(const CompressedRowBlockStructure& bs,
                                   const int num_eliminate_blocks,
                                   int* row_block_size,
                                   int* e_block_size,
                                   int* f_block_size);
->>>>>>> bb127272
 
 }  // namespace internal
 }  // namespace ceres
