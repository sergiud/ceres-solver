--- conflicted
+++ resolved
@@ -31,14 +31,8 @@
 #ifndef CERES_INTERNAL_DOGLEG_STRATEGY_H_
 #define CERES_INTERNAL_DOGLEG_STRATEGY_H_
 
-<<<<<<< HEAD
-#include "ceres/internal/export.h"
-#include "ceres/internal/port.h"
-#include "ceres/internal/prefix.h"
-=======
 #include "ceres/internal/disable_warnings.h"
 #include "ceres/internal/export.h"
->>>>>>> 84e1696f
 #include "ceres/linear_solver.h"
 #include "ceres/trust_region_strategy.h"
 
@@ -60,16 +54,9 @@
 // DoglegStrategy follows the approach by Shultz, Schnabel, Byrd.
 // This finds the exact optimum over the two-dimensional subspace
 // spanned by the two Dogleg vectors.
-<<<<<<< HEAD
-class CERES_NO_EXPORT DoglegStrategy : public TrustRegionStrategy {
- public:
-  explicit DoglegStrategy(const TrustRegionStrategy::Options& options);
-  virtual ~DoglegStrategy();
-=======
 class CERES_NO_EXPORT DoglegStrategy final : public TrustRegionStrategy {
  public:
   explicit DoglegStrategy(const TrustRegionStrategy::Options& options);
->>>>>>> 84e1696f
 
   // TrustRegionStrategy interface
   Summary ComputeStep(const PerSolveOptions& per_solve_options,
@@ -175,10 +162,6 @@
 }  // namespace internal
 }  // namespace ceres
 
-<<<<<<< HEAD
-#include "ceres/internal/suffix.h"
-=======
 #include "ceres/internal/reenable_warnings.h"
->>>>>>> 84e1696f
 
 #endif  // CERES_INTERNAL_DOGLEG_STRATEGY_H_