--- conflicted
+++ resolved
@@ -32,13 +32,8 @@
 #define CERES_INTERNAL_SPARSE_CHOLESKY_H_
 
 // This include must come before any #ifndef check on Ceres compile options.
-// clang-format off
 #include "ceres/internal/port.h"
-<<<<<<< HEAD
 #include "ceres/internal/export.h"
-=======
-// clang-format on
->>>>>>> 6d9e9843
 
 #include <memory>
 
