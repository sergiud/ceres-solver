--- conflicted
+++ resolved
@@ -66,50 +66,28 @@
 #endif
 
 // Return a C++ string.
-<<<<<<< HEAD
-CERES_EXPORT
-extern std::string StringPrintf(const char* format, ...)
-=======
-CERES_EXPORT_INTERNAL extern std::string StringPrintf(const char* format, ...)
->>>>>>> bb127272
+CERES_EXPORT extern std::string StringPrintf(const char* format, ...)
     // Tell the compiler to do printf format string checking.
     CERES_PRINTF_ATTRIBUTE(1, 2);
 
 // Store result into a supplied string and return it.
-<<<<<<< HEAD
-CERES_EXPORT
-extern const std::string& SStringPrintf(std::string* dst,
-                                        const char* format,
-                                        ...)
-=======
-CERES_EXPORT_INTERNAL extern const std::string& SStringPrintf(
+CERES_EXPORT extern const std::string& SStringPrintf(
     std::string* dst, const char* format, ...)
->>>>>>> bb127272
     // Tell the compiler to do printf format string checking.
     CERES_PRINTF_ATTRIBUTE(2, 3);
 
 // Append result to a supplied string.
-<<<<<<< HEAD
-CERES_EXPORT
-extern void StringAppendF(std::string* dst, const char* format, ...)
-=======
-CERES_EXPORT_INTERNAL extern void StringAppendF(std::string* dst,
+CERES_EXPORT extern void StringAppendF(std::string* dst,
                                                 const char* format,
                                                 ...)
->>>>>>> bb127272
     // Tell the compiler to do printf format string checking.
     CERES_PRINTF_ATTRIBUTE(2, 3);
 
 // Lower-level routine that takes a va_list and appends to a specified string.
 // All other routines are just convenience wrappers around it.
-<<<<<<< HEAD
-CERES_EXPORT
-extern void StringAppendV(std::string* dst, const char* format, va_list ap);
-=======
-CERES_EXPORT_INTERNAL extern void StringAppendV(std::string* dst,
+CERES_EXPORT extern void StringAppendV(std::string* dst,
                                                 const char* format,
                                                 va_list ap);
->>>>>>> bb127272
 
 #undef CERES_PRINTF_ATTRIBUTE
 
