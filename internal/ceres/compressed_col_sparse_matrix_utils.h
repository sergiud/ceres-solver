--- conflicted
+++ resolved
@@ -63,17 +63,10 @@
 // Given a set of blocks and a permutation of these blocks, compute
 // the corresponding "scalar" ordering, where the scalar ordering of
 // size sum(blocks).
-<<<<<<< HEAD
 CERES_EXPORT
-void BlockOrderingToScalarOrdering(
-    const std::vector<int>& blocks,
-    const std::vector<int>& block_ordering,
-    std::vector<int>* scalar_ordering);
-=======
 void BlockOrderingToScalarOrdering(const std::vector<int>& blocks,
                                    const std::vector<int>& block_ordering,
                                    std::vector<int>* scalar_ordering);
->>>>>>> 6d9e9843
 
 // Solve the linear system
 //
