// Ceres Solver - A fast non-linear least squares minimizer
// Copyright 2017 Google Inc. All rights reserved.
// http://ceres-solver.org/
//
// Redistribution and use in source and binary forms, with or without
// modification, are permitted provided that the following conditions are met:
//
// * Redistributions of source code must retain the above copyright notice,
//   this list of conditions and the following disclaimer.
// * Redistributions in binary form must reproduce the above copyright notice,
//   this list of conditions and the following disclaimer in the documentation
//   and/or other materials provided with the distribution.
// * Neither the name of Google Inc. nor the names of its contributors may be
//   used to endorse or promote products derived from this software without
//   specific prior written permission.
//
// THIS SOFTWARE IS PROVIDED BY THE COPYRIGHT HOLDERS AND CONTRIBUTORS "AS IS"
// AND ANY EXPRESS OR IMPLIED WARRANTIES, INCLUDING, BUT NOT LIMITED TO, THE
// IMPLIED WARRANTIES OF MERCHANTABILITY AND FITNESS FOR A PARTICULAR PURPOSE
// ARE DISCLAIMED. IN NO EVENT SHALL THE COPYRIGHT OWNER OR CONTRIBUTORS BE
// LIABLE FOR ANY DIRECT, INDIRECT, INCIDENTAL, SPECIAL, EXEMPLARY, OR
// CONSEQUENTIAL DAMAGES (INCLUDING, BUT NOT LIMITED TO, PROCUREMENT OF
// SUBSTITUTE GOODS OR SERVICES; LOSS OF USE, DATA, OR PROFITS; OR BUSINESS
// INTERRUPTION) HOWEVER CAUSED AND ON ANY THEORY OF LIABILITY, WHETHER IN
// CONTRACT, STRICT LIABILITY, OR TORT (INCLUDING NEGLIGENCE OR OTHERWISE)
// ARISING IN ANY WAY OUT OF THE USE OF THIS SOFTWARE, EVEN IF ADVISED OF THE
// POSSIBILITY OF SUCH DAMAGE.
//
// Author: sameeragarwal@google.com (Sameer Agarwal)
//
// A simple C++ interface to the SuiteSparse and CHOLMOD libraries.

#ifndef CERES_INTERNAL_SUITESPARSE_H_
#define CERES_INTERNAL_SUITESPARSE_H_

// This include must come before any #ifndef check on Ceres compile options.
<<<<<<< HEAD
#include "ceres/internal/export.h"
#include "ceres/internal/port.h"
=======
#include "ceres/internal/config.h"
>>>>>>> 84e1696f

#ifndef CERES_NO_SUITESPARSE

#include <cstring>
#include <memory>
#include <string>
#include <vector>

#include "SuiteSparseQR.hpp"
#include "ceres/linear_solver.h"
#include "ceres/sparse_cholesky.h"
#include "cholmod.h"
#include "glog/logging.h"

// Before SuiteSparse version 4.2.0, cholmod_camd was only enabled
// if SuiteSparse was compiled with Metis support. This makes
// calling and linking into cholmod_camd problematic even though it
// has nothing to do with Metis. This has been fixed reliably in
// 4.2.0.
//
// The fix was actually committed in 4.1.0, but there is
// some confusion about a silent update to the tar ball, so we are
// being conservative and choosing the next minor version where
// things are stable.
#if (SUITESPARSE_VERSION < 4002)
#define CERES_NO_CAMD
#endif

// UF_long is deprecated but SuiteSparse_long is only available in
// newer versions of SuiteSparse. So for older versions of
// SuiteSparse, we define SuiteSparse_long to be the same as UF_long,
// which is what recent versions of SuiteSparse do anyways.
#ifndef SuiteSparse_long
#define SuiteSparse_long UF_long
#endif

<<<<<<< HEAD
#include "ceres/internal/prefix.h"
=======
#include "ceres/internal/disable_warnings.h"
>>>>>>> 84e1696f

namespace ceres {
namespace internal {

class CompressedRowSparseMatrix;
class TripletSparseMatrix;

// The raw CHOLMOD and SuiteSparseQR libraries have a slightly
// cumbersome c like calling format. This object abstracts it away and
// provides the user with a simpler interface. The methods here cannot
// be static as a cholmod_common object serves as a global variable
// for all cholmod function calls.
class CERES_NO_EXPORT SuiteSparse {
 public:
  SuiteSparse();
  ~SuiteSparse();

  // Functions for building cholmod_sparse objects from sparse
  // matrices stored in triplet form. The matrix A is not
  // modifed. Called owns the result.
  cholmod_sparse* CreateSparseMatrix(TripletSparseMatrix* A);

  // This function works like CreateSparseMatrix, except that the
  // return value corresponds to A' rather than A.
  cholmod_sparse* CreateSparseMatrixTranspose(TripletSparseMatrix* A);

  // Create a cholmod_sparse wrapper around the contents of A. This is
  // a shallow object, which refers to the contents of A and does not
  // use the SuiteSparse machinery to allocate memory.
  cholmod_sparse CreateSparseMatrixTransposeView(CompressedRowSparseMatrix* A);

  // Create a cholmod_dense vector around the contents of the array x.
  // This is a shallow object, which refers to the contents of x and
  // does not use the SuiteSparse machinery to allocate memory.
  cholmod_dense CreateDenseVectorView(const double* x, int size);

  // Given a vector x, build a cholmod_dense vector of size out_size
  // with the first in_size entries copied from x. If x is nullptr, then
  // an all zeros vector is returned. Caller owns the result.
  cholmod_dense* CreateDenseVector(const double* x, int in_size, int out_size);

  // The matrix A is scaled using the matrix whose diagonal is the
  // vector scale. mode describes how scaling is applied. Possible
  // values are CHOLMOD_ROW for row scaling - diag(scale) * A,
  // CHOLMOD_COL for column scaling - A * diag(scale) and CHOLMOD_SYM
  // for symmetric scaling which scales both the rows and the columns
  // - diag(scale) * A * diag(scale).
  void Scale(cholmod_dense* scale, int mode, cholmod_sparse* A) {
    cholmod_scale(scale, mode, A, &cc_);
  }

  // Create and return a matrix m = A * A'. Caller owns the
  // result. The matrix A is not modified.
  cholmod_sparse* AATranspose(cholmod_sparse* A) {
    cholmod_sparse* m = cholmod_aat(A, nullptr, A->nrow, 1, &cc_);
    m->stype = 1;  // Pay attention to the upper triangular part.
    return m;
  }

  // y = alpha * A * x + beta * y. Only y is modified.
  void SparseDenseMultiply(cholmod_sparse* A,
                           double alpha,
                           double beta,
                           cholmod_dense* x,
                           cholmod_dense* y) {
    double alpha_[2] = {alpha, 0};
    double beta_[2] = {beta, 0};
    cholmod_sdmult(A, 0, alpha_, beta_, x, y, &cc_);
  }

  // Find an ordering of A or AA' (if A is unsymmetric) that minimizes
  // the fill-in in the Cholesky factorization of the corresponding
  // matrix. This is done by using the AMD algorithm.
  //
  // Using this ordering, the symbolic Cholesky factorization of A (or
  // AA') is computed and returned.
  //
  // A is not modified, only the pattern of non-zeros of A is used,
  // the actual numerical values in A are of no consequence.
  //
  // message contains an explanation of the failures if any.
  //
  // Caller owns the result.
  cholmod_factor* AnalyzeCholesky(cholmod_sparse* A, std::string* message);

  cholmod_factor* BlockAnalyzeCholesky(cholmod_sparse* A,
                                       const std::vector<int>& row_blocks,
                                       const std::vector<int>& col_blocks,
                                       std::string* message);

  // If A is symmetric, then compute the symbolic Cholesky
  // factorization of A(ordering, ordering). If A is unsymmetric, then
  // compute the symbolic factorization of
  // A(ordering,:) A(ordering,:)'.
  //
  // A is not modified, only the pattern of non-zeros of A is used,
  // the actual numerical values in A are of no consequence.
  //
  // message contains an explanation of the failures if any.
  //
  // Caller owns the result.
  cholmod_factor* AnalyzeCholeskyWithUserOrdering(
      cholmod_sparse* A,
      const std::vector<int>& ordering,
      std::string* message);

  // Perform a symbolic factorization of A without re-ordering A. No
  // postordering of the elimination tree is performed. This ensures
  // that the symbolic factor does not introduce an extra permutation
  // on the matrix. See the documentation for CHOLMOD for more details.
  //
  // message contains an explanation of the failures if any.
  cholmod_factor* AnalyzeCholeskyWithNaturalOrdering(cholmod_sparse* A,
                                                     std::string* message);

  // Use the symbolic factorization in L, to find the numerical
  // factorization for the matrix A or AA^T. Return true if
  // successful, false otherwise. L contains the numeric factorization
  // on return.
  //
  // message contains an explanation of the failures if any.
  LinearSolverTerminationType Cholesky(cholmod_sparse* A,
                                       cholmod_factor* L,
                                       std::string* message);

  // Given a Cholesky factorization of a matrix A = LL^T, solve the
  // linear system Ax = b, and return the result. If the Solve fails
  // nullptr is returned. Caller owns the result.
  //
  // message contains an explanation of the failures if any.
  cholmod_dense* Solve(cholmod_factor* L,
                       cholmod_dense* b,
                       std::string* message);

  // By virtue of the modeling layer in Ceres being block oriented,
  // all the matrices used by Ceres are also block oriented. When
  // doing sparse direct factorization of these matrices the
  // fill-reducing ordering algorithms (in particular AMD) can either
  // be run on the block or the scalar form of these matrices. The two
  // SuiteSparse::AnalyzeCholesky methods allows the client to
  // compute the symbolic factorization of a matrix by either using
  // AMD on the matrix or a user provided ordering of the rows.
  //
  // But since the underlying matrices are block oriented, it is worth
  // running AMD on just the block structure of these matrices and then
  // lifting these block orderings to a full scalar ordering. This
  // preserves the block structure of the permuted matrix, and exposes
  // more of the super-nodal structure of the matrix to the numerical
  // factorization routines.
  //
  // Find the block oriented AMD ordering of a matrix A, whose row and
  // column blocks are given by row_blocks, and col_blocks
  // respectively. The matrix may or may not be symmetric. The entries
  // of col_blocks do not need to sum to the number of columns in
  // A. If this is the case, only the first sum(col_blocks) are used
  // to compute the ordering.
  bool BlockAMDOrdering(const cholmod_sparse* A,
                        const std::vector<int>& row_blocks,
                        const std::vector<int>& col_blocks,
                        std::vector<int>* ordering);

  // Find a fill reducing approximate minimum degree
  // ordering. ordering is expected to be large enough to hold the
  // ordering.
  bool ApproximateMinimumDegreeOrdering(cholmod_sparse* matrix, int* ordering);

  // Before SuiteSparse version 4.2.0, cholmod_camd was only enabled
  // if SuiteSparse was compiled with Metis support. This makes
  // calling and linking into cholmod_camd problematic even though it
  // has nothing to do with Metis. This has been fixed reliably in
  // 4.2.0.
  //
  // The fix was actually committed in 4.1.0, but there is
  // some confusion about a silent update to the tar ball, so we are
  // being conservative and choosing the next minor version where
  // things are stable.
  static bool IsConstrainedApproximateMinimumDegreeOrderingAvailable() {
    return (SUITESPARSE_VERSION > 4001);
  }

  // Find a fill reducing approximate minimum degree
  // ordering. constraints is an array which associates with each
  // column of the matrix an elimination group. i.e., all columns in
  // group 0 are eliminated first, all columns in group 1 are
  // eliminated next etc. This function finds a fill reducing ordering
  // that obeys these constraints.
  //
  // Calling ApproximateMinimumDegreeOrdering is equivalent to calling
  // ConstrainedApproximateMinimumDegreeOrdering with a constraint
  // array that puts all columns in the same elimination group.
  //
  // If CERES_NO_CAMD is defined then calling this function will
  // result in a crash.
  bool ConstrainedApproximateMinimumDegreeOrdering(cholmod_sparse* matrix,
                                                   int* constraints,
                                                   int* ordering);

  void Free(cholmod_sparse* m) { cholmod_free_sparse(&m, &cc_); }
  void Free(cholmod_dense* m) { cholmod_free_dense(&m, &cc_); }
  void Free(cholmod_factor* m) { cholmod_free_factor(&m, &cc_); }

  void Print(cholmod_sparse* m, const std::string& name) {
    cholmod_print_sparse(m, const_cast<char*>(name.c_str()), &cc_);
  }

  void Print(cholmod_dense* m, const std::string& name) {
    cholmod_print_dense(m, const_cast<char*>(name.c_str()), &cc_);
  }

  void Print(cholmod_triplet* m, const std::string& name) {
    cholmod_print_triplet(m, const_cast<char*>(name.c_str()), &cc_);
  }

  cholmod_common* mutable_cc() { return &cc_; }

 private:
  cholmod_common cc_;
};

<<<<<<< HEAD
class CERES_NO_EXPORT SuiteSparseCholesky : public SparseCholesky {
=======
class CERES_NO_EXPORT SuiteSparseCholesky final : public SparseCholesky {
>>>>>>> 84e1696f
 public:
  static std::unique_ptr<SparseCholesky> Create(OrderingType ordering_type);

  // SparseCholesky interface.
  ~SuiteSparseCholesky() override;
  CompressedRowSparseMatrix::StorageType StorageType() const final;
  LinearSolverTerminationType Factorize(CompressedRowSparseMatrix* lhs,
                                        std::string* message) final;
  LinearSolverTerminationType Solve(const double* rhs,
                                    double* solution,
                                    std::string* message) final;

 private:
  SuiteSparseCholesky(const OrderingType ordering_type);

  const OrderingType ordering_type_;
  SuiteSparse ss_;
  cholmod_factor* factor_;
};

}  // namespace internal
}  // namespace ceres

<<<<<<< HEAD
#include "ceres/internal/suffix.h"
=======
#include "ceres/internal/reenable_warnings.h"
>>>>>>> 84e1696f

#else  // CERES_NO_SUITESPARSE

typedef void cholmod_factor;

<<<<<<< HEAD
#include "ceres/internal/prefix.h"
=======
#include "ceres/internal/disable_warnings.h"
>>>>>>> 84e1696f

namespace ceres {
namespace internal {

class CERES_NO_EXPORT SuiteSparse {
 public:
  // Defining this static function even when SuiteSparse is not
  // available, allows client code to check for the presence of CAMD
  // without checking for the absence of the CERES_NO_CAMD symbol.
  //
  // This is safer because the symbol maybe missing due to a user
  // accidentally not including suitesparse.h in their code when
  // checking for the symbol.
  static bool IsConstrainedApproximateMinimumDegreeOrderingAvailable() {
    return false;
  }

  void Free(void* /*arg*/) {}
};

}  // namespace internal
}  // namespace ceres

<<<<<<< HEAD
#include "ceres/internal/suffix.h"
=======
#include "ceres/internal/reenable_warnings.h"
>>>>>>> 84e1696f

#endif  // CERES_NO_SUITESPARSE

#endif  // CERES_INTERNAL_SUITESPARSE_H_<|MERGE_RESOLUTION|>--- conflicted
+++ resolved
@@ -34,12 +34,7 @@
 #define CERES_INTERNAL_SUITESPARSE_H_
 
 // This include must come before any #ifndef check on Ceres compile options.
-<<<<<<< HEAD
-#include "ceres/internal/export.h"
-#include "ceres/internal/port.h"
-=======
 #include "ceres/internal/config.h"
->>>>>>> 84e1696f
 
 #ifndef CERES_NO_SUITESPARSE
 
@@ -76,11 +71,7 @@
 #define SuiteSparse_long UF_long
 #endif
 
-<<<<<<< HEAD
-#include "ceres/internal/prefix.h"
-=======
 #include "ceres/internal/disable_warnings.h"
->>>>>>> 84e1696f
 
 namespace ceres {
 namespace internal {
@@ -300,11 +291,7 @@
   cholmod_common cc_;
 };
 
-<<<<<<< HEAD
-class CERES_NO_EXPORT SuiteSparseCholesky : public SparseCholesky {
-=======
 class CERES_NO_EXPORT SuiteSparseCholesky final : public SparseCholesky {
->>>>>>> 84e1696f
  public:
   static std::unique_ptr<SparseCholesky> Create(OrderingType ordering_type);
 
@@ -328,21 +315,13 @@
 }  // namespace internal
 }  // namespace ceres
 
-<<<<<<< HEAD
-#include "ceres/internal/suffix.h"
-=======
 #include "ceres/internal/reenable_warnings.h"
->>>>>>> 84e1696f
 
 #else  // CERES_NO_SUITESPARSE
 
 typedef void cholmod_factor;
 
-<<<<<<< HEAD
-#include "ceres/internal/prefix.h"
-=======
 #include "ceres/internal/disable_warnings.h"
->>>>>>> 84e1696f
 
 namespace ceres {
 namespace internal {
@@ -366,11 +345,7 @@
 }  // namespace internal
 }  // namespace ceres
 
-<<<<<<< HEAD
-#include "ceres/internal/suffix.h"
-=======
 #include "ceres/internal/reenable_warnings.h"
->>>>>>> 84e1696f
 
 #endif  // CERES_NO_SUITESPARSE
 
