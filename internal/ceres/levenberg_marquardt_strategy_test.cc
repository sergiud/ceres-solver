--- conflicted
+++ resolved
@@ -145,13 +145,9 @@
   {
     ScopedMockLog log;
     EXPECT_CALL(log, Log(_, _, _)).Times(AnyNumber());
-<<<<<<< HEAD
-    EXPECT_CALL(log, Log(GLOG_WARNING, _,
-=======
     // Use GLOG_WARNING to support MSVC if GLOG_NO_ABBREVIATED_SEVERITIES
     // is defined.
     EXPECT_CALL(log, Log(google::GLOG_WARNING, _,
->>>>>>> 73341234
                          HasSubstr("Failed to compute a step")));
 
     TrustRegionStrategy::Summary summary =
