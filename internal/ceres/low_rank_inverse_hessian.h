--- conflicted
+++ resolved
@@ -60,11 +60,7 @@
 // Byrd, R. H.; Nocedal, J.; Schnabel, R. B. (1994).
 // "Representations of Quasi-Newton Matrices and their use in
 // Limited Memory Methods". Mathematical Programming 63 (4):
-<<<<<<< HEAD
-class CERES_NO_EXPORT LowRankInverseHessian : public LinearOperator {
-=======
 class CERES_NO_EXPORT LowRankInverseHessian final : public LinearOperator {
->>>>>>> 84e1696f
  public:
   // num_parameters is the row/column size of the Hessian.
   // max_num_corrections is the rank of the Hessian approximation.
