// Ceres Solver - A fast non-linear least squares minimizer
// Copyright 2015 Google Inc. All rights reserved.
// http://ceres-solver.org/
//
// Redistribution and use in source and binary forms, with or without
// modification, are permitted provided that the following conditions are met:
//
// * Redistributions of source code must retain the above copyright notice,
//   this list of conditions and the following disclaimer.
// * Redistributions in binary form must reproduce the above copyright notice,
//   this list of conditions and the following disclaimer in the documentation
//   and/or other materials provided with the distribution.
// * Neither the name of Google Inc. nor the names of its contributors may be
//   used to endorse or promote products derived from this software without
//   specific prior written permission.
//
// THIS SOFTWARE IS PROVIDED BY THE COPYRIGHT HOLDERS AND CONTRIBUTORS "AS IS"
// AND ANY EXPRESS OR IMPLIED WARRANTIES, INCLUDING, BUT NOT LIMITED TO, THE
// IMPLIED WARRANTIES OF MERCHANTABILITY AND FITNESS FOR A PARTICULAR PURPOSE
// ARE DISCLAIMED. IN NO EVENT SHALL THE COPYRIGHT OWNER OR CONTRIBUTORS BE
// LIABLE FOR ANY DIRECT, INDIRECT, INCIDENTAL, SPECIAL, EXEMPLARY, OR
// CONSEQUENTIAL DAMAGES (INCLUDING, BUT NOT LIMITED TO, PROCUREMENT OF
// SUBSTITUTE GOODS OR SERVICES; LOSS OF USE, DATA, OR PROFITS; OR BUSINESS
// INTERRUPTION) HOWEVER CAUSED AND ON ANY THEORY OF LIABILITY, WHETHER IN
// CONTRACT, STRICT LIABILITY, OR TORT (INCLUDING NEGLIGENCE OR OTHERWISE)
// ARISING IN ANY WAY OUT OF THE USE OF THIS SOFTWARE, EVEN IF ADVISED OF THE
// POSSIBILITY OF SUCH DAMAGE.
//
// Author: sameeragarwal@google.com (Sameer Agarwal)

#ifndef CERES_INTERNAL_PARAMETER_BLOCK_ORDERING_H_
#define CERES_INTERNAL_PARAMETER_BLOCK_ORDERING_H_

#include <memory>
#include <vector>

#include "ceres/graph.h"
<<<<<<< HEAD
#include "ceres/internal/export.h"
#include "ceres/internal/port.h"
#include "ceres/internal/prefix.h"
=======
#include "ceres/internal/disable_warnings.h"
#include "ceres/internal/export.h"
>>>>>>> 84e1696f
#include "ceres/ordered_groups.h"
#include "ceres/types.h"

namespace ceres {
namespace internal {

class Program;
class ParameterBlock;

// Uses an approximate independent set ordering to order the parameter
// blocks of a problem so that it is suitable for use with Schur
// complement based solvers. The output variable ordering contains an
// ordering of the parameter blocks and the return value is size of
// the independent set or the number of e_blocks (see
// schur_complement_solver.h for an explanation). Constant parameters
// are added to the end.
//
// The ordering vector has the structure
//
// ordering = [independent set,
//             complement of the independent set,
//             fixed blocks]
CERES_NO_EXPORT int ComputeSchurOrdering(
    const Program& program, std::vector<ParameterBlock*>* ordering);

// Same as above, except that ties while computing the independent set
// ordering are resolved in favour of the order in which the parameter
// blocks occur in the program.
CERES_NO_EXPORT int ComputeStableSchurOrdering(
    const Program& program, std::vector<ParameterBlock*>* ordering);

// Use an approximate independent set ordering to decompose the
// parameter blocks of a problem in a sequence of independent
// sets. The ordering covers all the non-constant parameter blocks in
// the program.
CERES_NO_EXPORT void ComputeRecursiveIndependentSetOrdering(
    const Program& program, ParameterBlockOrdering* ordering);

// Builds a graph on the parameter blocks of a Problem, whose
// structure reflects the sparsity structure of the Hessian. Each
// vertex corresponds to a parameter block in the Problem except for
// parameter blocks that are marked constant. An edge connects two
// parameter blocks, if they co-occur in a residual block.
<<<<<<< HEAD
CERES_NO_EXPORT Graph<ParameterBlock*>* CreateHessianGraph(
=======
CERES_NO_EXPORT std::unique_ptr<Graph<ParameterBlock*>> CreateHessianGraph(
>>>>>>> 84e1696f
    const Program& program);

// Iterate over each of the groups in order of their priority and fill
// summary with their sizes.
CERES_NO_EXPORT void OrderingToGroupSizes(
    const ParameterBlockOrdering* ordering, std::vector<int>* group_sizes);

}  // namespace internal
}  // namespace ceres

<<<<<<< HEAD
#include "ceres/internal/suffix.h"
=======
#include "ceres/internal/reenable_warnings.h"
>>>>>>> 84e1696f

#endif  // CERES_INTERNAL_PARAMETER_BLOCK_ORDERING_H_<|MERGE_RESOLUTION|>--- conflicted
+++ resolved
@@ -35,14 +35,8 @@
 #include <vector>
 
 #include "ceres/graph.h"
-<<<<<<< HEAD
-#include "ceres/internal/export.h"
-#include "ceres/internal/port.h"
-#include "ceres/internal/prefix.h"
-=======
 #include "ceres/internal/disable_warnings.h"
 #include "ceres/internal/export.h"
->>>>>>> 84e1696f
 #include "ceres/ordered_groups.h"
 #include "ceres/types.h"
 
@@ -86,11 +80,7 @@
 // vertex corresponds to a parameter block in the Problem except for
 // parameter blocks that are marked constant. An edge connects two
 // parameter blocks, if they co-occur in a residual block.
-<<<<<<< HEAD
-CERES_NO_EXPORT Graph<ParameterBlock*>* CreateHessianGraph(
-=======
 CERES_NO_EXPORT std::unique_ptr<Graph<ParameterBlock*>> CreateHessianGraph(
->>>>>>> 84e1696f
     const Program& program);
 
 // Iterate over each of the groups in order of their priority and fill
@@ -101,10 +91,6 @@
 }  // namespace internal
 }  // namespace ceres
 
-<<<<<<< HEAD
-#include "ceres/internal/suffix.h"
-=======
 #include "ceres/internal/reenable_warnings.h"
->>>>>>> 84e1696f
 
 #endif  // CERES_INTERNAL_PARAMETER_BLOCK_ORDERING_H_