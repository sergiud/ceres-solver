// Ceres Solver - A fast non-linear least squares minimizer
// Copyright 2015 Google Inc. All rights reserved.
// http://ceres-solver.org/
//
// Redistribution and use in source and binary forms, with or without
// modification, are permitted provided that the following conditions are met:
//
// * Redistributions of source code must retain the above copyright notice,
//   this list of conditions and the following disclaimer.
// * Redistributions in binary form must reproduce the above copyright notice,
//   this list of conditions and the following disclaimer in the documentation
//   and/or other materials provided with the distribution.
// * Neither the name of Google Inc. nor the names of its contributors may be
//   used to endorse or promote products derived from this software without
//   specific prior written permission.
//
// THIS SOFTWARE IS PROVIDED BY THE COPYRIGHT HOLDERS AND CONTRIBUTORS "AS IS"
// AND ANY EXPRESS OR IMPLIED WARRANTIES, INCLUDING, BUT NOT LIMITED TO, THE
// IMPLIED WARRANTIES OF MERCHANTABILITY AND FITNESS FOR A PARTICULAR PURPOSE
// ARE DISCLAIMED. IN NO EVENT SHALL THE COPYRIGHT OWNER OR CONTRIBUTORS BE
// LIABLE FOR ANY DIRECT, INDIRECT, INCIDENTAL, SPECIAL, EXEMPLARY, OR
// CONSEQUENTIAL DAMAGES (INCLUDING, BUT NOT LIMITED TO, PROCUREMENT OF
// SUBSTITUTE GOODS OR SERVICES; LOSS OF USE, DATA, OR PROFITS; OR BUSINESS
// INTERRUPTION) HOWEVER CAUSED AND ON ANY THEORY OF LIABILITY, WHETHER IN
// CONTRACT, STRICT LIABILITY, OR TORT (INCLUDING NEGLIGENCE OR OTHERWISE)
// ARISING IN ANY WAY OUT OF THE USE OF THIS SOFTWARE, EVEN IF ADVISED OF THE
// POSSIBILITY OF SUCH DAMAGE.
//
// Author: sameeragarwal@google.com (Sameer Agarwal)

#ifndef CERES_INTERNAL_ITERATIVE_SCHUR_COMPLEMENT_SOLVER_H_
#define CERES_INTERNAL_ITERATIVE_SCHUR_COMPLEMENT_SOLVER_H_

#include <memory>

#include "ceres/internal/eigen.h"
#include "ceres/internal/port.h"
#include "ceres/linear_solver.h"
#include "ceres/types.h"
#include "ceres/internal/export.h"

#include "ceres/internal/prefix.h"

namespace ceres {
namespace internal {

class BlockSparseMatrix;
class ImplicitSchurComplement;
class Preconditioner;

// This class implements an iterative solver for the linear least
// squares problems that have a bi-partite sparsity structure common
// to Structure from Motion problems.
//
// The algorithm used by this solver was developed in a series of
// papers - "Agarwal et al, Bundle Adjustment in the Large, ECCV 2010"
// and "Wu et al, Multicore Bundle Adjustment, submitted to CVPR
// 2011" at the Univeristy of Washington.
//
// The key idea is that one can run Conjugate Gradients on the Schur
// Complement system without explicitly forming the Schur Complement
// in memory. The heavy lifting for this is done by the
// ImplicitSchurComplement class. Not forming the Schur complement in
// memory and factoring it results in substantial savings in time and
// memory. Further, iterative solvers like this open up the
// possibility of solving the Newton equations in a non-linear solver
// only approximately and terminating early, thereby saving even more
// time.
//
// For the curious, running CG on the Schur complement is the same as
// running CG on the Normal Equations with an SSOR preconditioner. For
// a proof of this fact and others related to this solver please see
// the section on Domain Decomposition Methods in Saad's book
// "Iterative Methods for Sparse Linear Systems".
<<<<<<< HEAD
class CERES_EXPORT IterativeSchurComplementSolver : public BlockSparseMatrixSolver {
=======
class CERES_EXPORT_INTERNAL IterativeSchurComplementSolver
    : public BlockSparseMatrixSolver {
>>>>>>> bb127272
 public:
  explicit IterativeSchurComplementSolver(const LinearSolver::Options& options);
  IterativeSchurComplementSolver(const IterativeSchurComplementSolver&) =
      delete;
  void operator=(const IterativeSchurComplementSolver&) = delete;

  virtual ~IterativeSchurComplementSolver();

 private:
  LinearSolver::Summary SolveImpl(BlockSparseMatrix* A,
                                  const double* b,
                                  const LinearSolver::PerSolveOptions& options,
                                  double* x) final;

  void CreatePreconditioner(BlockSparseMatrix* A);

  LinearSolver::Options options_;
  std::unique_ptr<internal::ImplicitSchurComplement> schur_complement_;
  std::unique_ptr<Preconditioner> preconditioner_;
  Vector reduced_linear_system_solution_;
};

}  // namespace internal
}  // namespace ceres

#include "ceres/internal/suffix.h"

#endif  // CERES_INTERNAL_ITERATIVE_SCHUR_COMPLEMENT_SOLVER_H_<|MERGE_RESOLUTION|>--- conflicted
+++ resolved
@@ -72,12 +72,7 @@
 // a proof of this fact and others related to this solver please see
 // the section on Domain Decomposition Methods in Saad's book
 // "Iterative Methods for Sparse Linear Systems".
-<<<<<<< HEAD
 class CERES_EXPORT IterativeSchurComplementSolver : public BlockSparseMatrixSolver {
-=======
-class CERES_EXPORT_INTERNAL IterativeSchurComplementSolver
-    : public BlockSparseMatrixSolver {
->>>>>>> bb127272
  public:
   explicit IterativeSchurComplementSolver(const LinearSolver::Options& options);
   IterativeSchurComplementSolver(const IterativeSchurComplementSolver&) =
