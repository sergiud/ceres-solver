// Ceres Solver - A fast non-linear least squares minimizer
// Copyright 2015 Google Inc. All rights reserved.
// http://ceres-solver.org/
//
// Redistribution and use in source and binary forms, with or without
// modification, are permitted provided that the following conditions are met:
//
// * Redistributions of source code must retain the above copyright notice,
//   this list of conditions and the following disclaimer.
// * Redistributions in binary form must reproduce the above copyright notice,
//   this list of conditions and the following disclaimer in the documentation
//   and/or other materials provided with the distribution.
// * Neither the name of Google Inc. nor the names of its contributors may be
//   used to endorse or promote products derived from this software without
//   specific prior written permission.
//
// THIS SOFTWARE IS PROVIDED BY THE COPYRIGHT HOLDERS AND CONTRIBUTORS "AS IS"
// AND ANY EXPRESS OR IMPLIED WARRANTIES, INCLUDING, BUT NOT LIMITED TO, THE
// IMPLIED WARRANTIES OF MERCHANTABILITY AND FITNESS FOR A PARTICULAR PURPOSE
// ARE DISCLAIMED. IN NO EVENT SHALL THE COPYRIGHT OWNER OR CONTRIBUTORS BE
// LIABLE FOR ANY DIRECT, INDIRECT, INCIDENTAL, SPECIAL, EXEMPLARY, OR
// CONSEQUENTIAL DAMAGES (INCLUDING, BUT NOT LIMITED TO, PROCUREMENT OF
// SUBSTITUTE GOODS OR SERVICES; LOSS OF USE, DATA, OR PROFITS; OR BUSINESS
// INTERRUPTION) HOWEVER CAUSED AND ON ANY THEORY OF LIABILITY, WHETHER IN
// CONTRACT, STRICT LIABILITY, OR TORT (INCLUDING NEGLIGENCE OR OTHERWISE)
// ARISING IN ANY WAY OUT OF THE USE OF THIS SOFTWARE, EVEN IF ADVISED OF THE
// POSSIBILITY OF SUCH DAMAGE.
//
// Author: sameeragarwal@google.com (Sameer Agarwal)

#ifndef CERES_INTERNAL_ITERATIVE_SCHUR_COMPLEMENT_SOLVER_H_
#define CERES_INTERNAL_ITERATIVE_SCHUR_COMPLEMENT_SOLVER_H_

#include <memory>

#include "ceres/internal/disable_warnings.h"
#include "ceres/internal/eigen.h"
#include "ceres/internal/export.h"
<<<<<<< HEAD
#include "ceres/internal/port.h"
#include "ceres/internal/prefix.h"
=======
>>>>>>> 84e1696f
#include "ceres/linear_solver.h"
#include "ceres/types.h"

namespace ceres {
namespace internal {

class BlockSparseMatrix;
class ImplicitSchurComplement;
class Preconditioner;

// This class implements an iterative solver for the linear least
// squares problems that have a bi-partite sparsity structure common
// to Structure from Motion problems.
//
// The algorithm used by this solver was developed in a series of
// papers - "Agarwal et al, Bundle Adjustment in the Large, ECCV 2010"
// and "Wu et al, Multicore Bundle Adjustment, submitted to CVPR
// 2011" at the Univeristy of Washington.
//
// The key idea is that one can run Conjugate Gradients on the Schur
// Complement system without explicitly forming the Schur Complement
// in memory. The heavy lifting for this is done by the
// ImplicitSchurComplement class. Not forming the Schur complement in
// memory and factoring it results in substantial savings in time and
// memory. Further, iterative solvers like this open up the
// possibility of solving the Newton equations in a non-linear solver
// only approximately and terminating early, thereby saving even more
// time.
//
// For the curious, running CG on the Schur complement is the same as
// running CG on the Normal Equations with an SSOR preconditioner. For
// a proof of this fact and others related to this solver please see
// the section on Domain Decomposition Methods in Saad's book
// "Iterative Methods for Sparse Linear Systems".
<<<<<<< HEAD
class CERES_NO_EXPORT IterativeSchurComplementSolver
=======
class CERES_NO_EXPORT IterativeSchurComplementSolver final
>>>>>>> 84e1696f
    : public BlockSparseMatrixSolver {
 public:
  explicit IterativeSchurComplementSolver(const LinearSolver::Options& options);
  IterativeSchurComplementSolver(const IterativeSchurComplementSolver&) =
      delete;
  void operator=(const IterativeSchurComplementSolver&) = delete;

  ~IterativeSchurComplementSolver() override;

 private:
  LinearSolver::Summary SolveImpl(BlockSparseMatrix* A,
                                  const double* b,
                                  const LinearSolver::PerSolveOptions& options,
                                  double* x) final;

  void CreatePreconditioner(BlockSparseMatrix* A);

  LinearSolver::Options options_;
  std::unique_ptr<internal::ImplicitSchurComplement> schur_complement_;
  std::unique_ptr<Preconditioner> preconditioner_;
  Vector reduced_linear_system_solution_;
};

}  // namespace internal
}  // namespace ceres

<<<<<<< HEAD
#include "ceres/internal/suffix.h"
=======
#include "ceres/internal/reenable_warnings.h"
>>>>>>> 84e1696f

#endif  // CERES_INTERNAL_ITERATIVE_SCHUR_COMPLEMENT_SOLVER_H_<|MERGE_RESOLUTION|>--- conflicted
+++ resolved
@@ -36,11 +36,6 @@
 #include "ceres/internal/disable_warnings.h"
 #include "ceres/internal/eigen.h"
 #include "ceres/internal/export.h"
-<<<<<<< HEAD
-#include "ceres/internal/port.h"
-#include "ceres/internal/prefix.h"
-=======
->>>>>>> 84e1696f
 #include "ceres/linear_solver.h"
 #include "ceres/types.h"
 
@@ -75,11 +70,7 @@
 // a proof of this fact and others related to this solver please see
 // the section on Domain Decomposition Methods in Saad's book
 // "Iterative Methods for Sparse Linear Systems".
-<<<<<<< HEAD
-class CERES_NO_EXPORT IterativeSchurComplementSolver
-=======
 class CERES_NO_EXPORT IterativeSchurComplementSolver final
->>>>>>> 84e1696f
     : public BlockSparseMatrixSolver {
  public:
   explicit IterativeSchurComplementSolver(const LinearSolver::Options& options);
@@ -106,10 +97,6 @@
 }  // namespace internal
 }  // namespace ceres
 
-<<<<<<< HEAD
-#include "ceres/internal/suffix.h"
-=======
 #include "ceres/internal/reenable_warnings.h"
->>>>>>> 84e1696f
 
 #endif  // CERES_INTERNAL_ITERATIVE_SCHUR_COMPLEMENT_SOLVER_H_