# Ceres Solver - A fast non-linear least squares minimizer
# Copyright 2015 Google Inc. All rights reserved.
# http://ceres-solver.org/
#
# Redistribution and use in source and binary forms, with or without
# modification, are permitted provided that the following conditions are met:
#
# * Redistributions of source code must retain the above copyright notice,
#   this list of conditions and the following disclaimer.
# * Redistributions in binary form must reproduce the above copyright notice,
#   this list of conditions and the following disclaimer in the documentation
#   and/or other materials provided with the distribution.
# * Neither the name of Google Inc. nor the names of its contributors may be
#   used to endorse or promote products derived from this software without
#   specific prior written permission.
#
# THIS SOFTWARE IS PROVIDED BY THE COPYRIGHT HOLDERS AND CONTRIBUTORS "AS IS"
# AND ANY EXPRESS OR IMPLIED WARRANTIES, INCLUDING, BUT NOT LIMITED TO, THE
# IMPLIED WARRANTIES OF MERCHANTABILITY AND FITNESS FOR A PARTICULAR PURPOSE
# ARE DISCLAIMED. IN NO EVENT SHALL THE COPYRIGHT OWNER OR CONTRIBUTORS BE
# LIABLE FOR ANY DIRECT, INDIRECT, INCIDENTAL, SPECIAL, EXEMPLARY, OR
# CONSEQUENTIAL DAMAGES (INCLUDING, BUT NOT LIMITED TO, PROCUREMENT OF
# SUBSTITUTE GOODS OR SERVICES; LOSS OF USE, DATA, OR PROFITS; OR BUSINESS
# INTERRUPTION) HOWEVER CAUSED AND ON ANY THEORY OF LIABILITY, WHETHER IN
# CONTRACT, STRICT LIABILITY, OR TORT (INCLUDING NEGLIGENCE OR OTHERWISE)
# ARISING IN ANY WAY OUT OF THE USE OF THIS SOFTWARE, EVEN IF ADVISED OF THE
# POSSIBILITY OF SUCH DAMAGE.
#
# Author: keir@google.com (Keir Mierle)

# Avoid 'xxx.cc has no symbols' warnings from source files which are 'empty'
# when their enclosing #ifdefs are disabled.
if (WITH_CXX_THREADS)
  set(CERES_PARALLEL_FOR_SRC parallel_for_cxx.cc)
  list(APPEND APPEND CERES_LIBRARY_PUBLIC_DEPENDENCIES Threads::Threads)
  set (Threads_DEPENDENCY "find_dependency (Threads)")
elseif (WITH_OPENMP)
  set(CERES_PARALLEL_FOR_SRC parallel_for_openmp.cc)
else()
  set(CERES_PARALLEL_FOR_SRC parallel_for_nothreads.cc)
endif()

set (CMAKE_POSITION_INDEPENDENT_CODE ON)

set(CERES_INTERNAL_SRC
    c_api.cc
    gradient_checker.cc
    gradient_problem.cc
    local_parameterization.cc
    loss_function.cc
    normal_prior.cc
    problem.cc
    solver.cc
    types.cc
)

# Also depend on the header files so that they appear in IDEs.
file(GLOB CERES_INTERNAL_HDRS *.h)
if (MINIGLOG)
  file(GLOB MINIGLOG_HDRS miniglog/glog/*.h)
  list(APPEND CERES_INTERNAL_HDRS ${MINIGLOG_HDRS})
  if (ANDROID)
    list(APPEND CERES_LIBRARY_PUBLIC_DEPENDENCIES log)
  endif()
endif()

# Depend also on public headers so they appear in IDEs.
file(GLOB CERES_PUBLIC_HDRS ${Ceres_SOURCE_DIR}/include/ceres/*.h)
file(GLOB CERES_PUBLIC_INTERNAL_HDRS ${Ceres_SOURCE_DIR}/include/ceres/internal/*.h)

# Include the specialized schur solvers.
if (WITH_SCHUR_SPECIALIZATIONS)
  file(GLOB CERES_INTERNAL_SCHUR_FILES generated/*.cc)
else (WITH_SCHUR_SPECIALIZATIONS)
  # Only the fully dynamic solver. The build is much faster this way.
  file(GLOB CERES_INTERNAL_SCHUR_FILES generated/*_d_d_d.cc)
endif (WITH_SCHUR_SPECIALIZATIONS)

# The generated specializations of the Schur eliminator include
# schur_eliminator_impl.h which defines EIGEN_CACHEFRIENDLY_PRODUCT_THRESHOLD
# to a different value than Eigen's default.  Depending on the order of files
# in the unity build this can lead to clashes.  Additionally, these files are
# already generated in a way which leads to fairly large compilation units,
# so the gains from a unity build would be marginal.  Since this property is
# not available before cmake 3.16, unity build is only available from this
# version on.
if (NOT CMAKE_VERSION VERSION_LESS 3.16)
  set_source_files_properties(${CERES_INTERNAL_SCHUR_FILES} PROPERTIES
    SKIP_UNITY_BUILD_INCLUSION ON)
elseif(CMAKE_UNITY_BUILD)
  message(FATAL_ERROR "Unity build requires cmake 3.16 or newer.  Please unset CMAKE_UNITY_BUILD.")
endif()

# Build the list of dependencies for Ceres based on the current configuration.
if (NOT WITH_MINILOG AND glog_FOUND)
  list(APPEND CERES_LIBRARY_PUBLIC_DEPENDENCIES glog::glog)
endif (NOT WITH_MINILOG AND glog_FOUND)

if (WITH_SUITESPARSE AND SuiteSparse_FOUND)
  # Define version information for use in Solver::FullReport.
  add_definitions(-DCERES_SUITESPARSE_VERSION="${SuiteSparse_VERSION}")
  list(APPEND CERES_LIBRARY_PUBLIC_DEPENDENCIES SuiteSparse::CHOLMOD SuiteSparse::SPQR)
endif (WITH_SUITESPARSE AND SuiteSparse_FOUND)

if (WITH_LAPACK AND BLAS_FOUND AND LAPACK_FOUND)
  list(APPEND CERES_LIBRARY_PRIVATE_DEPENDENCIES ${LAPACK_LIBRARIES})
endif (WITH_LAPACK AND BLAS_FOUND AND LAPACK_FOUND)

if (WITH_OPENMP AND OPENMP_FOUND)
  # OpenMP support in Clang requires a non-GNU OpenMP library.
  if (CMAKE_COMPILER_IS_GNUCXX)
    list(APPEND CERES_LIBRARY_PRIVATE_DEPENDENCIES gomp)
  endif()
  if (NOT MSVC)
    list(APPEND CERES_LIBRARY_PRIVATE_DEPENDENCIES Threads::Threads)
  endif()
endif (WITH_OPENMP AND OPENMP_FOUND)

if (WITH_TBB AND TBB_FOUND)
  list(APPEND CERES_LIBRARY_PRIVATE_DEPENDENCIES tbb::tbb)
  if (NOT MSVC)
    list(APPEND CERES_LIBRARY_PRIVATE_DEPENDENCIES Threads::Threads)
  endif (NOT MSVC)
endif (WITH_TBB AND TBB_FOUND)

add_library (ceresbase OBJECT
    ${CERES_INTERNAL_SCHUR_FILES}
    ${CERES_PARALLEL_FOR_SRC}
    accelerate_sparse.cc
    array_utils.cc
    blas.cc
    block_evaluate_preparer.cc
    block_jacobi_preconditioner.cc
    block_jacobian_writer.cc
    block_random_access_dense_matrix.cc
    block_random_access_diagonal_matrix.cc
    block_random_access_matrix.cc
    block_random_access_sparse_matrix.cc
    block_sparse_matrix.cc
    block_structure.cc
    callbacks.cc
    canonical_views_clustering.cc
    cgnr_solver.cc
    compressed_col_sparse_matrix_utils.cc
    compressed_row_jacobian_writer.cc
    compressed_row_sparse_matrix.cc
    conditioned_cost_function.cc
    conjugate_gradients_solver.cc
    context.cc
    context_impl.cc
    coordinate_descent_minimizer.cc
    corrector.cc
    cost_function.cc
    covariance.cc
    covariance_impl.cc
    cxsparse.cc
    dense_normal_cholesky_solver.cc
    dense_qr_solver.cc
    dense_sparse_matrix.cc
    detect_structure.cc
    dogleg_strategy.cc
    dynamic_compressed_row_jacobian_writer.cc
    dynamic_compressed_row_sparse_matrix.cc
    dynamic_sparse_normal_cholesky_solver.cc
    eigensparse.cc
    evaluator.cc
    file.cc
    float_cxsparse.cc
    float_suitesparse.cc
    function_sample.cc
    gradient_checking_cost_function.cc
    gradient_problem_solver.cc
    implicit_schur_complement.cc
    inner_product_computer.cc
    is_close.cc
    iterative_refiner.cc
    iterative_schur_complement_solver.cc
    lapack.cc
    levenberg_marquardt_strategy.cc
    line_search.cc
    line_search_direction.cc
    line_search_minimizer.cc
    line_search_preprocessor.cc
    linear_least_squares_problems.cc
    linear_operator.cc
    linear_solver.cc
    low_rank_inverse_hessian.cc
    minimizer.cc
    parallel_utils.cc
    parameter_block_ordering.cc
    partitioned_matrix_view.cc
    polynomial.cc
    preconditioner.cc
    preprocessor.cc
    problem_impl.cc
    program.cc
    reorder_program.cc
    residual_block.cc
    residual_block_utils.cc
    schur_complement_solver.cc
    schur_eliminator.cc
    schur_jacobi_preconditioner.cc
    schur_templates.cc
    scratch_evaluate_preparer.cc
    single_linkage_clustering.cc
    solver_utils.cc
    sparse_cholesky.cc
    sparse_matrix.cc
    sparse_normal_cholesky_solver.cc
<<<<<<< HEAD
    split.cc
=======
    subset_preconditioner.cc
>>>>>>> 31008453
    stringprintf.cc
    subset_preconditioner.cc
    suitesparse.cc
    thread_pool.cc
    thread_token_provider.cc
    triplet_sparse_matrix.cc
    trust_region_minimizer.cc
    trust_region_preprocessor.cc
    trust_region_step_evaluator.cc
    trust_region_strategy.cc
    visibility.cc
    visibility_based_preconditioner.cc
    wall_time.cc
)

target_include_directories (ceresbase PUBLIC
  $<TARGET_PROPERTY:ceres,INCLUDE_DIRECTORIES>)
target_compile_definitions (ceresbase PUBLIC
  $<TARGET_PROPERTY:ceres,COMPILE_DEFINITIONS>)

set(CERES_LIBRARY_SOURCE
    ${CERES_INTERNAL_SRC}
    ${CERES_INTERNAL_HDRS}
    ${CERES_PUBLIC_HDRS}
    ${CERES_PUBLIC_INTERNAL_HDRS})

# Primarily for Android, but optionally for others, compile the minimal
# glog implementation into Ceres.
if (WITH_MINILOG)
  list(APPEND CERES_LIBRARY_SOURCE miniglog/glog/logging.cc)
endif (WITH_MINILOG)

# Ceres C++ compiler flags can be too strict for an external library code
# which we do not maintain.
include(CheckCXXCompilerFlag)
check_cxx_compiler_flag("-Wno-missing-declarations"
                        CHECK_CXX_FLAG_Wno_missing_declarations)
if (CHECK_CXX_FLAG_Wno_missing_declarations)
  set_property(SOURCE gmock_gtest_all.cc
               APPEND_STRING PROPERTY COMPILE_FLAGS "-Wno-missing-declarations")
endif()

add_library(ceres $<TARGET_OBJECTS:ceresbase> ${CERES_LIBRARY_SOURCE})
add_library(Ceres::Ceres ALIAS ceres)

target_link_libraries(ceres PUBLIC Eigen3::Eigen)
target_compile_features (ceres PUBLIC cxx_std_14)

target_include_directories (ceres
  PUBLIC
  "$<BUILD_INTERFACE:${Ceres_BINARY_DIR}/include>"
  "$<BUILD_INTERFACE:${Ceres_SOURCE_DIR}/include>"
  "$<BUILD_INTERFACE:${Ceres_SOURCE_DIR}/internal>"
  "$<BUILD_INTERFACE:${Ceres_SOURCE_DIR}/internal/ceres>"
  "$<INSTALL_INTERFACE:${CMAKE_INSTALL_INCLUDEDIR}>"
  PRIVATE
  ${Ceres_BINARY_DIR}/include
  ${Ceres_SOURCE_DIR}/include
  ${Ceres_SOURCE_DIR}/internal
  ${Ceres_SOURCE_DIR}/internal/ceres
)

# Eigen SparseQR generates various compiler warnings related to unused and
# uninitialised local variables, which prevents Ceres compilation as we use
# -Werror.  To avoid having to individually suppress these warnings around
# the #include statments for Eigen headers across all GCC/Clang versions, we
# tell CMake to treat Eigen headers as system headers.  This results in all
# compiler warnings from them being suppressed.
target_include_directories (ceres SYSTEM PUBLIC ${EIGEN_INCLUDE_DIRS})

if (HAVE__J0)
  target_compile_definitions (ceres PUBLIC HAVE__J0)
endif (HAVE__J0)

if (HAVE__J1)
  target_compile_definitions (ceres PUBLIC HAVE__J1)
endif (HAVE__J1)

if (HAVE__JN)
  target_compile_definitions (ceres PUBLIC HAVE__JN)
endif (HAVE__JN)

if (WITH_CXSPARSE AND TARGET CXSparse::CXSparse)
  # Define version information for use in Solver::FullReport.
  target_compile_definitions (ceres PRIVATE
    CERES_CXSPARSE_VERSION="${CXSparse_VERSION}")
  target_link_libraries (ceres PUBLIC CXSparse::CXSparse)
endif (WITH_CXSPARSE AND TARGET CXSparse::CXSparse)

if (WITH_GFLAGS AND gflags_FOUND)
  target_include_directories (ceres PRIVATE ${gflags_INCLUDE_DIRS})
  target_link_libraries (ceres PRIVATE ${gflags_LIBRARIES})
endif (WITH_GFLAGS AND gflags_FOUND)

set_target_properties(ceres PROPERTIES
  VERSION ${CERES_VERSION}
  SOVERSION ${CERES_VERSION_MAJOR})
if (BUILD_SHARED_LIBS)
  set_target_properties(ceres PROPERTIES
    # Set the default symbol visibility to hidden to unify the behavior among
    # the various compilers and to get smaller binaries
    C_VISIBILITY_PRESET hidden
    CXX_VISIBILITY_PRESET hidden)
endif()

# When building as a shared libarary with testing enabled, we need to export
# internal symbols needed by the unit tests
if (BUILD_TESTING)
  target_compile_definitions(ceres
    PUBLIC
      CERES_EXPORT_INTERNAL_SYMBOLS
    )
endif()


# The ability to specify a minimum language version via cxx_std_[11,14,17]
# requires CMake >= 3.8.  Prior to that we have to specify the compiler features
# we require.
if (CMAKE_VERSION VERSION_LESS 3.8)
  set(REQUIRED_PUBLIC_CXX_FEATURES cxx_alignas cxx_alignof cxx_constexpr)
else()
  # Forward whatever C++ version Ceres was compiled with as our requirement
  # for downstream clients.
  set(REQUIRED_PUBLIC_CXX_FEATURES cxx_std_${CMAKE_CXX_STANDARD})
endif()
target_compile_features(ceres PUBLIC ${REQUIRED_PUBLIC_CXX_FEATURES})

include(AppendTargetProperty)

target_link_libraries(ceres
  PUBLIC ${CERES_LIBRARY_PUBLIC_DEPENDENCIES}
  PRIVATE ${CERES_LIBRARY_PRIVATE_DEPENDENCIES})

install(TARGETS ceres
        EXPORT  CeresTargets
        RUNTIME DESTINATION ${CMAKE_INSTALL_BINDIR}
        LIBRARY DESTINATION ${CMAKE_INSTALL_LIBDIR}
        ARCHIVE DESTINATION ${CMAKE_INSTALL_LIBDIR})

if (BUILD_TESTING AND WITH_GFLAGS AND gflags_FOUND)
  add_library(gtest gmock_gtest_all.cc gmock_main.cc)
  if (BUILD_SHARED_LIBS)
    # Define gtest-specific shared library flags for compilation.
    append_target_property(gtest COMPILE_DEFINITIONS
      GTEST_CREATE_SHARED_LIBRARY)
  endif()
  set_target_properties (gtest PROPERTIES CXX_VISIBILITY_PRESET default)

  add_library(test_util
              evaluator_test_utils.cc
              numeric_diff_test_utils.cc
              test_util.cc)

  target_include_directories (test_util PUBLIC
    $<TARGET_PROPERTY:ceres,INCLUDE_DIRECTORIES>)
  target_compile_definitions (test_util PUBLIC
    $<TARGET_PROPERTY:ceres,COMPILE_DEFINITIONS>)
  target_link_libraries (test_util
    $<TARGET_PROPERTY:ceres,INTERFACE_LINK_LIBRARIES>)

  if (WITH_MINILOG)
    # When using miniglog, it is compiled into Ceres, thus Ceres becomes
    # the library against which other libraries should link for logging.
    target_link_libraries(gtest ${gflags_LIBRARIES} ceres)
    target_link_libraries(test_util $<TARGET_OBJECTS:ceresbase> gtest)
  else (WITH_MINILOG)
    target_link_libraries(gtest ${gflags_LIBRARIES} glog::glog)
    target_link_libraries(test_util $<TARGET_OBJECTS:ceresbase> gtest glog::glog)
  endif (WITH_MINILOG)

  macro (CERES_TEST NAME)
    add_executable(${NAME}_test ${NAME}_test.cc)
    # Pull in local headers from the generated test directories when ceres_test()
    # is invoked there, as well as the private headers in this directory which
    # may be referenced without the 'ceres' path prefix and all private
    # dependencies that may be directly referenced.
    target_include_directories(${NAME}_test
      PUBLIC ${CMAKE_CURRENT_LIST_DIR}
             ${Ceres_SOURCE_DIR}/internal/ceres
             ${CERES_LIBRARY_PRIVATE_DEPENDENCIES_INCLUDE_DIRS})

    target_link_libraries(${NAME}_test PUBLIC test_util Ceres::Ceres gtest)
    if (BUILD_SHARED_LIBS)
      # Define gtest-specific shared library flags for linking.
      append_target_property(${NAME}_test COMPILE_DEFINITIONS
        GTEST_LINKED_AS_SHARED_LIBRARY)
    endif()
    add_test(NAME ${NAME}_test
             COMMAND ${CMAKE_RUNTIME_OUTPUT_DIRECTORY}/${NAME}_test
             --test_srcdir
             ${Ceres_SOURCE_DIR}/data)
  endmacro (CERES_TEST)

  ceres_test(array_utils)
  ceres_test(array_selector)
  ceres_test(autodiff)
  ceres_test(autodiff_first_order_function)
  ceres_test(autodiff_cost_function)
  ceres_test(autodiff_local_parameterization)
  ceres_test(block_jacobi_preconditioner)
  ceres_test(block_random_access_dense_matrix)
  ceres_test(block_random_access_diagonal_matrix)
  ceres_test(block_random_access_sparse_matrix)
  ceres_test(block_sparse_matrix)
  ceres_test(c_api)
  ceres_test(canonical_views_clustering)
  ceres_test(compressed_col_sparse_matrix_utils)
  ceres_test(compressed_row_sparse_matrix)
  ceres_test(concurrent_queue)
  ceres_test(conditioned_cost_function)
  ceres_test(conjugate_gradients_solver)
  ceres_test(corrector)
  ceres_test(cost_function_to_functor)
  ceres_test(covariance)
  ceres_test(cubic_interpolation)
  ceres_test(dense_linear_solver)
  ceres_test(dense_sparse_matrix)
  ceres_test(detect_structure)
  ceres_test(dogleg_strategy)
  ceres_test(dynamic_autodiff_cost_function)
  ceres_test(dynamic_compressed_row_sparse_matrix)
  ceres_test(dynamic_numeric_diff_cost_function)
  ceres_test(dynamic_sparse_normal_cholesky_solver)
  ceres_test(dynamic_sparsity)
  ceres_test(evaluation_callback)
  ceres_test(evaluator)
  ceres_test(fixed_array)
  ceres_test(gradient_checker)
  ceres_test(gradient_checking_cost_function)
  ceres_test(gradient_problem)
  ceres_test(gradient_problem_solver)
  ceres_test(graph)
  ceres_test(graph_algorithms)
  ceres_test(householder_vector)
  ceres_test(implicit_schur_complement)
  ceres_test(inner_product_computer)
  ceres_test(invert_psd_matrix)
  ceres_test(integer_sequence_algorithm)
  ceres_test(is_close)
  ceres_test(iterative_refiner)
  ceres_test(iterative_schur_complement_solver)
  ceres_test(jet)
  ceres_test(levenberg_marquardt_strategy)
  ceres_test(line_search_minimizer)
  ceres_test(line_search_preprocessor)
  ceres_test(local_parameterization)
  ceres_test(loss_function)
  ceres_test(minimizer)
  ceres_test(normal_prior)
  ceres_test(numeric_diff_cost_function)
  ceres_test(numeric_diff_first_order_function)
  ceres_test(ordered_groups)
  ceres_test(parallel_for)
  ceres_test(parallel_utils)
  ceres_test(parameter_block)
  ceres_test(parameter_block_ordering)
  ceres_test(parameter_dims)
  ceres_test(partitioned_matrix_view)
  ceres_test(polynomial)
  ceres_test(problem)
  ceres_test(program)
  ceres_test(reorder_program)
  ceres_test(residual_block)
  ceres_test(residual_block_utils)
  ceres_test(rotation)
  ceres_test(schur_complement_solver)
  ceres_test(schur_eliminator)
  ceres_test(single_linkage_clustering)
  ceres_test(small_blas)
  ceres_test(solver)
  ceres_test(sparse_cholesky)
  ceres_test(sparse_normal_cholesky_solver)
  ceres_test(subset_preconditioner)
  ceres_test(system)
  ceres_test(tiny_solver)
  ceres_test(tiny_solver_autodiff_function)
  ceres_test(tiny_solver_cost_function_adapter)
  ceres_test(thread_pool)
  ceres_test(triplet_sparse_matrix)
  ceres_test(trust_region_minimizer)
  ceres_test(trust_region_preprocessor)
  ceres_test(visibility)
  ceres_test(visibility_based_preconditioner)

  add_subdirectory(generated_bundle_adjustment_tests)

  if(CODE_GENERATION)
    add_subdirectory(codegen)
  endif()
endif (BUILD_TESTING AND WITH_GFLAGS AND gflags_FOUND)

macro(add_dependencies_to_benchmark BENCHMARK_TARGET)
  target_link_libraries(${BENCHMARK_TARGET} PUBLIC Ceres::Ceres benchmark::benchmark)
  target_include_directories(${BENCHMARK_TARGET} PUBLIC
                             ${Ceres_SOURCE_DIR}/internal
                             ${Ceres_SOURCE_DIR}/internal/ceres
                             ${CERES_LIBRARY_PRIVATE_DEPENDENCIES_INCLUDE_DIRS})
endmacro()

if (BUILD_BENCHMARKS)
  add_executable(small_blas_gemv_benchmark small_blas_gemv_benchmark.cc)
  add_dependencies_to_benchmark(small_blas_gemv_benchmark)

  add_executable(small_blas_gemm_benchmark small_blas_gemm_benchmark.cc)
  add_dependencies_to_benchmark(small_blas_gemm_benchmark)

  add_executable(invert_psd_matrix_benchmark invert_psd_matrix_benchmark.cc)
  add_dependencies_to_benchmark(invert_psd_matrix_benchmark)

  add_executable(schur_eliminator_benchmark schur_eliminator_benchmark.cc)
  add_dependencies_to_benchmark(schur_eliminator_benchmark)

  add_executable(jet_operator_benchmark jet_operator_benchmark.cc)
  add_dependencies_to_benchmark(jet_operator_benchmark)

  add_subdirectory(autodiff_benchmarks)
endif (BUILD_BENCHMARKS)<|MERGE_RESOLUTION|>--- conflicted
+++ resolved
@@ -207,11 +207,6 @@
     sparse_cholesky.cc
     sparse_matrix.cc
     sparse_normal_cholesky_solver.cc
-<<<<<<< HEAD
-    split.cc
-=======
-    subset_preconditioner.cc
->>>>>>> 31008453
     stringprintf.cc
     subset_preconditioner.cc
     suitesparse.cc
