# Ceres Solver - A fast non-linear least squares minimizer
# Copyright 2015 Google Inc. All rights reserved.
# http://ceres-solver.org/
#
# Redistribution and use in source and binary forms, with or without
# modification, are permitted provided that the following conditions are met:
#
# * Redistributions of source code must retain the above copyright notice,
#   this list of conditions and the following disclaimer.
# * Redistributions in binary form must reproduce the above copyright notice,
#   this list of conditions and the following disclaimer in the documentation
#   and/or other materials provided with the distribution.
# * Neither the name of Google Inc. nor the names of its contributors may be
#   used to endorse or promote products derived from this software without
#   specific prior written permission.
#
# THIS SOFTWARE IS PROVIDED BY THE COPYRIGHT HOLDERS AND CONTRIBUTORS "AS IS"
# AND ANY EXPRESS OR IMPLIED WARRANTIES, INCLUDING, BUT NOT LIMITED TO, THE
# IMPLIED WARRANTIES OF MERCHANTABILITY AND FITNESS FOR A PARTICULAR PURPOSE
# ARE DISCLAIMED. IN NO EVENT SHALL THE COPYRIGHT OWNER OR CONTRIBUTORS BE
# LIABLE FOR ANY DIRECT, INDIRECT, INCIDENTAL, SPECIAL, EXEMPLARY, OR
# CONSEQUENTIAL DAMAGES (INCLUDING, BUT NOT LIMITED TO, PROCUREMENT OF
# SUBSTITUTE GOODS OR SERVICES; LOSS OF USE, DATA, OR PROFITS; OR BUSINESS
# INTERRUPTION) HOWEVER CAUSED AND ON ANY THEORY OF LIABILITY, WHETHER IN
# CONTRACT, STRICT LIABILITY, OR TORT (INCLUDING NEGLIGENCE OR OTHERWISE)
# ARISING IN ANY WAY OUT OF THE USE OF THIS SOFTWARE, EVEN IF ADVISED OF THE
# POSSIBILITY OF SUCH DAMAGE.
#
# Author: keir@google.com (Keir Mierle)

set(CERES_INTERNAL_SRC
    array_utils.cc
    blas.cc
    block_evaluate_preparer.cc
    block_jacobi_preconditioner.cc
    block_jacobian_writer.cc
    block_random_access_dense_matrix.cc
    block_random_access_diagonal_matrix.cc
    block_random_access_matrix.cc
    block_random_access_sparse_matrix.cc
    block_sparse_matrix.cc
    block_structure.cc
    c_api.cc
    canonical_views_clustering.cc
    cgnr_solver.cc
    callbacks.cc
    compressed_col_sparse_matrix_utils.cc
    compressed_row_jacobian_writer.cc
    compressed_row_sparse_matrix.cc
    conditioned_cost_function.cc
    conjugate_gradients_solver.cc
    context.cc
    context_impl.cc
    coordinate_descent_minimizer.cc
    corrector.cc
    cost_function.cc
    covariance.cc
    covariance_impl.cc
    cxsparse.cc
    dense_normal_cholesky_solver.cc
    dense_qr_solver.cc
    dense_sparse_matrix.cc
    detect_structure.cc
    dogleg_strategy.cc
    dynamic_compressed_row_jacobian_writer.cc
    dynamic_compressed_row_sparse_matrix.cc
    dynamic_sparse_normal_cholesky_solver.cc
    evaluator.cc
    eigensparse.cc
    file.cc
    float_suitesparse.cc
    float_cxsparse.cc
    function_sample.cc
    gradient_checker.cc
    gradient_checking_cost_function.cc
    gradient_problem.cc
    gradient_problem_solver.cc
    implicit_schur_complement.cc
    inner_product_computer.cc
    is_close.cc
    iterative_refiner.cc
    iterative_schur_complement_solver.cc
    levenberg_marquardt_strategy.cc
    lapack.cc
    line_search.cc
    line_search_direction.cc
    line_search_minimizer.cc
    line_search_preprocessor.cc
    linear_least_squares_problems.cc
    linear_operator.cc
    linear_solver.cc
    local_parameterization.cc
    loss_function.cc
    low_rank_inverse_hessian.cc
    minimizer.cc
    normal_prior.cc
    parallel_for_openmp.cc
    parallel_for_cxx.cc
    parallel_for_tbb.cc
    parallel_utils.cc
    parameter_block_ordering.cc
    partitioned_matrix_view.cc
    polynomial.cc
    preconditioner.cc
    preprocessor.cc
    problem.cc
    problem_impl.cc
    program.cc
    reorder_program.cc
    residual_block.cc
    residual_block_utils.cc
    schur_complement_solver.cc
    schur_eliminator.cc
    schur_jacobi_preconditioner.cc
    schur_templates.cc
    scratch_evaluate_preparer.cc
    single_linkage_clustering.cc
    solver.cc
    solver_utils.cc
    sparse_matrix.cc
    sparse_cholesky.cc
    sparse_normal_cholesky_solver.cc
    subset_preconditioner.cc
    split.cc
    stringprintf.cc
    suitesparse.cc
    thread_pool.cc
    thread_token_provider.cc
    triplet_sparse_matrix.cc
    trust_region_preprocessor.cc
    trust_region_minimizer.cc
    trust_region_step_evaluator.cc
    trust_region_strategy.cc
    types.cc
    visibility.cc
    visibility_based_preconditioner.cc
    wall_time.cc
)

# Also depend on the header files so that they appear in IDEs.
file(GLOB CERES_INTERNAL_HDRS *.h)
if (MINIGLOG)
  file(GLOB MINIGLOG_HDRS miniglog/glog/*.h)
  list(APPEND CERES_INTERNAL_HDRS ${MINIGLOG_HDRS})
endif()

# Depend also on public headers so they appear in IDEs.
file(GLOB CERES_PUBLIC_HDRS ${Ceres_SOURCE_DIR}/include/ceres/*.h)
file(GLOB CERES_PUBLIC_INTERNAL_HDRS ${Ceres_SOURCE_DIR}/include/ceres/internal/*.h)

# Include the specialized schur solvers.
if (WITH_SCHUR_SPECIALIZATIONS)
  file(GLOB CERES_INTERNAL_SCHUR_FILES generated/*.cc)
else (WITH_SCHUR_SPECIALIZATIONS)
  # Only the fully dynamic solver. The build is much faster this way.
  file(GLOB CERES_INTERNAL_SCHUR_FILES generated/*_d_d_d.cc)
endif (WITH_SCHUR_SPECIALIZATIONS)

# Build the list of dependencies for Ceres based on the current configuration.
if (NOT WITH_MINILOG AND glog_FOUND)
  list(APPEND CERES_LIBRARY_PUBLIC_DEPENDENCIES glog::glog)
endif (NOT WITH_MINILOG AND glog_FOUND)

if (WITH_SUITESPARSE AND SuiteSparse_FOUND)
  # Define version information for use in Solver::FullReport.
  add_definitions(-DCERES_SUITESPARSE_VERSION="${SuiteSparse_VERSION}")
  list(APPEND CERES_LIBRARY_PUBLIC_DEPENDENCIES SuiteSparse::CHOLMOD SuiteSparse::SPQR)
endif (WITH_SUITESPARSE AND SuiteSparse_FOUND)

if (WITH_LAPACK AND BLAS_FOUND AND LAPACK_FOUND)
  list(APPEND CERES_LIBRARY_PRIVATE_DEPENDENCIES ${LAPACK_LIBRARIES})
endif (WITH_LAPACK AND BLAS_FOUND AND LAPACK_FOUND)

if (WITH_OPENMP AND OPENMP_FOUND)
  # OpenMP support in Clang requires a non-GNU OpenMP library.
  if (CMAKE_COMPILER_IS_GNUCXX)
    list(APPEND CERES_LIBRARY_PRIVATE_DEPENDENCIES gomp)
  endif()
  if (NOT MSVC)
    list(APPEND CERES_LIBRARY_PRIVATE_DEPENDENCIES ${CMAKE_THREAD_LIBS_INIT})
  endif()
endif (WITH_OPENMP AND OPENMP_FOUND)

if (WITH_TBB AND TBB_FOUND)
  list(APPEND CERES_LIBRARY_PRIVATE_DEPENDENCIES tbb::tbb)
  if (NOT MSVC)
    list(APPEND CERES_LIBRARY_PRIVATE_DEPENDENCIES ${CMAKE_THREAD_LIBS_INIT})
  endif (NOT MSVC)
endif (WITH_TBB AND TBB_FOUND)

set(CERES_LIBRARY_SOURCE
    ${CERES_INTERNAL_SRC}
    ${CERES_INTERNAL_HDRS}
    ${CERES_PUBLIC_HDRS}
    ${CERES_PUBLIC_INTERNAL_HDRS}
    ${CERES_INTERNAL_SCHUR_FILES})

# Primarily for Android, but optionally for others, compile the minimal
# glog implementation into Ceres.
if (WITH_MINILOG)
  list(APPEND CERES_LIBRARY_SOURCE miniglog/glog/logging.cc)
endif (WITH_MINILOG)

add_library(ceres ${CERES_LIBRARY_SOURCE})

if (WITH_TBB AND TBB_FOUND)
  target_compile_features (ceres PUBLIC cxx_lambdas)
endif (WITH_TBB AND TBB_FOUND)

target_include_directories (ceres
  PUBLIC
  "$<BUILD_INTERFACE:${Ceres_BINARY_DIR}/config>"
  "$<BUILD_INTERFACE:${Ceres_BINARY_DIR}/include>"
  "$<BUILD_INTERFACE:${Ceres_SOURCE_DIR}/include>"
  "$<BUILD_INTERFACE:${Ceres_SOURCE_DIR}/internal>"
  "$<BUILD_INTERFACE:${Ceres_SOURCE_DIR}/internal/ceres>"
  "$<INSTALL_INTERFACE:${CMAKE_INSTALL_INCLUDEDIR}>"
  PRIVATE
  ${Ceres_BINARY_DIR}/include
  ${Ceres_SOURCE_DIR}/include
  ${Ceres_SOURCE_DIR}/internal
  ${Ceres_SOURCE_DIR}/internal/ceres
)

# Eigen SparseQR generates various compiler warnings related to unused and
# uninitialised local variables, which prevents Ceres compilation as we use
# -Werror.  To avoid having to individually suppress these warnings around
# the #include statments for Eigen headers across all GCC/Clang versions, we
# tell CMake to treat Eigen headers as system headers.  This results in all
# compiler warnings from them being suppressed.
target_include_directories (ceres SYSTEM PUBLIC ${EIGEN_INCLUDE_DIRS})

if (HAVE__J0)
  target_compile_definitions (ceres PUBLIC HAVE__J0)
endif (HAVE__J0)

if (HAVE__J1)
  target_compile_definitions (ceres PUBLIC HAVE__J1)
endif (HAVE__J1)

if (HAVE__JN)
  target_compile_definitions (ceres PUBLIC HAVE__JN)
endif (HAVE__JN)

if (WITH_CXSPARSE AND TARGET CXSparse::CXSparse)
  # Define version information for use in Solver::FullReport.
  target_compile_definitions (ceres PRIVATE
    CERES_CXSPARSE_VERSION="${CXSparse_VERSION}")
  target_link_libraries (ceres PUBLIC CXSparse::CXSparse)
endif (WITH_CXSPARSE AND TARGET CXSparse::CXSparse)

if (WITH_GFLAGS AND gflags_FOUND)
  target_include_directories (ceres PRIVATE ${gflags_INCLUDE_DIRS})
  target_link_libraries (ceres PRIVATE ${gflags_LIBRARIES})
endif (WITH_GFLAGS AND gflags_FOUND)

set_target_properties(ceres PROPERTIES
  VERSION ${CERES_VERSION}
  SOVERSION ${CERES_VERSION_MAJOR})

# The ability to specify a minimum language version via cxx_std_[11,14,17]
# requires CMake >= 3.8.  Prior to that we have to specify the compiler features
# we require.
if (CMAKE_VERSION VERSION_LESS 3.8)
  set(REQUIRED_PUBLIC_CXX_FEATURES cxx_alignas cxx_alignof cxx_constexpr)
else()
  # Forward whatever C++ version Ceres was compiled with as our requirement
  # for downstream clients.
  set(REQUIRED_PUBLIC_CXX_FEATURES cxx_std_${CMAKE_CXX_STANDARD})
endif()
target_compile_features(ceres PUBLIC ${REQUIRED_PUBLIC_CXX_FEATURES})

include(AppendTargetProperty)
# Always build position-independent code (PIC), even when building Ceres as a
# static library so that shared libraries can link against it, not just
# executables (PIC does not apply on Windows).
if (NOT WIN32 AND NOT BUILD_SHARED_LIBS)
<<<<<<< HEAD
  # Use the explicit POSITION_INDEPENDENT_CODE target property on CMake versions
  # that support it (>= 2.8.9).  Otherwise, manually add the -fPIC flag as an
  # additional compile definitions for the target.
  if (CMAKE_VERSION VERSION_LESS "2.8.9")
    append_target_property(ceres COMPILE_FLAGS "-fPIC")
  else()
    # Use set_target_properties() not append_target_property() here as
    # POSITION_INDEPENDENT_CODE is a binary ON/OFF switch.
    set_target_properties(ceres PROPERTIES POSITION_INDEPENDENT_CODE ON)
  endif()
endif()

if (WITH_CXX11)
  include(AddCeresCXX11RequirementsToTarget)
  add_ceres_cxx11_requirements_to_target(ceres)
=======
  # Use set_target_properties() not append_target_property() here as
  # POSITION_INDEPENDENT_CODE is a binary ON/OFF switch.
  set_target_properties(ceres PROPERTIES POSITION_INDEPENDENT_CODE ON)
>>>>>>> 3b2f1f7d
endif()


target_link_libraries(ceres
  PUBLIC ${CERES_LIBRARY_PUBLIC_DEPENDENCIES}
  PRIVATE ${CERES_LIBRARY_PRIVATE_DEPENDENCIES})

install(TARGETS ceres
        EXPORT  CeresTargets
        RUNTIME DESTINATION ${CMAKE_INSTALL_BINDIR}
        LIBRARY DESTINATION ${CMAKE_INSTALL_LIBDIR}
        ARCHIVE DESTINATION ${CMAKE_INSTALL_LIBDIR})

if (BUILD_TESTING AND WITH_GFLAGS AND gflags_FOUND)
  add_library(gtest gmock_gtest_all.cc gmock_main.cc)
  if (BUILD_SHARED_LIBS)
    # Define gtest-specific shared library flags for compilation.
    append_target_property(gtest COMPILE_DEFINITIONS
      GTEST_CREATE_SHARED_LIBRARY)
  endif()
  set_target_properties (gtest PROPERTIES CXX_VISIBILITY_PRESET default)

  add_library(test_util
              evaluator_test_utils.cc
              numeric_diff_test_utils.cc
              test_util.cc)
  set_target_properties (test_util PROPERTIES CXX_VISIBILITY_PRESET default)

  if (WITH_MINILOG)
    # When using miniglog, it is compiled into Ceres, thus Ceres becomes
    # the library against which other libraries should link for logging.
    target_link_libraries(gtest ${gflags_LIBRARIES} ceres)
    target_link_libraries(test_util ceres gtest)
  else (WITH_MINILOG)
    target_link_libraries(gtest ${gflags_LIBRARIES} glog::glog)
    target_link_libraries(test_util ceres gtest glog::glog)
  endif (WITH_MINILOG)

  macro (CERES_TEST NAME)
    add_executable(${NAME}_test ${NAME}_test.cc)
    target_link_libraries(${NAME}_test test_util ceres gtest)
    if (BUILD_SHARED_LIBS)
      # Define gtest-specific shared library flags for linking.
      append_target_property(${NAME}_test COMPILE_DEFINITIONS
        GTEST_LINKED_AS_SHARED_LIBRARY)
    endif()
    add_test(NAME ${NAME}_test
             COMMAND ${CMAKE_RUNTIME_OUTPUT_DIRECTORY}/${NAME}_test
             --test_srcdir
             ${Ceres_SOURCE_DIR}/data)
  endmacro (CERES_TEST)

  ceres_test(array_utils)
  ceres_test(autodiff)
  ceres_test(autodiff_cost_function)
  ceres_test(autodiff_local_parameterization)
  ceres_test(block_jacobi_preconditioner)
  ceres_test(block_random_access_dense_matrix)
  ceres_test(block_random_access_diagonal_matrix)
  ceres_test(block_random_access_sparse_matrix)
  ceres_test(block_sparse_matrix)
  ceres_test(c_api)
  ceres_test(canonical_views_clustering)
  ceres_test(compressed_col_sparse_matrix_utils)
  ceres_test(compressed_row_sparse_matrix)
  ceres_test(concurrent_queue)
  ceres_test(conditioned_cost_function)
  ceres_test(conjugate_gradients_solver)
  ceres_test(corrector)
  ceres_test(cost_function_to_functor)
  ceres_test(covariance)
  ceres_test(cubic_interpolation)
  ceres_test(dense_linear_solver)
  ceres_test(dense_sparse_matrix)
  ceres_test(detect_structure)
  ceres_test(dogleg_strategy)
  ceres_test(dynamic_autodiff_cost_function)
  ceres_test(dynamic_compressed_row_sparse_matrix)
  ceres_test(dynamic_numeric_diff_cost_function)
  ceres_test(dynamic_sparse_normal_cholesky_solver)
  ceres_test(dynamic_sparsity)
  ceres_test(evaluation_callback)
  ceres_test(evaluator)
  ceres_test(gradient_checker)
  ceres_test(gradient_checking_cost_function)
  ceres_test(gradient_problem)
  ceres_test(gradient_problem_solver)
  ceres_test(graph)
  ceres_test(graph_algorithms)
  ceres_test(householder_vector)
  ceres_test(implicit_schur_complement)
  ceres_test(inner_product_computer)
  ceres_test(invert_psd_matrix)
  ceres_test(is_close)
  ceres_test(iterative_refiner)
  ceres_test(iterative_schur_complement_solver)
  ceres_test(jet)
  ceres_test(levenberg_marquardt_strategy)
  ceres_test(line_search_minimizer)
  ceres_test(line_search_preprocessor)
  ceres_test(local_parameterization)
  ceres_test(loss_function)
  ceres_test(minimizer)
  ceres_test(normal_prior)
  ceres_test(numeric_diff_cost_function)
  ceres_test(ordered_groups)
  ceres_test(parallel_for)
  ceres_test(parallel_utils)
  ceres_test(parameter_block)
  ceres_test(parameter_block_ordering)
  ceres_test(partitioned_matrix_view)
  ceres_test(polynomial)
  ceres_test(problem)
  ceres_test(program)
  ceres_test(reorder_program)
  ceres_test(residual_block)
  ceres_test(residual_block_utils)
  ceres_test(rotation)
  ceres_test(schur_complement_solver)
  ceres_test(schur_eliminator)
  ceres_test(single_linkage_clustering)
  ceres_test(small_blas)
  ceres_test(solver)
  ceres_test(sparse_cholesky)
  ceres_test(sparse_normal_cholesky_solver)
  ceres_test(subset_preconditioner)
  ceres_test(system)
  ceres_test(tiny_solver)
  ceres_test(tiny_solver_autodiff_function)
  ceres_test(tiny_solver_cost_function_adapter)
  ceres_test(thread_pool)
  ceres_test(triplet_sparse_matrix)
  ceres_test(trust_region_minimizer)
  ceres_test(trust_region_preprocessor)
  ceres_test(visibility)
  ceres_test(visibility_based_preconditioner)

  add_subdirectory(generated_bundle_adjustment_tests)

endif (BUILD_TESTING AND WITH_GFLAGS AND gflags_FOUND)

if (BUILD_BENCHMARKS)
  add_executable(autodiff_cost_function_benchmark autodiff_cost_function_benchmark.cc)
  target_link_libraries(autodiff_cost_function_benchmark ceres benchmark::benchmark)

  add_executable(small_blas_gemv_benchmark small_blas_gemv_benchmark.cc)
  target_link_libraries(small_blas_gemv_benchmark ceres benchmark::benchmark)

  add_executable(small_blas_gemm_benchmark small_blas_gemm_benchmark.cc)
  target_link_libraries(small_blas_gemm_benchmark ceres benchmark::benchmark)
endif (BUILD_BENCHMARKS)<|MERGE_RESOLUTION|>--- conflicted
+++ resolved
@@ -275,27 +275,9 @@
 # static library so that shared libraries can link against it, not just
 # executables (PIC does not apply on Windows).
 if (NOT WIN32 AND NOT BUILD_SHARED_LIBS)
-<<<<<<< HEAD
-  # Use the explicit POSITION_INDEPENDENT_CODE target property on CMake versions
-  # that support it (>= 2.8.9).  Otherwise, manually add the -fPIC flag as an
-  # additional compile definitions for the target.
-  if (CMAKE_VERSION VERSION_LESS "2.8.9")
-    append_target_property(ceres COMPILE_FLAGS "-fPIC")
-  else()
-    # Use set_target_properties() not append_target_property() here as
-    # POSITION_INDEPENDENT_CODE is a binary ON/OFF switch.
-    set_target_properties(ceres PROPERTIES POSITION_INDEPENDENT_CODE ON)
-  endif()
-endif()
-
-if (WITH_CXX11)
-  include(AddCeresCXX11RequirementsToTarget)
-  add_ceres_cxx11_requirements_to_target(ceres)
-=======
   # Use set_target_properties() not append_target_property() here as
   # POSITION_INDEPENDENT_CODE is a binary ON/OFF switch.
   set_target_properties(ceres PROPERTIES POSITION_INDEPENDENT_CODE ON)
->>>>>>> 3b2f1f7d
 endif()
 
 
