--- conflicted
+++ resolved
@@ -200,20 +200,12 @@
   target_compile_definitions (ceres PUBLIC HAVE__JN)
 endif (HAVE__JN)
 
-<<<<<<< HEAD
-if (WITH_CXSPARSE AND CXSparse_FOUND)
-=======
 if (WITH_CXSPARSE AND TARGET CXSparse::CXSparse)
->>>>>>> 7c83c7b4
   # Define version information for use in Solver::FullReport.
   target_compile_definitions (ceres PRIVATE
     CERES_CXSPARSE_VERSION="${CXSparse_VERSION}")
   target_link_libraries (ceres PUBLIC CXSparse::CXSparse)
-<<<<<<< HEAD
-endif (WITH_CXSPARSE AND CXSparse_FOUND)
-=======
 endif (WITH_CXSPARSE AND TARGET CXSparse::CXSparse)
->>>>>>> 7c83c7b4
 
 if (WITH_GFLAGS AND gflags_FOUND)
   target_include_directories (ceres PRIVATE ${gflags_INCLUDE_DIRS})
