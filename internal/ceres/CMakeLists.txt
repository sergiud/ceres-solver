# Ceres Solver - A fast non-linear least squares minimizer
# Copyright 2015 Google Inc. All rights reserved.
# http://ceres-solver.org/
#
# Redistribution and use in source and binary forms, with or without
# modification, are permitted provided that the following conditions are met:
#
# * Redistributions of source code must retain the above copyright notice,
#   this list of conditions and the following disclaimer.
# * Redistributions in binary form must reproduce the above copyright notice,
#   this list of conditions and the following disclaimer in the documentation
#   and/or other materials provided with the distribution.
# * Neither the name of Google Inc. nor the names of its contributors may be
#   used to endorse or promote products derived from this software without
#   specific prior written permission.
#
# THIS SOFTWARE IS PROVIDED BY THE COPYRIGHT HOLDERS AND CONTRIBUTORS "AS IS"
# AND ANY EXPRESS OR IMPLIED WARRANTIES, INCLUDING, BUT NOT LIMITED TO, THE
# IMPLIED WARRANTIES OF MERCHANTABILITY AND FITNESS FOR A PARTICULAR PURPOSE
# ARE DISCLAIMED. IN NO EVENT SHALL THE COPYRIGHT OWNER OR CONTRIBUTORS BE
# LIABLE FOR ANY DIRECT, INDIRECT, INCIDENTAL, SPECIAL, EXEMPLARY, OR
# CONSEQUENTIAL DAMAGES (INCLUDING, BUT NOT LIMITED TO, PROCUREMENT OF
# SUBSTITUTE GOODS OR SERVICES; LOSS OF USE, DATA, OR PROFITS; OR BUSINESS
# INTERRUPTION) HOWEVER CAUSED AND ON ANY THEORY OF LIABILITY, WHETHER IN
# CONTRACT, STRICT LIABILITY, OR TORT (INCLUDING NEGLIGENCE OR OTHERWISE)
# ARISING IN ANY WAY OUT OF THE USE OF THIS SOFTWARE, EVEN IF ADVISED OF THE
# POSSIBILITY OF SUCH DAMAGE.
#
# Author: keir@google.com (Keir Mierle)

set(CERES_INTERNAL_SRC
    array_utils.cc
    blas.cc
    block_evaluate_preparer.cc
    block_jacobi_preconditioner.cc
    block_jacobian_writer.cc
    block_random_access_dense_matrix.cc
    block_random_access_diagonal_matrix.cc
    block_random_access_matrix.cc
    block_random_access_sparse_matrix.cc
    block_sparse_matrix.cc
    block_structure.cc
    c_api.cc
    canonical_views_clustering.cc
    cgnr_solver.cc
    callbacks.cc
    compressed_col_sparse_matrix_utils.cc
    compressed_row_jacobian_writer.cc
    compressed_row_sparse_matrix.cc
    conditioned_cost_function.cc
    conjugate_gradients_solver.cc
    coordinate_descent_minimizer.cc
    corrector.cc
    covariance.cc
    covariance_impl.cc
    cxsparse.cc
    dense_normal_cholesky_solver.cc
    dense_qr_solver.cc
    dense_sparse_matrix.cc
    detect_structure.cc
    dogleg_strategy.cc
    dynamic_compressed_row_jacobian_writer.cc
    dynamic_compressed_row_sparse_matrix.cc
    evaluator.cc
    file.cc
    gradient_checking_cost_function.cc
    gradient_problem.cc
    gradient_problem_solver.cc
    implicit_schur_complement.cc
    iterative_schur_complement_solver.cc
    levenberg_marquardt_strategy.cc
    lapack.cc
    line_search.cc
    line_search_direction.cc
    line_search_minimizer.cc
    line_search_preprocessor.cc
    linear_least_squares_problems.cc
    linear_operator.cc
    linear_solver.cc
    local_parameterization.cc
    loss_function.cc
    low_rank_inverse_hessian.cc
    minimizer.cc
    normal_prior.cc
    parameter_block_ordering.cc
    partitioned_matrix_view.cc
    polynomial.cc
    preconditioner.cc
    preprocessor.cc
    problem.cc
    problem_impl.cc
    program.cc
    reorder_program.cc
    residual_block.cc
    residual_block_utils.cc
    schur_complement_solver.cc
    schur_eliminator.cc
    schur_jacobi_preconditioner.cc
    scratch_evaluate_preparer.cc
    single_linkage_clustering.cc
    solver.cc
    solver_utils.cc
    sparse_matrix.cc
    sparse_normal_cholesky_solver.cc
    split.cc
    stringprintf.cc
    suitesparse.cc
    triplet_sparse_matrix.cc
    trust_region_preprocessor.cc
    trust_region_minimizer.cc
    trust_region_strategy.cc
    types.cc
    visibility.cc
    visibility_based_preconditioner.cc
    wall_time.cc
)

# Heuristic for determining LIB_SUFFIX. FHS recommends that 64-bit systems
# install native libraries to lib64 rather than lib. Most distros seem to
# follow this convention with a couple notable exceptions (Debian-based and
# Arch-based distros) which we try to detect here.
if (CMAKE_SYSTEM_NAME MATCHES "Linux" AND
    NOT DEFINED LIB_SUFFIX AND
    NOT CMAKE_CROSSCOMPILING AND
    CMAKE_SIZEOF_VOID_P EQUAL "8" AND
    NOT EXISTS "/etc/debian_version" AND
    NOT EXISTS "/etc/arch-release")
  set(LIB_SUFFIX "64")
endif ()

# Also depend on the header files so that they appear in IDEs.
file(GLOB CERES_INTERNAL_HDRS *.h)

# Include the specialized schur solvers.
if (SCHUR_SPECIALIZATIONS)
  file(GLOB CERES_INTERNAL_SCHUR_FILES generated/*.cc)
else (SCHUR_SPECIALIZATIONS)
  # Only the fully dynamic solver. The build is much faster this way.
  file(GLOB CERES_INTERNAL_SCHUR_FILES generated/*_d_d_d.cc)
endif (SCHUR_SPECIALIZATIONS)

# Build the list of dependencies for Ceres based on the current configuration.
<<<<<<< HEAD
IF (NOT MINIGLOG AND glog_FOUND)
  LIST(APPEND CERES_LIBRARY_PUBLIC_DEPENDENCIES ${glog_LIBRARIES})
ENDIF (NOT MINIGLOG AND glog_FOUND)
=======
if (NOT MINIGLOG AND GLOG_FOUND)
  list(APPEND CERES_LIBRARY_PUBLIC_DEPENDENCIES ${GLOG_LIBRARIES})
endif (NOT MINIGLOG AND GLOG_FOUND)
>>>>>>> 070bba4b

if (SUITESPARSE AND SUITESPARSE_FOUND)
  # Define version information for use in Solver::FullReport.
  add_definitions(-DCERES_SUITESPARSE_VERSION="${SUITESPARSE_VERSION}")
  list(APPEND CERES_LIBRARY_PRIVATE_DEPENDENCIES ${SUITESPARSE_LIBRARIES})
endif (SUITESPARSE AND SUITESPARSE_FOUND)

<<<<<<< HEAD
IF (BLAS_FOUND AND LAPACK_FOUND)
  LIST(APPEND CERES_LIBRARY_PRIVATE_DEPENDENCIES ${LAPACK_LIBRARIES})
  LIST(APPEND CERES_LIBRARY_PRIVATE_DEPENDENCIES ${BLAS_LIBRARIES})
ENDIF (BLAS_FOUND AND LAPACK_FOUND)
=======
if (CXSPARSE AND CXSPARSE_FOUND)
  # Define version information for use in Solver::FullReport.
  add_definitions(-DCERES_CXSPARSE_VERSION="${CXSPARSE_VERSION}")
  list(APPEND CERES_LIBRARY_PRIVATE_DEPENDENCIES ${CXSPARSE_LIBRARIES})
endif (CXSPARSE AND CXSPARSE_FOUND)

if (BLAS_FOUND AND LAPACK_FOUND)
  list(APPEND CERES_LIBRARY_PRIVATE_DEPENDENCIES ${LAPACK_LIBRARIES})
  list(APPEND CERES_LIBRARY_PRIVATE_DEPENDENCIES ${BLAS_LIBRARIES})
endif (BLAS_FOUND AND LAPACK_FOUND)
>>>>>>> 070bba4b

if (OPENMP_FOUND)
  if (NOT MSVC)
    list(APPEND CERES_LIBRARY_PRIVATE_DEPENDENCIES gomp)
    list(APPEND CERES_LIBRARY_PRIVATE_DEPENDENCIES ${CMAKE_THREAD_LIBS_INIT})
  endif (NOT MSVC)
endif (OPENMP_FOUND)

set(CERES_LIBRARY_SOURCE
    ${CERES_INTERNAL_SRC}
    ${CERES_INTERNAL_HDRS}
    ${CERES_INTERNAL_SCHUR_FILES})

# Primarily for Android, but optionally for others, compile the minimal
# glog implementation into Ceres.
if (MINIGLOG)
  list(APPEND CERES_LIBRARY_SOURCE miniglog/glog/logging.cc)
endif (MINIGLOG)

<<<<<<< HEAD
ADD_LIBRARY(ceres ${CERES_LIBRARY_SOURCE})

TARGET_INCLUDE_DIRECTORIES (ceres
  PUBLIC
  "$<BUILD_INTERFACE:${CMAKE_BINARY_DIR}/config>"
  "$<BUILD_INTERFACE:${CMAKE_SOURCE_DIR}/include>"
  "$<BUILD_INTERFACE:${CMAKE_SOURCE_DIR}/internal>"
  "$<BUILD_INTERFACE:${CMAKE_SOURCE_DIR}/internal/ceres>"
  PRIVATE
  ${CMAKE_SOURCE_DIR}/include
  ${CMAKE_SOURCE_DIR}/internal
  ${CMAKE_SOURCE_DIR}/internal/ceres
)

TARGET_INCLUDE_DIRECTORIES (ceres PUBLIC ${glog_INCLUDE_DIRS})

# Eigen SparseQR generates various compiler warnings related to unused and
# uninitialised local variables, which prevents Ceres compilation as we use
# -Werror.  To avoid having to individually suppress these warnings around
# the #include statments for Eigen headers across all GCC/Clang versions, we
# tell CMake to treat Eigen headers as system headers.  This results in all
# compiler warnings from them being suppressed.
TARGET_INCLUDE_DIRECTORIES (ceres SYSTEM PUBLIC ${EIGEN_INCLUDE_DIRS})

IF (SUITESPARSE)
  TARGET_INCLUDE_DIRECTORIES (ceres PRIVATE ${SUITESPARSE_INCLUDE_DIRS})
ENDIF (SUITESPARSE)

IF (CXSPARSE AND CXSparse_FOUND)
  TARGET_INCLUDE_DIRECTORIES (ceres PUBLIC ${CXSPARSE_INCLUDE_DIRS})
  # Define version information for use in Solver::FullReport.
  TARGET_COMPILE_DEFINITIONS (ceres PRIVATE
    CERES_CXSPARSE_VERSION="${CXSparse_VERSION}")
  TARGET_LINK_LIBRARIES (ceres PUBLIC ${CXSPARSE_LIBRARIES})
ENDIF (CXSPARSE AND CXSparse_FOUND)

IF (gflags_FOUND)
  TARGET_INCLUDE_DIRECTORIES (ceres PRIVATE ${gflags_INCLUDE_DIRS})
  TARGET_LINK_LIBRARIES (ceres PRIVATE ${gflags_LIBRARIES})
ENDIF (gflags_FOUND)

SET_TARGET_PROPERTIES(ceres PROPERTIES
=======
add_library(ceres ${CERES_LIBRARY_SOURCE})
set_target_properties(ceres PROPERTIES
>>>>>>> 070bba4b
  VERSION ${CERES_VERSION}
  SOVERSION ${CERES_VERSION_MAJOR})
# Always build position-independent code (PIC), even when building Ceres as a
# static library so that shared libraries can link against it, not just
# executables (PIC does not apply on Windows).
if (NOT WIN32 AND NOT BUILD_SHARED_LIBS)
  # Use the explicit POSITION_INDEPENDENT_CODE target property on CMake versions
  # that support it (>= 2.8.9).  Otherwise, manually add the -fPIC flag as an
  # additional compile definitions for the target.
  if (CMAKE_VERSION VERSION_LESS "2.8.9")
    set_target_properties(ceres PROPERTIES COMPILE_FLAGS "-fPIC")
  else()
    set_target_properties(ceres PROPERTIES POSITION_INDEPENDENT_CODE ON)
  endif()
endif()

if (CXX11 AND COMPILER_HAS_CXX11_FLAG)
  if (CMAKE_VERSION VERSION_LESS "2.8.12")
    message("-- Warning: detected CMake version: ${CMAKE_VERSION} < 2.8.12, "
      "which is the minimum required for compile options to be included in an "
      "exported CMake target, but CERES_USE_CXX11 is enabled and the detected. "
      "compiler requires -std=c++11.  The client is responsible for adding "
      "-std=c++11 when using Ceres.")
  else ()
    # If Ceres is compiled using C++11, and the compiler requires -std=c++11
    # to be set, then ensure that this requirement is rolled into the exported
    # CMake target, s/t client code which uses Ceres will inherit it (if the
    # CMake version supports it), iff they are NOT compiling for C.  We check
    # for not C, rather than C++ as LINKER_LANGUAGE is often NOTFOUND and then
    # uses the default (C++).
    target_compile_options(ceres PUBLIC
      $<$<NOT:$<STREQUAL:$<TARGET_PROPERTY:LINKER_LANGUAGE>,C>>:-std=c++11>)
  endif()
endif()

<<<<<<< HEAD

TARGET_LINK_LIBRARIES(ceres
  PUBLIC ${CERES_LIBRARY_PUBLIC_DEPENDENCIES}
  PRIVATE ${CERES_LIBRARY_PRIVATE_DEPENDENCIES})

INSTALL(TARGETS ceres
        EXPORT  CeresTargets
=======
if (BUILD_SHARED_LIBS)
  # When building a shared library, mark all external libraries as
  # PRIVATE so they don't show up as a dependency.
  target_link_libraries(ceres
        LINK_PUBLIC ${CERES_LIBRARY_PUBLIC_DEPENDENCIES}
        LINK_PRIVATE ${CERES_LIBRARY_PRIVATE_DEPENDENCIES})
else (BUILD_SHARED_LIBS)
  # When building a static library, all external libraries are
  # PUBLIC(default) since the user needs to link to them.
  # They will be listed in CeresTargets.cmake.
  set(CERES_LIBRARY_DEPENDENCIES
        ${CERES_LIBRARY_PUBLIC_DEPENDENCIES}
        ${CERES_LIBRARY_PRIVATE_DEPENDENCIES})
  target_link_libraries(ceres ${CERES_LIBRARY_DEPENDENCIES})
endif (BUILD_SHARED_LIBS)

install(TARGETS ceres
        EXPORT  CeresExport
>>>>>>> 070bba4b
        RUNTIME DESTINATION bin
        LIBRARY DESTINATION lib${LIB_SUFFIX}
        ARCHIVE DESTINATION lib${LIB_SUFFIX})

if (BUILD_TESTING AND GFLAGS)
  # The CERES_GFLAGS_NAMESPACE compile definition is NOT stored in
  # CERES_COMPILE_OPTIONS (and thus config.h) as Ceres itself does not
  # require gflags, only the tests and examples do.
<<<<<<< HEAD
  ADD_DEFINITIONS(-DCERES_GFLAGS_NAMESPACE=${gflags_NAMESPACE})
=======
  add_definitions(-DCERES_GFLAGS_NAMESPACE=${GFLAGS_NAMESPACE})
>>>>>>> 070bba4b

  add_library(gtest gmock_gtest_all.cc gmock_main.cc)
  add_library(test_util
              evaluator_test_utils.cc
              numeric_diff_test_utils.cc
              test_util.cc)

  if (MINIGLOG)
    # When using miniglog, it is compiled into Ceres, thus Ceres becomes
    # the library against which other libraries should link for logging.
<<<<<<< HEAD
    TARGET_LINK_LIBRARIES(gtest ${gflags_LIBRARIES} ceres)
    TARGET_LINK_LIBRARIES(test_util ceres gtest)
  ELSE (MINIGLOG)
    TARGET_LINK_LIBRARIES(gtest ${gflags_LIBRARIES} ${glog_LIBRARIES})
    TARGET_LINK_LIBRARIES(test_util ceres gtest ${glog_LIBRARIES})
  ENDIF (MINIGLOG)
=======
    target_link_libraries(gtest ${GFLAGS_LIBRARIES} ceres)
    target_link_libraries(test_util ceres gtest)
  else (MINIGLOG)
    target_link_libraries(gtest ${GFLAGS_LIBRARIES} ${GLOG_LIBRARIES})
    target_link_libraries(test_util ceres gtest ${GLOG_LIBRARIES})
  endif (MINIGLOG)
>>>>>>> 070bba4b

  macro (CERES_TEST NAME)
    add_executable(${NAME}_test ${NAME}_test.cc)
    target_link_libraries(${NAME}_test test_util ceres gtest)
    add_test(NAME ${NAME}_test
             COMMAND ${CMAKE_RUNTIME_OUTPUT_DIRECTORY}/${NAME}_test
             --test_srcdir
             ${CMAKE_SOURCE_DIR}/data)
  endmacro (CERES_TEST)

  ceres_test(array_utils)
  ceres_test(autodiff)
  ceres_test(autodiff_cost_function)
  ceres_test(autodiff_local_parameterization)
  ceres_test(block_jacobi_preconditioner)
  ceres_test(block_random_access_dense_matrix)
  ceres_test(block_random_access_diagonal_matrix)
  ceres_test(block_random_access_sparse_matrix)
  ceres_test(block_sparse_matrix)
  ceres_test(c_api)
  ceres_test(canonical_views_clustering)
  ceres_test(compressed_row_sparse_matrix)
  ceres_test(conditioned_cost_function)
  ceres_test(corrector)
  ceres_test(cost_function_to_functor)
  ceres_test(covariance)
  ceres_test(cubic_interpolation)
  ceres_test(detect_structure)
  ceres_test(dense_sparse_matrix)
  ceres_test(dynamic_autodiff_cost_function)
  ceres_test(dynamic_compressed_row_sparse_matrix)
  ceres_test(dynamic_numeric_diff_cost_function)
  ceres_test(evaluator)
  ceres_test(gradient_checker)
  ceres_test(gradient_checking_cost_function)
  ceres_test(gradient_problem)
  ceres_test(gradient_problem_solver)
  ceres_test(graph)
  ceres_test(graph_algorithms)
  ceres_test(householder_vector)
  ceres_test(implicit_schur_complement)
  ceres_test(iterative_schur_complement_solver)
  ceres_test(jet)
  ceres_test(levenberg_marquardt_strategy)
  ceres_test(dogleg_strategy)
  ceres_test(line_search_preprocessor)
  ceres_test(local_parameterization)
  ceres_test(loss_function)
  ceres_test(minimizer)
  ceres_test(normal_prior)
  ceres_test(numeric_diff_cost_function)
  ceres_test(ordered_groups)
  ceres_test(parameter_block)
  ceres_test(parameter_block_ordering)
  ceres_test(partitioned_matrix_view)
  ceres_test(polynomial)
  ceres_test(problem)
  ceres_test(program)
  ceres_test(reorder_program)
  ceres_test(residual_block)
  ceres_test(residual_block_utils)
  ceres_test(rotation)
  ceres_test(schur_complement_solver)
  ceres_test(schur_eliminator)
  ceres_test(single_linkage_clustering)
  ceres_test(small_blas)
  ceres_test(solver)

  # TODO(sameeragarwal): This test should ultimately be made
  # independent of SuiteSparse.
  if (SUITESPARSE AND SUITESPARSE_FOUND)
    ceres_test(compressed_col_sparse_matrix_utils)
    target_link_libraries(compressed_col_sparse_matrix_utils_test
                          ${SUITESPARSE_LIBRARIES})
  endif (SUITESPARSE AND SUITESPARSE_FOUND)

  ceres_test(symmetric_linear_solver)
  ceres_test(triplet_sparse_matrix)
  ceres_test(trust_region_minimizer)
  ceres_test(trust_region_preprocessor)
  ceres_test(unsymmetric_linear_solver)
  ceres_test(visibility)
  ceres_test(visibility_based_preconditioner)

  # Put the large end to end test last.
  ceres_test(system)
endif (BUILD_TESTING AND GFLAGS)<|MERGE_RESOLUTION|>--- conflicted
+++ resolved
@@ -140,15 +140,9 @@
 endif (SCHUR_SPECIALIZATIONS)
 
 # Build the list of dependencies for Ceres based on the current configuration.
-<<<<<<< HEAD
 IF (NOT MINIGLOG AND glog_FOUND)
-  LIST(APPEND CERES_LIBRARY_PUBLIC_DEPENDENCIES ${glog_LIBRARIES})
-ENDIF (NOT MINIGLOG AND glog_FOUND)
-=======
-if (NOT MINIGLOG AND GLOG_FOUND)
-  list(APPEND CERES_LIBRARY_PUBLIC_DEPENDENCIES ${GLOG_LIBRARIES})
-endif (NOT MINIGLOG AND GLOG_FOUND)
->>>>>>> 070bba4b
+  list(APPEND CERES_LIBRARY_PUBLIC_DEPENDENCIES ${glog_LIBRARIES})
+endif (NOT MINIGLOG AND glog_FOUND)
 
 if (SUITESPARSE AND SUITESPARSE_FOUND)
   # Define version information for use in Solver::FullReport.
@@ -156,23 +150,10 @@
   list(APPEND CERES_LIBRARY_PRIVATE_DEPENDENCIES ${SUITESPARSE_LIBRARIES})
 endif (SUITESPARSE AND SUITESPARSE_FOUND)
 
-<<<<<<< HEAD
-IF (BLAS_FOUND AND LAPACK_FOUND)
-  LIST(APPEND CERES_LIBRARY_PRIVATE_DEPENDENCIES ${LAPACK_LIBRARIES})
-  LIST(APPEND CERES_LIBRARY_PRIVATE_DEPENDENCIES ${BLAS_LIBRARIES})
-ENDIF (BLAS_FOUND AND LAPACK_FOUND)
-=======
-if (CXSPARSE AND CXSPARSE_FOUND)
-  # Define version information for use in Solver::FullReport.
-  add_definitions(-DCERES_CXSPARSE_VERSION="${CXSPARSE_VERSION}")
-  list(APPEND CERES_LIBRARY_PRIVATE_DEPENDENCIES ${CXSPARSE_LIBRARIES})
-endif (CXSPARSE AND CXSPARSE_FOUND)
-
 if (BLAS_FOUND AND LAPACK_FOUND)
   list(APPEND CERES_LIBRARY_PRIVATE_DEPENDENCIES ${LAPACK_LIBRARIES})
   list(APPEND CERES_LIBRARY_PRIVATE_DEPENDENCIES ${BLAS_LIBRARIES})
 endif (BLAS_FOUND AND LAPACK_FOUND)
->>>>>>> 070bba4b
 
 if (OPENMP_FOUND)
   if (NOT MSVC)
@@ -192,10 +173,9 @@
   list(APPEND CERES_LIBRARY_SOURCE miniglog/glog/logging.cc)
 endif (MINIGLOG)
 
-<<<<<<< HEAD
-ADD_LIBRARY(ceres ${CERES_LIBRARY_SOURCE})
-
-TARGET_INCLUDE_DIRECTORIES (ceres
+add_library(ceres ${CERES_LIBRARY_SOURCE})
+
+target_include_directories (ceres
   PUBLIC
   "$<BUILD_INTERFACE:${CMAKE_BINARY_DIR}/config>"
   "$<BUILD_INTERFACE:${CMAKE_SOURCE_DIR}/include>"
@@ -207,7 +187,7 @@
   ${CMAKE_SOURCE_DIR}/internal/ceres
 )
 
-TARGET_INCLUDE_DIRECTORIES (ceres PUBLIC ${glog_INCLUDE_DIRS})
+target_include_directories (ceres PUBLIC ${glog_INCLUDE_DIRS})
 
 # Eigen SparseQR generates various compiler warnings related to unused and
 # uninitialised local variables, which prevents Ceres compilation as we use
@@ -215,30 +195,26 @@
 # the #include statments for Eigen headers across all GCC/Clang versions, we
 # tell CMake to treat Eigen headers as system headers.  This results in all
 # compiler warnings from them being suppressed.
-TARGET_INCLUDE_DIRECTORIES (ceres SYSTEM PUBLIC ${EIGEN_INCLUDE_DIRS})
-
-IF (SUITESPARSE)
-  TARGET_INCLUDE_DIRECTORIES (ceres PRIVATE ${SUITESPARSE_INCLUDE_DIRS})
-ENDIF (SUITESPARSE)
-
-IF (CXSPARSE AND CXSparse_FOUND)
-  TARGET_INCLUDE_DIRECTORIES (ceres PUBLIC ${CXSPARSE_INCLUDE_DIRS})
+target_include_directories (ceres SYSTEM PUBLIC ${EIGEN_INCLUDE_DIRS})
+
+if (SUITESPARSE)
+  target_include_directories (ceres PRIVATE ${SUITESPARSE_INCLUDE_DIRS})
+endif (SUITESPARSE)
+
+if (CXSPARSE AND CXSparse_FOUND)
+  target_include_directories (ceres PUBLIC ${CXSPARSE_INCLUDE_DIRS})
   # Define version information for use in Solver::FullReport.
-  TARGET_COMPILE_DEFINITIONS (ceres PRIVATE
+  target_compile_definitions (ceres PRIVATE
     CERES_CXSPARSE_VERSION="${CXSparse_VERSION}")
-  TARGET_LINK_LIBRARIES (ceres PUBLIC ${CXSPARSE_LIBRARIES})
+  target_link_libraries (ceres PUBLIC ${CXSPARSE_LIBRARIES})
 ENDIF (CXSPARSE AND CXSparse_FOUND)
 
 IF (gflags_FOUND)
-  TARGET_INCLUDE_DIRECTORIES (ceres PRIVATE ${gflags_INCLUDE_DIRS})
-  TARGET_LINK_LIBRARIES (ceres PRIVATE ${gflags_LIBRARIES})
+  target_include_directories (ceres PRIVATE ${gflags_INCLUDE_DIRS})
+  target_link_libraries (ceres PRIVATE ${gflags_LIBRARIES})
 ENDIF (gflags_FOUND)
 
-SET_TARGET_PROPERTIES(ceres PROPERTIES
-=======
-add_library(ceres ${CERES_LIBRARY_SOURCE})
 set_target_properties(ceres PROPERTIES
->>>>>>> 070bba4b
   VERSION ${CERES_VERSION}
   SOVERSION ${CERES_VERSION_MAJOR})
 # Always build position-independent code (PIC), even when building Ceres as a
@@ -274,34 +250,13 @@
   endif()
 endif()
 
-<<<<<<< HEAD
-
-TARGET_LINK_LIBRARIES(ceres
+
+target_link_libraries(ceres
   PUBLIC ${CERES_LIBRARY_PUBLIC_DEPENDENCIES}
   PRIVATE ${CERES_LIBRARY_PRIVATE_DEPENDENCIES})
 
-INSTALL(TARGETS ceres
+install(TARGETS ceres
         EXPORT  CeresTargets
-=======
-if (BUILD_SHARED_LIBS)
-  # When building a shared library, mark all external libraries as
-  # PRIVATE so they don't show up as a dependency.
-  target_link_libraries(ceres
-        LINK_PUBLIC ${CERES_LIBRARY_PUBLIC_DEPENDENCIES}
-        LINK_PRIVATE ${CERES_LIBRARY_PRIVATE_DEPENDENCIES})
-else (BUILD_SHARED_LIBS)
-  # When building a static library, all external libraries are
-  # PUBLIC(default) since the user needs to link to them.
-  # They will be listed in CeresTargets.cmake.
-  set(CERES_LIBRARY_DEPENDENCIES
-        ${CERES_LIBRARY_PUBLIC_DEPENDENCIES}
-        ${CERES_LIBRARY_PRIVATE_DEPENDENCIES})
-  target_link_libraries(ceres ${CERES_LIBRARY_DEPENDENCIES})
-endif (BUILD_SHARED_LIBS)
-
-install(TARGETS ceres
-        EXPORT  CeresExport
->>>>>>> 070bba4b
         RUNTIME DESTINATION bin
         LIBRARY DESTINATION lib${LIB_SUFFIX}
         ARCHIVE DESTINATION lib${LIB_SUFFIX})
@@ -310,11 +265,7 @@
   # The CERES_GFLAGS_NAMESPACE compile definition is NOT stored in
   # CERES_COMPILE_OPTIONS (and thus config.h) as Ceres itself does not
   # require gflags, only the tests and examples do.
-<<<<<<< HEAD
-  ADD_DEFINITIONS(-DCERES_GFLAGS_NAMESPACE=${gflags_NAMESPACE})
-=======
-  add_definitions(-DCERES_GFLAGS_NAMESPACE=${GFLAGS_NAMESPACE})
->>>>>>> 070bba4b
+  add_definitions(-DCERES_GFLAGS_NAMESPACE=${gflags_NAMESPACE})
 
   add_library(gtest gmock_gtest_all.cc gmock_main.cc)
   add_library(test_util
@@ -325,21 +276,12 @@
   if (MINIGLOG)
     # When using miniglog, it is compiled into Ceres, thus Ceres becomes
     # the library against which other libraries should link for logging.
-<<<<<<< HEAD
-    TARGET_LINK_LIBRARIES(gtest ${gflags_LIBRARIES} ceres)
-    TARGET_LINK_LIBRARIES(test_util ceres gtest)
-  ELSE (MINIGLOG)
-    TARGET_LINK_LIBRARIES(gtest ${gflags_LIBRARIES} ${glog_LIBRARIES})
-    TARGET_LINK_LIBRARIES(test_util ceres gtest ${glog_LIBRARIES})
-  ENDIF (MINIGLOG)
-=======
-    target_link_libraries(gtest ${GFLAGS_LIBRARIES} ceres)
+    target_link_libraries(gtest ${gflags_LIBRARIES} ceres)
     target_link_libraries(test_util ceres gtest)
   else (MINIGLOG)
-    target_link_libraries(gtest ${GFLAGS_LIBRARIES} ${GLOG_LIBRARIES})
-    target_link_libraries(test_util ceres gtest ${GLOG_LIBRARIES})
+    target_link_libraries(gtest ${gflags_LIBRARIES} ${glog_LIBRARIES})
+    target_link_libraries(test_util ceres gtest ${glog_LIBRARIES})
   endif (MINIGLOG)
->>>>>>> 070bba4b
 
   macro (CERES_TEST NAME)
     add_executable(${NAME}_test ${NAME}_test.cc)
