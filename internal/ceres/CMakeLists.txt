--- conflicted
+++ resolved
@@ -250,23 +250,9 @@
   endif()
 endif()
 
-<<<<<<< HEAD
-if (CMAKE_VERSION VERSION_LESS "2.8.12")
-  # CMake version < 2.8.12 does not support target_compile_options(), warn
-  # user that they will have to add compile flags to their own projects
-  # manually if required.
-  message("-- Warning: Detected CMake version: ${CMAKE_VERSION} < 2.8.12, "
-    "which is the minimum required for compile options to be included in an "
-    "exported CMake target, but CERES_USE_CXX11 is enabled and the detected. "
-    "compiler requires -std=c++11. The client is responsible for adding "
-    "-std=c++11 when using Ceres.")
-else()
-  target_compile_features (ceres PUBLIC cxx_auto_type)
-=======
-if (CXX11)
+if (WITH_CXX11)
   include(AddCeresCXX11RequirementsToTarget)
   add_ceres_cxx11_requirements_to_target(ceres)
->>>>>>> 99aca60b
 endif()
 
 
