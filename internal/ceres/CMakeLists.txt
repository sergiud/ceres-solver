--- conflicted
+++ resolved
@@ -339,14 +339,8 @@
   add_library(test_util
               evaluator_test_utils.cc
               numeric_diff_test_utils.cc
-<<<<<<< HEAD
-              test_util.cc
-              codegen/test_utils.cc)
+              test_util.cc)
   set_target_properties (test_util PROPERTIES CXX_VISIBILITY_PRESET default)
-=======
-              test_util.cc)
-  target_include_directories(test_util PUBLIC ${Ceres_SOURCE_DIR}/internal)
->>>>>>> 9435e08a
 
   if (WITH_MINILOG)
     # When using miniglog, it is compiled into Ceres, thus Ceres becomes
