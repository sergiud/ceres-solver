# Ceres Solver - A fast non-linear least squares minimizer
# Copyright 2015 Google Inc. All rights reserved.
# http://ceres-solver.org/
#
# Redistribution and use in source and binary forms, with or without
# modification, are permitted provided that the following conditions are met:
#
# * Redistributions of source code must retain the above copyright notice,
#   this list of conditions and the following disclaimer.
# * Redistributions in binary form must reproduce the above copyright notice,
#   this list of conditions and the following disclaimer in the documentation
#   and/or other materials provided with the distribution.
# * Neither the name of Google Inc. nor the names of its contributors may be
#   used to endorse or promote products derived from this software without
#   specific prior written permission.
#
# THIS SOFTWARE IS PROVIDED BY THE COPYRIGHT HOLDERS AND CONTRIBUTORS "AS IS"
# AND ANY EXPRESS OR IMPLIED WARRANTIES, INCLUDING, BUT NOT LIMITED TO, THE
# IMPLIED WARRANTIES OF MERCHANTABILITY AND FITNESS FOR A PARTICULAR PURPOSE
# ARE DISCLAIMED. IN NO EVENT SHALL THE COPYRIGHT OWNER OR CONTRIBUTORS BE
# LIABLE FOR ANY DIRECT, INDIRECT, INCIDENTAL, SPECIAL, EXEMPLARY, OR
# CONSEQUENTIAL DAMAGES (INCLUDING, BUT NOT LIMITED TO, PROCUREMENT OF
# SUBSTITUTE GOODS OR SERVICES; LOSS OF USE, DATA, OR PROFITS; OR BUSINESS
# INTERRUPTION) HOWEVER CAUSED AND ON ANY THEORY OF LIABILITY, WHETHER IN
# CONTRACT, STRICT LIABILITY, OR TORT (INCLUDING NEGLIGENCE OR OTHERWISE)
# ARISING IN ANY WAY OUT OF THE USE OF THIS SOFTWARE, EVEN IF ADVISED OF THE
# POSSIBILITY OF SUCH DAMAGE.
#
# Author: keir@google.com (Keir Mierle)

# Avoid 'xxx.cc has no symbols' warnings from source files which are 'empty'
# when their enclosing #ifdefs are disabled.
<<<<<<< HEAD
if (WITH_CXX11_THREADS)
=======
if (CERES_THREADING_MODEL STREQUAL "CXX11_THREADS")
>>>>>>> 94712db5
  set(CERES_PARALLEL_FOR_SRC parallel_for_cxx.cc thread_pool.cc)
elseif (WITH_OPENMP)
  set(CERES_PARALLEL_FOR_SRC parallel_for_openmp.cc)
<<<<<<< HEAD
else()
=======
  if (CMAKE_COMPILER_IS_GNUCXX)
    # OpenMP in GCC requires the GNU OpenMP library.
    list(APPEND CERES_LIBRARY_PRIVATE_DEPENDENCIES gomp)
  endif()
elseif (CERES_THREADING_MODEL STREQUAL "NO_THREADS")
>>>>>>> 94712db5
  set(CERES_PARALLEL_FOR_SRC parallel_for_nothreads.cc)
endif()

set(CERES_INTERNAL_SRC
    ${CERES_PARALLEL_FOR_SRC}
    accelerate_sparse.cc
    array_utils.cc
    blas.cc
    block_evaluate_preparer.cc
    block_jacobi_preconditioner.cc
    block_jacobian_writer.cc
    block_random_access_dense_matrix.cc
    block_random_access_diagonal_matrix.cc
    block_random_access_matrix.cc
    block_random_access_sparse_matrix.cc
    block_sparse_matrix.cc
    block_structure.cc
    c_api.cc
    canonical_views_clustering.cc
    cgnr_solver.cc
    callbacks.cc
    compressed_col_sparse_matrix_utils.cc
    compressed_row_jacobian_writer.cc
    compressed_row_sparse_matrix.cc
    conditioned_cost_function.cc
    conjugate_gradients_solver.cc
    context.cc
    context_impl.cc
    coordinate_descent_minimizer.cc
    corrector.cc
    cost_function.cc
    covariance.cc
    covariance_impl.cc
    cxsparse.cc
    dense_normal_cholesky_solver.cc
    dense_qr_solver.cc
    dense_sparse_matrix.cc
    detect_structure.cc
    dogleg_strategy.cc
    dynamic_compressed_row_jacobian_writer.cc
    dynamic_compressed_row_sparse_matrix.cc
    dynamic_sparse_normal_cholesky_solver.cc
    evaluator.cc
    eigensparse.cc
    file.cc
    float_suitesparse.cc
    float_cxsparse.cc
    function_sample.cc
    gradient_checker.cc
    gradient_checking_cost_function.cc
    gradient_problem.cc
    gradient_problem_solver.cc
    implicit_schur_complement.cc
    inner_product_computer.cc
    is_close.cc
    iterative_refiner.cc
    iterative_schur_complement_solver.cc
    levenberg_marquardt_strategy.cc
    lapack.cc
    line_search.cc
    line_search_direction.cc
    line_search_minimizer.cc
    line_search_preprocessor.cc
    linear_least_squares_problems.cc
    linear_operator.cc
    linear_solver.cc
    local_parameterization.cc
    loss_function.cc
    low_rank_inverse_hessian.cc
    minimizer.cc
    normal_prior.cc
    parallel_utils.cc
    parameter_block_ordering.cc
    partitioned_matrix_view.cc
    polynomial.cc
    preconditioner.cc
    preprocessor.cc
    problem.cc
    problem_impl.cc
    program.cc
    reorder_program.cc
    residual_block.cc
    residual_block_utils.cc
    schur_complement_solver.cc
    schur_eliminator.cc
    schur_jacobi_preconditioner.cc
    schur_templates.cc
    scratch_evaluate_preparer.cc
    single_linkage_clustering.cc
    solver.cc
    solver_utils.cc
    sparse_matrix.cc
    sparse_cholesky.cc
    sparse_normal_cholesky_solver.cc
    subset_preconditioner.cc
    split.cc
    stringprintf.cc
    suitesparse.cc
    thread_token_provider.cc
    triplet_sparse_matrix.cc
    trust_region_preprocessor.cc
    trust_region_minimizer.cc
    trust_region_step_evaluator.cc
    trust_region_strategy.cc
    types.cc
    visibility.cc
    visibility_based_preconditioner.cc
    wall_time.cc
)

# Also depend on the header files so that they appear in IDEs.
file(GLOB CERES_INTERNAL_HDRS *.h)
if (MINIGLOG)
  file(GLOB MINIGLOG_HDRS miniglog/glog/*.h)
  list(APPEND CERES_INTERNAL_HDRS ${MINIGLOG_HDRS})
  if (ANDROID)
    list(APPEND CERES_LIBRARY_PUBLIC_DEPENDENCIES log)
  endif()
endif()

# Depend also on public headers so they appear in IDEs.
file(GLOB CERES_PUBLIC_HDRS ${Ceres_SOURCE_DIR}/include/ceres/*.h)
file(GLOB CERES_PUBLIC_INTERNAL_HDRS ${Ceres_SOURCE_DIR}/include/ceres/internal/*.h)

# Include the specialized schur solvers.
if (WITH_SCHUR_SPECIALIZATIONS)
  file(GLOB CERES_INTERNAL_SCHUR_FILES generated/*.cc)
else (WITH_SCHUR_SPECIALIZATIONS)
  # Only the fully dynamic solver. The build is much faster this way.
  file(GLOB CERES_INTERNAL_SCHUR_FILES generated/*_d_d_d.cc)
endif (WITH_SCHUR_SPECIALIZATIONS)

# Build the list of dependencies for Ceres based on the current configuration.
<<<<<<< HEAD
if (NOT WITH_MINILOG AND glog_FOUND)
  list(APPEND CERES_LIBRARY_PUBLIC_DEPENDENCIES glog::glog)
endif (NOT WITH_MINILOG AND glog_FOUND)
=======
find_package(Threads QUIET)
list(APPEND CERES_LIBRARY_PUBLIC_DEPENDENCIES Threads::Threads)

if (NOT MINIGLOG AND GLOG_FOUND)
  list(APPEND CERES_LIBRARY_PUBLIC_DEPENDENCIES ${GLOG_LIBRARIES})
  if (GFLAGS_FOUND)
    # If glog & gflags are both found, we assume that glog was built with
    # gflags, as it is awkward to perform a try_compile() to verify this
    # when gflags is an imported target (as it is in newer versions).
    # As glog #includes gflags/gflags.h in glog/logging.h if compiled with
    # gflags, it is thus a public dependency for Ceres in this case.
    list(APPEND CERES_LIBRARY_PUBLIC_DEPENDENCIES ${GFLAGS_LIBRARIES})
  endif()
endif (NOT MINIGLOG AND GLOG_FOUND)
>>>>>>> 94712db5

if (WITH_SUITESPARSE AND SuiteSparse_FOUND)
  # Define version information for use in Solver::FullReport.
  add_definitions(-DCERES_SUITESPARSE_VERSION="${SuiteSparse_VERSION}")
  list(APPEND CERES_LIBRARY_PUBLIC_DEPENDENCIES SuiteSparse::CHOLMOD SuiteSparse::SPQR)
endif (WITH_SUITESPARSE AND SuiteSparse_FOUND)

if (WITH_LAPACK AND BLAS_FOUND AND LAPACK_FOUND)
  list(APPEND CERES_LIBRARY_PRIVATE_DEPENDENCIES ${LAPACK_LIBRARIES})
endif (WITH_LAPACK AND BLAS_FOUND AND LAPACK_FOUND)

if (WITH_OPENMP AND OPENMP_FOUND)
  # OpenMP support in Clang requires a non-GNU OpenMP library.
  if (CMAKE_COMPILER_IS_GNUCXX)
    list(APPEND CERES_LIBRARY_PRIVATE_DEPENDENCIES gomp)
  endif()
  if (NOT MSVC)
    list(APPEND CERES_LIBRARY_PRIVATE_DEPENDENCIES ${CMAKE_THREAD_LIBS_INIT})
  endif()
endif (WITH_OPENMP AND OPENMP_FOUND)

if (WITH_TBB AND TBB_FOUND)
  list(APPEND CERES_LIBRARY_PRIVATE_DEPENDENCIES tbb::tbb)
  if (NOT MSVC)
    list(APPEND CERES_LIBRARY_PRIVATE_DEPENDENCIES ${CMAKE_THREAD_LIBS_INIT})
  endif (NOT MSVC)
endif (WITH_TBB AND TBB_FOUND)

set(CERES_LIBRARY_SOURCE
    ${CERES_INTERNAL_SRC}
    ${CERES_INTERNAL_HDRS}
    ${CERES_PUBLIC_HDRS}
    ${CERES_PUBLIC_INTERNAL_HDRS}
    ${CERES_INTERNAL_SCHUR_FILES})

# Primarily for Android, but optionally for others, compile the minimal
# glog implementation into Ceres.
if (WITH_MINILOG)
  list(APPEND CERES_LIBRARY_SOURCE miniglog/glog/logging.cc)
endif (WITH_MINILOG)

add_library(ceres ${CERES_LIBRARY_SOURCE})

if (WITH_TBB AND TBB_FOUND)
  target_compile_features (ceres PUBLIC cxx_lambdas)
endif (WITH_TBB AND TBB_FOUND)

target_include_directories (ceres
  PUBLIC
  "$<BUILD_INTERFACE:${Ceres_BINARY_DIR}/include>"
  "$<BUILD_INTERFACE:${Ceres_SOURCE_DIR}/include>"
  "$<BUILD_INTERFACE:${Ceres_SOURCE_DIR}/internal>"
  "$<BUILD_INTERFACE:${Ceres_SOURCE_DIR}/internal/ceres>"
  "$<INSTALL_INTERFACE:${CMAKE_INSTALL_INCLUDEDIR}>"
  PRIVATE
  ${Ceres_BINARY_DIR}/include
  ${Ceres_SOURCE_DIR}/include
  ${Ceres_SOURCE_DIR}/internal
  ${Ceres_SOURCE_DIR}/internal/ceres
)

# Eigen SparseQR generates various compiler warnings related to unused and
# uninitialised local variables, which prevents Ceres compilation as we use
# -Werror.  To avoid having to individually suppress these warnings around
# the #include statments for Eigen headers across all GCC/Clang versions, we
# tell CMake to treat Eigen headers as system headers.  This results in all
# compiler warnings from them being suppressed.
target_include_directories (ceres SYSTEM PUBLIC ${EIGEN_INCLUDE_DIRS})

if (HAVE__J0)
  target_compile_definitions (ceres PUBLIC HAVE__J0)
endif (HAVE__J0)

if (HAVE__J1)
  target_compile_definitions (ceres PUBLIC HAVE__J1)
endif (HAVE__J1)

if (HAVE__JN)
  target_compile_definitions (ceres PUBLIC HAVE__JN)
endif (HAVE__JN)

if (WITH_CXSPARSE AND TARGET CXSparse::CXSparse)
  # Define version information for use in Solver::FullReport.
  target_compile_definitions (ceres PRIVATE
    CERES_CXSPARSE_VERSION="${CXSparse_VERSION}")
  target_link_libraries (ceres PUBLIC CXSparse::CXSparse)
endif (WITH_CXSPARSE AND TARGET CXSparse::CXSparse)

if (WITH_GFLAGS AND gflags_FOUND)
  target_include_directories (ceres PRIVATE ${gflags_INCLUDE_DIRS})
  target_link_libraries (ceres PRIVATE ${gflags_LIBRARIES})
endif (WITH_GFLAGS AND gflags_FOUND)

set_target_properties(ceres PROPERTIES
  VERSION ${CERES_VERSION}
  SOVERSION ${CERES_VERSION_MAJOR})

# The ability to specify a minimum language version via cxx_std_[11,14,17]
# requires CMake >= 3.8.  Prior to that we have to specify the compiler features
# we require.
if (CMAKE_VERSION VERSION_LESS 3.8)
  set(REQUIRED_PUBLIC_CXX_FEATURES cxx_alignas cxx_alignof cxx_constexpr)
else()
  # Forward whatever C++ version Ceres was compiled with as our requirement
  # for downstream clients.
  set(REQUIRED_PUBLIC_CXX_FEATURES cxx_std_${CMAKE_CXX_STANDARD})
endif()
target_compile_features(ceres PUBLIC ${REQUIRED_PUBLIC_CXX_FEATURES})

include(AppendTargetProperty)
# Always build position-independent code (PIC), even when building Ceres as a
# static library so that shared libraries can link against it, not just
# executables (PIC does not apply on Windows).
if (NOT WIN32 AND NOT BUILD_SHARED_LIBS)
  # Use set_target_properties() not append_target_property() here as
  # POSITION_INDEPENDENT_CODE is a binary ON/OFF switch.
  set_target_properties(ceres PROPERTIES POSITION_INDEPENDENT_CODE ON)
endif()


target_link_libraries(ceres
  PUBLIC ${CERES_LIBRARY_PUBLIC_DEPENDENCIES}
  PRIVATE ${CERES_LIBRARY_PRIVATE_DEPENDENCIES})

install(TARGETS ceres
        EXPORT  CeresTargets
        RUNTIME DESTINATION ${CMAKE_INSTALL_BINDIR}
        LIBRARY DESTINATION ${CMAKE_INSTALL_LIBDIR}
        ARCHIVE DESTINATION ${CMAKE_INSTALL_LIBDIR})

if (BUILD_TESTING AND WITH_GFLAGS AND gflags_FOUND)
  add_library(gtest gmock_gtest_all.cc gmock_main.cc)
  if (BUILD_SHARED_LIBS)
    # Define gtest-specific shared library flags for compilation.
    append_target_property(gtest COMPILE_DEFINITIONS
      GTEST_CREATE_SHARED_LIBRARY)
  endif()
  set_target_properties (gtest PROPERTIES CXX_VISIBILITY_PRESET default)

  add_library(test_util
              evaluator_test_utils.cc
              numeric_diff_test_utils.cc
              test_util.cc)
  set_target_properties (test_util PROPERTIES CXX_VISIBILITY_PRESET default)

  if (WITH_MINILOG)
    # When using miniglog, it is compiled into Ceres, thus Ceres becomes
    # the library against which other libraries should link for logging.
    target_link_libraries(gtest ${gflags_LIBRARIES} ceres)
    target_link_libraries(test_util ceres gtest)
  else (WITH_MINILOG)
    target_link_libraries(gtest ${gflags_LIBRARIES} glog::glog)
    target_link_libraries(test_util ceres gtest glog::glog)
  endif (WITH_MINILOG)

  macro (CERES_TEST NAME)
    add_executable(${NAME}_test ${NAME}_test.cc)
    # Pull in local headers from the generated test directories when ceres_test()
    # is invoked there, as well as the private headers in this directory which
    # may be referenced without the 'ceres' path prefix and all private
    # dependencies that may be directly referenced.
    target_include_directories(${NAME}_test
      PUBLIC ${CMAKE_CURRENT_LIST_DIR}
             ${Ceres_SOURCE_DIR}/internal/ceres
             ${CERES_LIBRARY_PRIVATE_DEPENDENCIES_INCLUDE_DIRS})

    target_link_libraries(${NAME}_test test_util ceres gtest)
    if (BUILD_SHARED_LIBS)
      # Define gtest-specific shared library flags for linking.
      append_target_property(${NAME}_test COMPILE_DEFINITIONS
        GTEST_LINKED_AS_SHARED_LIBRARY)
    endif()
    add_test(NAME ${NAME}_test
             COMMAND ${CMAKE_RUNTIME_OUTPUT_DIRECTORY}/${NAME}_test
             --test_srcdir
             ${Ceres_SOURCE_DIR}/data)
  endmacro (CERES_TEST)

  ceres_test(array_utils)
  ceres_test(autodiff)
  ceres_test(autodiff_cost_function)
  ceres_test(autodiff_local_parameterization)
  ceres_test(block_jacobi_preconditioner)
  ceres_test(block_random_access_dense_matrix)
  ceres_test(block_random_access_diagonal_matrix)
  ceres_test(block_random_access_sparse_matrix)
  ceres_test(block_sparse_matrix)
  ceres_test(c_api)
  ceres_test(canonical_views_clustering)
  ceres_test(compressed_col_sparse_matrix_utils)
  ceres_test(compressed_row_sparse_matrix)
  ceres_test(concurrent_queue)
  ceres_test(conditioned_cost_function)
  ceres_test(conjugate_gradients_solver)
  ceres_test(corrector)
  ceres_test(cost_function_to_functor)
  ceres_test(covariance)
  ceres_test(cubic_interpolation)
  ceres_test(dense_linear_solver)
  ceres_test(dense_sparse_matrix)
  ceres_test(detect_structure)
  ceres_test(dogleg_strategy)
  ceres_test(dynamic_autodiff_cost_function)
  ceres_test(dynamic_compressed_row_sparse_matrix)
  ceres_test(dynamic_numeric_diff_cost_function)
  ceres_test(dynamic_sparse_normal_cholesky_solver)
  ceres_test(dynamic_sparsity)
  ceres_test(evaluation_callback)
  ceres_test(evaluator)
  ceres_test(gradient_checker)
  ceres_test(gradient_checking_cost_function)
  ceres_test(gradient_problem)
  ceres_test(gradient_problem_solver)
  ceres_test(graph)
  ceres_test(graph_algorithms)
  ceres_test(householder_vector)
  ceres_test(implicit_schur_complement)
  ceres_test(inner_product_computer)
  ceres_test(invert_psd_matrix)
  ceres_test(is_close)
  ceres_test(iterative_refiner)
  ceres_test(iterative_schur_complement_solver)
  ceres_test(jet)
  ceres_test(levenberg_marquardt_strategy)
  ceres_test(line_search_minimizer)
  ceres_test(line_search_preprocessor)
  ceres_test(local_parameterization)
  ceres_test(loss_function)
  ceres_test(minimizer)
  ceres_test(normal_prior)
  ceres_test(numeric_diff_cost_function)
  ceres_test(ordered_groups)
  ceres_test(parallel_for)
  ceres_test(parallel_utils)
  ceres_test(parameter_block)
  ceres_test(parameter_block_ordering)
  ceres_test(partitioned_matrix_view)
  ceres_test(polynomial)
  ceres_test(problem)
  ceres_test(program)
  ceres_test(reorder_program)
  ceres_test(residual_block)
  ceres_test(residual_block_utils)
  ceres_test(rotation)
  ceres_test(schur_complement_solver)
  ceres_test(schur_eliminator)
  ceres_test(single_linkage_clustering)
  ceres_test(small_blas)
  ceres_test(solver)
  ceres_test(sparse_cholesky)
  ceres_test(sparse_normal_cholesky_solver)
  ceres_test(subset_preconditioner)
  ceres_test(system)
  ceres_test(tiny_solver)
  ceres_test(tiny_solver_autodiff_function)
  ceres_test(tiny_solver_cost_function_adapter)
  ceres_test(thread_pool)
  ceres_test(triplet_sparse_matrix)
  ceres_test(trust_region_minimizer)
  ceres_test(trust_region_preprocessor)
  ceres_test(visibility)
  ceres_test(visibility_based_preconditioner)

  add_subdirectory(generated_bundle_adjustment_tests)

endif (BUILD_TESTING AND WITH_GFLAGS AND gflags_FOUND)

macro(add_dependencies_to_benchmark BENCHMARK_TARGET)
  target_link_libraries(${BENCHMARK_TARGET} ceres benchmark::benchmark)
  target_include_directories(${BENCHMARK_TARGET} PUBLIC
                             ${Ceres_SOURCE_DIR}/internal
                             ${CERES_LIBRARY_PRIVATE_DEPENDENCIES_INCLUDE_DIRS})
endmacro()

if (BUILD_BENCHMARKS)
  add_executable(autodiff_cost_function_benchmark autodiff_cost_function_benchmark.cc)
  add_dependencies_to_benchmark(autodiff_cost_function_benchmark)

  add_executable(small_blas_gemv_benchmark small_blas_gemv_benchmark.cc)
  add_dependencies_to_benchmark(small_blas_gemv_benchmark)

  add_executable(small_blas_gemm_benchmark small_blas_gemm_benchmark.cc)
  add_dependencies_to_benchmark(small_blas_gemm_benchmark)
endif (BUILD_BENCHMARKS)<|MERGE_RESOLUTION|>--- conflicted
+++ resolved
@@ -30,23 +30,11 @@
 
 # Avoid 'xxx.cc has no symbols' warnings from source files which are 'empty'
 # when their enclosing #ifdefs are disabled.
-<<<<<<< HEAD
 if (WITH_CXX11_THREADS)
-=======
-if (CERES_THREADING_MODEL STREQUAL "CXX11_THREADS")
->>>>>>> 94712db5
   set(CERES_PARALLEL_FOR_SRC parallel_for_cxx.cc thread_pool.cc)
 elseif (WITH_OPENMP)
   set(CERES_PARALLEL_FOR_SRC parallel_for_openmp.cc)
-<<<<<<< HEAD
 else()
-=======
-  if (CMAKE_COMPILER_IS_GNUCXX)
-    # OpenMP in GCC requires the GNU OpenMP library.
-    list(APPEND CERES_LIBRARY_PRIVATE_DEPENDENCIES gomp)
-  endif()
-elseif (CERES_THREADING_MODEL STREQUAL "NO_THREADS")
->>>>>>> 94712db5
   set(CERES_PARALLEL_FOR_SRC parallel_for_nothreads.cc)
 endif()
 
@@ -180,26 +168,9 @@
 endif (WITH_SCHUR_SPECIALIZATIONS)
 
 # Build the list of dependencies for Ceres based on the current configuration.
-<<<<<<< HEAD
 if (NOT WITH_MINILOG AND glog_FOUND)
   list(APPEND CERES_LIBRARY_PUBLIC_DEPENDENCIES glog::glog)
 endif (NOT WITH_MINILOG AND glog_FOUND)
-=======
-find_package(Threads QUIET)
-list(APPEND CERES_LIBRARY_PUBLIC_DEPENDENCIES Threads::Threads)
-
-if (NOT MINIGLOG AND GLOG_FOUND)
-  list(APPEND CERES_LIBRARY_PUBLIC_DEPENDENCIES ${GLOG_LIBRARIES})
-  if (GFLAGS_FOUND)
-    # If glog & gflags are both found, we assume that glog was built with
-    # gflags, as it is awkward to perform a try_compile() to verify this
-    # when gflags is an imported target (as it is in newer versions).
-    # As glog #includes gflags/gflags.h in glog/logging.h if compiled with
-    # gflags, it is thus a public dependency for Ceres in this case.
-    list(APPEND CERES_LIBRARY_PUBLIC_DEPENDENCIES ${GFLAGS_LIBRARIES})
-  endif()
-endif (NOT MINIGLOG AND GLOG_FOUND)
->>>>>>> 94712db5
 
 if (WITH_SUITESPARSE AND SuiteSparse_FOUND)
   # Define version information for use in Solver::FullReport.
