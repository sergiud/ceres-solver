# Ceres Solver - A fast non-linear least squares minimizer
# Copyright 2015 Google Inc. All rights reserved.
# http://ceres-solver.org/
#
# Redistribution and use in source and binary forms, with or without
# modification, are permitted provided that the following conditions are met:
#
# * Redistributions of source code must retain the above copyright notice,
#   this list of conditions and the following disclaimer.
# * Redistributions in binary form must reproduce the above copyright notice,
#   this list of conditions and the following disclaimer in the documentation
#   and/or other materials provided with the distribution.
# * Neither the name of Google Inc. nor the names of its contributors may be
#   used to endorse or promote products derived from this software without
#   specific prior written permission.
#
# THIS SOFTWARE IS PROVIDED BY THE COPYRIGHT HOLDERS AND CONTRIBUTORS "AS IS"
# AND ANY EXPRESS OR IMPLIED WARRANTIES, INCLUDING, BUT NOT LIMITED TO, THE
# IMPLIED WARRANTIES OF MERCHANTABILITY AND FITNESS FOR A PARTICULAR PURPOSE
# ARE DISCLAIMED. IN NO EVENT SHALL THE COPYRIGHT OWNER OR CONTRIBUTORS BE
# LIABLE FOR ANY DIRECT, INDIRECT, INCIDENTAL, SPECIAL, EXEMPLARY, OR
# CONSEQUENTIAL DAMAGES (INCLUDING, BUT NOT LIMITED TO, PROCUREMENT OF
# SUBSTITUTE GOODS OR SERVICES; LOSS OF USE, DATA, OR PROFITS; OR BUSINESS
# INTERRUPTION) HOWEVER CAUSED AND ON ANY THEORY OF LIABILITY, WHETHER IN
# CONTRACT, STRICT LIABILITY, OR TORT (INCLUDING NEGLIGENCE OR OTHERWISE)
# ARISING IN ANY WAY OUT OF THE USE OF THIS SOFTWARE, EVEN IF ADVISED OF THE
# POSSIBILITY OF SUCH DAMAGE.
#
# Author: keir@google.com (Keir Mierle)

set(CERES_INTERNAL_SRC
    array_utils.cc
    blas.cc
    block_evaluate_preparer.cc
    block_jacobi_preconditioner.cc
    block_jacobian_writer.cc
    block_random_access_dense_matrix.cc
    block_random_access_diagonal_matrix.cc
    block_random_access_matrix.cc
    block_random_access_sparse_matrix.cc
    block_sparse_matrix.cc
    block_structure.cc
    c_api.cc
    canonical_views_clustering.cc
    cgnr_solver.cc
    callbacks.cc
    compressed_col_sparse_matrix_utils.cc
    compressed_row_jacobian_writer.cc
    compressed_row_sparse_matrix.cc
    conditioned_cost_function.cc
    conjugate_gradients_solver.cc
    coordinate_descent_minimizer.cc
    corrector.cc
    cost_function.cc
    covariance.cc
    covariance_impl.cc
    cxsparse.cc
    dense_normal_cholesky_solver.cc
    dense_qr_solver.cc
    dense_sparse_matrix.cc
    detect_structure.cc
    dogleg_strategy.cc
    dynamic_compressed_row_jacobian_writer.cc
    dynamic_compressed_row_sparse_matrix.cc
    dynamic_sparse_normal_cholesky_solver.cc
    evaluator.cc
    eigensparse.cc
    file.cc
    function_sample.cc
    gradient_checker.cc
    gradient_checking_cost_function.cc
    gradient_problem.cc
    gradient_problem_solver.cc
    implicit_schur_complement.cc
    inner_product_computer.cc
    is_close.cc
    iterative_schur_complement_solver.cc
    levenberg_marquardt_strategy.cc
    lapack.cc
    line_search.cc
    line_search_direction.cc
    line_search_minimizer.cc
    line_search_preprocessor.cc
    linear_least_squares_problems.cc
    linear_operator.cc
    linear_solver.cc
    local_parameterization.cc
    loss_function.cc
    low_rank_inverse_hessian.cc
    minimizer.cc
    normal_prior.cc
    parallel_for_tbb.cc
    parameter_block_ordering.cc
    partitioned_matrix_view.cc
    polynomial.cc
    preconditioner.cc
    preprocessor.cc
    problem.cc
    problem_impl.cc
    program.cc
    reorder_program.cc
    residual_block.cc
    residual_block_utils.cc
    schur_complement_solver.cc
    schur_eliminator.cc
    schur_jacobi_preconditioner.cc
    schur_templates.cc
    scratch_evaluate_preparer.cc
    single_linkage_clustering.cc
    solver.cc
    solver_utils.cc
    sparse_matrix.cc
    sparse_cholesky.cc
    sparse_normal_cholesky_solver.cc
    split.cc
    stringprintf.cc
    suitesparse.cc
    thread_token_provider.cc
    triplet_sparse_matrix.cc
    trust_region_preprocessor.cc
    trust_region_minimizer.cc
    trust_region_step_evaluator.cc
    trust_region_strategy.cc
    types.cc
    visibility.cc
    visibility_based_preconditioner.cc
    wall_time.cc
)

# Also depend on the header files so that they appear in IDEs.
file(GLOB CERES_INTERNAL_HDRS *.h)
if (MINIGLOG)
  file(GLOB MINIGLOG_HDRS miniglog/glog/*.h)
  list(APPEND CERES_INTERNAL_HDRS ${MINIGLOG_HDRS})
endif()

# Depend also on public headers so they appear in IDEs.
file(GLOB CERES_PUBLIC_HDRS ${Ceres_SOURCE_DIR}/include/ceres/*.h)
file(GLOB CERES_PUBLIC_INTERNAL_HDRS ${Ceres_SOURCE_DIR}/include/ceres/internal/*.h)

# Include the specialized schur solvers.
if (WITH_SCHUR_SPECIALIZATIONS)
  file(GLOB CERES_INTERNAL_SCHUR_FILES generated/*.cc)
else (WITH_SCHUR_SPECIALIZATIONS)
  # Only the fully dynamic solver. The build is much faster this way.
  file(GLOB CERES_INTERNAL_SCHUR_FILES generated/*_d_d_d.cc)
endif (WITH_SCHUR_SPECIALIZATIONS)

# Build the list of dependencies for Ceres based on the current configuration.
if (NOT WITH_MINILOG AND glog_FOUND)
  list(APPEND CERES_LIBRARY_PUBLIC_DEPENDENCIES glog::glog)
endif (NOT WITH_MINILOG AND glog_FOUND)

if (WITH_SUITESPARSE AND SuiteSparse_FOUND)
  # Define version information for use in Solver::FullReport.
  add_definitions(-DCERES_SUITESPARSE_VERSION="${SuiteSparse_VERSION}")
  list(APPEND CERES_LIBRARY_PUBLIC_DEPENDENCIES SuiteSparse::CHOLMOD SuiteSparse::SPQR)
endif (WITH_SUITESPARSE AND SuiteSparse_FOUND)

if (WITH_LAPACK AND BLAS_FOUND AND LAPACK_FOUND)
  list(APPEND CERES_LIBRARY_PRIVATE_DEPENDENCIES ${LAPACK_LIBRARIES})
endif (WITH_LAPACK AND BLAS_FOUND AND LAPACK_FOUND)

if (WITH_OPENMP AND OPENMP_FOUND)
  # OpenMP support in Clang requires a non-GNU OpenMP library.
  if (CMAKE_COMPILER_IS_GNUCXX)
    list(APPEND CERES_LIBRARY_PRIVATE_DEPENDENCIES gomp)
  endif()
  if (NOT MSVC)
    list(APPEND CERES_LIBRARY_PRIVATE_DEPENDENCIES ${CMAKE_THREAD_LIBS_INIT})
  endif()
endif (WITH_OPENMP AND OPENMP_FOUND)

if (WITH_TBB AND TBB_FOUND)
  list(APPEND CERES_LIBRARY_PRIVATE_DEPENDENCIES tbb::tbb)
  if (NOT MSVC)
    list(APPEND CERES_LIBRARY_PRIVATE_DEPENDENCIES ${CMAKE_THREAD_LIBS_INIT})
  endif (NOT MSVC)
endif (WITH_TBB AND TBB_FOUND)

set(CERES_LIBRARY_SOURCE
    ${CERES_INTERNAL_SRC}
    ${CERES_INTERNAL_HDRS}
    ${CERES_PUBLIC_HDRS}
    ${CERES_PUBLIC_INTERNAL_HDRS}
    ${CERES_INTERNAL_SCHUR_FILES})

# Primarily for Android, but optionally for others, compile the minimal
# glog implementation into Ceres.
if (WITH_MINILOG)
  list(APPEND CERES_LIBRARY_SOURCE miniglog/glog/logging.cc)
endif (WITH_MINILOG)

add_library(ceres ${CERES_LIBRARY_SOURCE})

if (WITH_TBB AND TBB_FOUND)
  target_compile_features (ceres PUBLIC cxx_lambdas)
endif (WITH_TBB AND TBB_FOUND)

target_include_directories (ceres
  PUBLIC
  "$<BUILD_INTERFACE:${Ceres_BINARY_DIR}/config>"
  "$<BUILD_INTERFACE:${Ceres_BINARY_DIR}/include>"
  "$<BUILD_INTERFACE:${Ceres_SOURCE_DIR}/include>"
  "$<BUILD_INTERFACE:${Ceres_SOURCE_DIR}/internal>"
  "$<BUILD_INTERFACE:${Ceres_SOURCE_DIR}/internal/ceres>"
  "$<INSTALL_INTERFACE:${CMAKE_INSTALL_INCLUDEDIR}>"
  PRIVATE
  ${Ceres_BINARY_DIR}/include
  ${Ceres_SOURCE_DIR}/include
  ${Ceres_SOURCE_DIR}/internal
  ${Ceres_SOURCE_DIR}/internal/ceres
)

# Eigen SparseQR generates various compiler warnings related to unused and
# uninitialised local variables, which prevents Ceres compilation as we use
# -Werror.  To avoid having to individually suppress these warnings around
# the #include statments for Eigen headers across all GCC/Clang versions, we
# tell CMake to treat Eigen headers as system headers.  This results in all
# compiler warnings from them being suppressed.
target_include_directories (ceres SYSTEM PUBLIC ${EIGEN_INCLUDE_DIRS})

if (HAVE__J0)
  target_compile_definitions (ceres PUBLIC HAVE__J0)
endif (HAVE__J0)

if (HAVE__J1)
  target_compile_definitions (ceres PUBLIC HAVE__J1)
endif (HAVE__J1)

if (HAVE__JN)
  target_compile_definitions (ceres PUBLIC HAVE__JN)
endif (HAVE__JN)

if (WITH_CXSPARSE AND TARGET CXSparse::CXSparse)
  # Define version information for use in Solver::FullReport.
  target_compile_definitions (ceres PRIVATE
    CERES_CXSPARSE_VERSION="${CXSparse_VERSION}")
  target_link_libraries (ceres PUBLIC CXSparse::CXSparse)
endif (WITH_CXSPARSE AND TARGET CXSparse::CXSparse)

if (WITH_GFLAGS AND gflags_FOUND)
  target_include_directories (ceres PRIVATE ${gflags_INCLUDE_DIRS})
  target_link_libraries (ceres PRIVATE ${gflags_LIBRARIES})
endif (WITH_GFLAGS AND gflags_FOUND)

set_target_properties(ceres PROPERTIES
  VERSION ${CERES_VERSION}
  SOVERSION ${CERES_VERSION_MAJOR})

include(AppendTargetProperty)
# Always build position-independent code (PIC), even when building Ceres as a
# static library so that shared libraries can link against it, not just
# executables (PIC does not apply on Windows).
if (NOT WIN32 AND NOT BUILD_SHARED_LIBS)
  # Use the explicit POSITION_INDEPENDENT_CODE target property on CMake versions
  # that support it (>= 2.8.9).  Otherwise, manually add the -fPIC flag as an
  # additional compile definitions for the target.
  if (CMAKE_VERSION VERSION_LESS "2.8.9")
    append_target_property(ceres COMPILE_FLAGS "-fPIC")
  else()
    # Use set_target_properties() not append_target_property() here as
    # POSITION_INDEPENDENT_CODE is a binary ON/OFF switch.
    set_target_properties(ceres PROPERTIES POSITION_INDEPENDENT_CODE ON)
  endif()
endif()

if (WITH_CXX11)
  include(AddCeresCXX11RequirementsToTarget)
  add_ceres_cxx11_requirements_to_target(ceres)
endif()


target_link_libraries(ceres
  PUBLIC ${CERES_LIBRARY_PUBLIC_DEPENDENCIES}
  PRIVATE ${CERES_LIBRARY_PRIVATE_DEPENDENCIES})

install(TARGETS ceres
        EXPORT  CeresTargets
        RUNTIME DESTINATION ${CMAKE_INSTALL_BINDIR}
        LIBRARY DESTINATION ${CMAKE_INSTALL_LIBDIR}
        ARCHIVE DESTINATION ${CMAKE_INSTALL_LIBDIR})

if (BUILD_TESTING AND WITH_GFLAGS AND gflags_FOUND)
  add_library(gtest gmock_gtest_all.cc gmock_main.cc)
  if (BUILD_SHARED_LIBS)
    # Define gtest-specific shared library flags for compilation.
    append_target_property(gtest COMPILE_DEFINITIONS
      GTEST_CREATE_SHARED_LIBRARY)
  endif()
  set_target_properties (gtest PROPERTIES CXX_VISIBILITY_PRESET default)

  add_library(test_util
              evaluator_test_utils.cc
              numeric_diff_test_utils.cc
              test_util.cc)
  set_target_properties (test_util PROPERTIES CXX_VISIBILITY_PRESET default)

  if (WITH_MINILOG)
    # When using miniglog, it is compiled into Ceres, thus Ceres becomes
    # the library against which other libraries should link for logging.
    target_link_libraries(gtest ${gflags_LIBRARIES} ceres)
    target_link_libraries(test_util ceres gtest)
  else (WITH_MINILOG)
    target_link_libraries(gtest ${gflags_LIBRARIES} glog::glog)
    target_link_libraries(test_util ceres gtest glog::glog)
  endif (WITH_MINILOG)

  macro (CERES_TEST NAME)
    add_executable(${NAME}_test ${NAME}_test.cc)
    target_link_libraries(${NAME}_test test_util ceres gtest)
    if (BUILD_SHARED_LIBS)
      # Define gtest-specific shared library flags for linking.
      append_target_property(${NAME}_test COMPILE_DEFINITIONS
        GTEST_LINKED_AS_SHARED_LIBRARY)
    endif()
    add_test(NAME ${NAME}_test
             COMMAND ${CMAKE_RUNTIME_OUTPUT_DIRECTORY}/${NAME}_test
             --test_srcdir
             ${Ceres_SOURCE_DIR}/data)
  endmacro (CERES_TEST)

  ceres_test(array_utils)
  ceres_test(autodiff)
  ceres_test(autodiff_cost_function)
  ceres_test(autodiff_local_parameterization)
  ceres_test(block_jacobi_preconditioner)
  ceres_test(block_random_access_dense_matrix)
  ceres_test(block_random_access_diagonal_matrix)
  ceres_test(block_random_access_sparse_matrix)
  ceres_test(block_sparse_matrix)
  ceres_test(c_api)
  ceres_test(canonical_views_clustering)
  ceres_test(compressed_col_sparse_matrix_utils)
  ceres_test(compressed_row_sparse_matrix)
  ceres_test(conditioned_cost_function)
  ceres_test(conjugate_gradients_solver)
  ceres_test(corrector)
  ceres_test(cost_function_to_functor)
  ceres_test(covariance)
  ceres_test(cubic_interpolation)
  ceres_test(dense_linear_solver)
  ceres_test(dense_sparse_matrix)
  ceres_test(detect_structure)
  ceres_test(dogleg_strategy)
  ceres_test(dynamic_autodiff_cost_function)
  ceres_test(dynamic_compressed_row_sparse_matrix)
  ceres_test(dynamic_numeric_diff_cost_function)
  ceres_test(dynamic_sparse_normal_cholesky_solver)
  ceres_test(dynamic_sparsity)
  ceres_test(evaluator)
  ceres_test(gradient_checker)
  ceres_test(gradient_checking_cost_function)
  ceres_test(gradient_problem)
  ceres_test(gradient_problem_solver)
  ceres_test(graph)
  ceres_test(graph_algorithms)
  ceres_test(householder_vector)
  ceres_test(implicit_schur_complement)
  ceres_test(inner_product_computer)
  ceres_test(invert_psd_matrix)
  ceres_test(is_close)
  ceres_test(iterative_schur_complement_solver)
  ceres_test(jet)
  ceres_test(levenberg_marquardt_strategy)
  ceres_test(line_search_minimizer)
  ceres_test(line_search_preprocessor)
  ceres_test(local_parameterization)
  ceres_test(loss_function)
  ceres_test(minimizer)
  ceres_test(normal_prior)
  ceres_test(numeric_diff_cost_function)
  ceres_test(ordered_groups)
  ceres_test(parallel_for)
  ceres_test(parameter_block)
  ceres_test(parameter_block_ordering)
  ceres_test(partitioned_matrix_view)
  ceres_test(polynomial)
  ceres_test(problem)
  ceres_test(program)
  ceres_test(reorder_program)
  ceres_test(residual_block)
  ceres_test(residual_block_utils)
  ceres_test(rotation)
  ceres_test(schur_complement_solver)
  ceres_test(schur_eliminator)
  ceres_test(single_linkage_clustering)
  ceres_test(small_blas)
  ceres_test(solver)
  ceres_test(sparse_cholesky)
  ceres_test(sparse_normal_cholesky_solver)
  ceres_test(system)
  ceres_test(tiny_solver)
  ceres_test(tiny_solver_autodiff_function)
  ceres_test(tiny_solver_cost_function_adapter)
  ceres_test(triplet_sparse_matrix)
  ceres_test(trust_region_minimizer)
  ceres_test(trust_region_preprocessor)
  ceres_test(visibility)
  ceres_test(visibility_based_preconditioner)

  # Put the large end to end test last.
  ceres_test(bundle_adjustment)

<<<<<<< HEAD
endif (BUILD_TESTING AND WITH_GFLAGS AND gflags_FOUND)
=======
endif (BUILD_TESTING AND GFLAGS)

if (BUILD_BENCHMARKS)
  add_executable(autodiff_cost_function_benchmark autodiff_cost_function_benchmark.cc)
  target_link_libraries(autodiff_cost_function_benchmark ceres benchmark::benchmark)
endif (BUILD_BENCHMARKS)
>>>>>>> dc5ea0ea
<|MERGE_RESOLUTION|>--- conflicted
+++ resolved
@@ -402,13 +402,9 @@
   # Put the large end to end test last.
   ceres_test(bundle_adjustment)
 
-<<<<<<< HEAD
 endif (BUILD_TESTING AND WITH_GFLAGS AND gflags_FOUND)
-=======
-endif (BUILD_TESTING AND GFLAGS)
 
 if (BUILD_BENCHMARKS)
   add_executable(autodiff_cost_function_benchmark autodiff_cost_function_benchmark.cc)
   target_link_libraries(autodiff_cost_function_benchmark ceres benchmark::benchmark)
-endif (BUILD_BENCHMARKS)
->>>>>>> dc5ea0ea
+endif (BUILD_BENCHMARKS)