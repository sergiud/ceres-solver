# Ceres Solver - A fast non-linear least squares minimizer
# Copyright 2022 Google Inc. All rights reserved.
# http://ceres-solver.org/
#
# Redistribution and use in source and binary forms, with or without
# modification, are permitted provided that the following conditions are met:
#
# * Redistributions of source code must retain the above copyright notice,
#   this list of conditions and the following disclaimer.
# * Redistributions in binary form must reproduce the above copyright notice,
#   this list of conditions and the following disclaimer in the documentation
#   and/or other materials provided with the distribution.
# * Neither the name of Google Inc. nor the names of its contributors may be
#   used to endorse or promote products derived from this software without
#   specific prior written permission.
#
# THIS SOFTWARE IS PROVIDED BY THE COPYRIGHT HOLDERS AND CONTRIBUTORS "AS IS"
# AND ANY EXPRESS OR IMPLIED WARRANTIES, INCLUDING, BUT NOT LIMITED TO, THE
# IMPLIED WARRANTIES OF MERCHANTABILITY AND FITNESS FOR A PARTICULAR PURPOSE
# ARE DISCLAIMED. IN NO EVENT SHALL THE COPYRIGHT OWNER OR CONTRIBUTORS BE
# LIABLE FOR ANY DIRECT, INDIRECT, INCIDENTAL, SPECIAL, EXEMPLARY, OR
# CONSEQUENTIAL DAMAGES (INCLUDING, BUT NOT LIMITED TO, PROCUREMENT OF
# SUBSTITUTE GOODS OR SERVICES; LOSS OF USE, DATA, OR PROFITS; OR BUSINESS
# INTERRUPTION) HOWEVER CAUSED AND ON ANY THEORY OF LIABILITY, WHETHER IN
# CONTRACT, STRICT LIABILITY, OR TORT (INCLUDING NEGLIGENCE OR OTHERWISE)
# ARISING IN ANY WAY OUT OF THE USE OF THIS SOFTWARE, EVEN IF ADVISED OF THE
# POSSIBILITY OF SUCH DAMAGE.
#
# Author: keir@google.com (Keir Mierle)

# Avoid 'xxx.cc has no symbols' warnings from source files which are 'empty'
# when their enclosing #ifdefs are disabled.
if (WITH_CXX_THREADS)
  set(CERES_PARALLEL_FOR_SRC parallel_for_cxx.cc thread_pool.cc)
  list(APPEND APPEND CERES_LIBRARY_PRIVATE_DEPENDENCIES Threads::Threads)
  set (Threads_DEPENDENCY "find_dependency (Threads)")
elseif (WITH_OPENMP)
  set(CERES_PARALLEL_FOR_SRC parallel_for_openmp.cc)
  list(APPEND APPEND CERES_LIBRARY_PRIVATE_DEPENDENCIES OpenMP::OpenMP_CXX)
else()
  set(CERES_PARALLEL_FOR_SRC parallel_for_nothreads.cc)
endif()

# Source files that contain public symbols and live in the ceres namespaces.
# Such symbols are expected to be marked with CERES_EXPORT and the files below
# sorted in lexicographical order.
set(CERES_EXPORTED_SRCS
    c_api.cc
    gradient_checker.cc
    gradient_problem.cc
    local_parameterization.cc
    loss_function.cc
    manifold.cc
    normal_prior.cc
    problem.cc
    solver.cc
    types.cc
)

# Also depend on the header files so that they appear in IDEs.
file(GLOB CERES_INTERNAL_HDRS *.h)
if (MINIGLOG)
  file(GLOB MINIGLOG_HDRS miniglog/glog/*.h)
  list(APPEND CERES_INTERNAL_HDRS ${MINIGLOG_HDRS})
  if (ANDROID)
    list(APPEND CERES_LIBRARY_PUBLIC_DEPENDENCIES log)
  endif()
endif()

# Depend also on public headers so they appear in IDEs.
file(GLOB CERES_PUBLIC_HDRS ${Ceres_SOURCE_DIR}/include/ceres/*.h)
file(GLOB CERES_PUBLIC_INTERNAL_HDRS ${Ceres_SOURCE_DIR}/include/ceres/internal/*.h)
file(GLOB CERES_PUBLIC_INTERNAL_HDRS
  ${Ceres_BINARY_DIR}/${CMAKE_INSTALL_INCLUDEDIR}/ceres/internal/*.h)

# Include the specialized schur solvers.
if (WITH_SCHUR_SPECIALIZATIONS)
  file(GLOB CERES_INTERNAL_SCHUR_FILES generated/*.cc)
else (WITH_SCHUR_SPECIALIZATIONS)
  # Only the fully dynamic solver. The build is much faster this way.
  file(GLOB CERES_INTERNAL_SCHUR_FILES generated/*_d_d_d.cc)
endif (WITH_SCHUR_SPECIALIZATIONS)

# The generated specializations of the Schur eliminator include
# schur_eliminator_impl.h which defines EIGEN_CACHEFRIENDLY_PRODUCT_THRESHOLD
# to a different value than Eigen's default.  Depending on the order of files
# in the unity build this can lead to clashes.  Additionally, these files are
# already generated in a way which leads to fairly large compilation units,
# so the gains from a unity build would be marginal.  Since this property is
# not available before cmake 3.16, unity build is only available from this
# version on.
if (NOT CMAKE_VERSION VERSION_LESS 3.16)
  set_source_files_properties(${CERES_INTERNAL_SCHUR_FILES} PROPERTIES
    SKIP_UNITY_BUILD_INCLUSION ON)
elseif(CMAKE_UNITY_BUILD)
  message(FATAL_ERROR "Unity build requires cmake 3.16 or newer.  Please unset CMAKE_UNITY_BUILD.")
endif()

# Build the list of dependencies for Ceres based on the current configuration.
if (glog_FOUND)
  # Public export to allow the user to call InitGoogleLogging.
  list(APPEND CERES_LIBRARY_PUBLIC_DEPENDENCIES glog::glog)
endif (glog_FOUND)

if (CXSparse_FOUND)
  # Define version information for use in Solver::FullReport.
  add_definitions(-DCERES_CXSPARSE_VERSION="${CXSparse_VERSION}")
  list(APPEND CERES_LIBRARY_PRIVATE_DEPENDENCIES CXSparse::CXSparse)
endif (CXSparse_FOUND)

if (SuiteSparse_FOUND)
  # Define version information for use in Solver::FullReport.
  add_definitions(-DCERES_SUITESPARSE_VERSION="${SuiteSparse_VERSION}")
  list(APPEND CERES_LIBRARY_PRIVATE_DEPENDENCIES SuiteSparse::CHOLMOD SuiteSparse::SPQR)
endif (SuiteSparse_FOUND)

if (LAPACK_FOUND)
  list(APPEND CERES_LIBRARY_PRIVATE_DEPENDENCIES LAPACK::LAPACK)
endif (LAPACK_FOUND)

if (CUDA_FOUND)
  list(APPEND
       CERES_LIBRARY_PRIVATE_DEPENDENCIES
       ${CUDA_LIBRARIES}
       ${CUDA_cublas_LIBRARY}
       ${CUDA_cusolver_LIBRARY}
       ${CUDA_cusparse_LIBRARY})
endif (CUDA_FOUND)

if (WITH_TBB AND TBB_FOUND)
  list(APPEND CERES_LIBRARY_PRIVATE_DEPENDENCIES tbb::tbb)
  if (NOT MSVC)
    list(APPEND CERES_LIBRARY_PRIVATE_DEPENDENCIES Threads::Threads)
  endif (NOT MSVC)
endif (WITH_TBB AND TBB_FOUND)

# Source files that contain private symbols and live in the ceres::internal
# namespace. The corresponding symbols (classes, functions, etc.) are expected
# to be marked with CERES_NO_EXPORT and the files below sorted in
# lexicographical order.
add_library(ceres_internal OBJECT
    ${CERES_INTERNAL_SCHUR_FILES}
    ${CERES_PARALLEL_FOR_SRC}
    accelerate_sparse.cc
    array_utils.cc
    block_evaluate_preparer.cc
    block_jacobi_preconditioner.cc
    block_jacobian_writer.cc
    block_random_access_dense_matrix.cc
    block_random_access_diagonal_matrix.cc
    block_random_access_matrix.cc
    block_random_access_sparse_matrix.cc
    block_sparse_matrix.cc
    block_structure.cc
    callbacks.cc
    canonical_views_clustering.cc
    cgnr_solver.cc
    compressed_col_sparse_matrix_utils.cc
    compressed_row_jacobian_writer.cc
    compressed_row_sparse_matrix.cc
    conditioned_cost_function.cc
    conjugate_gradients_solver.cc
    context.cc
    context_impl.cc
    coordinate_descent_minimizer.cc
    corrector.cc
    cost_function.cc
    covariance.cc
    covariance_impl.cc
    cxsparse.cc
    dense_cholesky.cc
    dense_normal_cholesky_solver.cc
    dense_qr.cc
    dense_qr_solver.cc
    dense_sparse_matrix.cc
    detect_structure.cc
    dogleg_strategy.cc
    dynamic_compressed_row_jacobian_writer.cc
    dynamic_compressed_row_sparse_matrix.cc
    dynamic_sparse_normal_cholesky_solver.cc
    eigensparse.cc
    evaluation_callback.cc
    evaluator.cc
    file.cc
    first_order_function.cc
    float_cxsparse.cc
    float_suitesparse.cc
    function_sample.cc
    gradient_checking_cost_function.cc
    gradient_problem_solver.cc
    implicit_schur_complement.cc
    inner_product_computer.cc
    is_close.cc
    iteration_callback.cc
    iterative_refiner.cc
    iterative_schur_complement_solver.cc
    levenberg_marquardt_strategy.cc
    line_search.cc
    line_search_direction.cc
    line_search_minimizer.cc
    line_search_preprocessor.cc
    linear_least_squares_problems.cc
    linear_operator.cc
    linear_solver.cc
    low_rank_inverse_hessian.cc
    minimizer.cc
    parallel_utils.cc
    parameter_block_ordering.cc
    partitioned_matrix_view.cc
    polynomial.cc
    preconditioner.cc
    preprocessor.cc
    problem_impl.cc
    program.cc
    reorder_program.cc
    residual_block.cc
    residual_block_utils.cc
    schur_complement_solver.cc
    schur_eliminator.cc
    schur_jacobi_preconditioner.cc
    schur_templates.cc
    scratch_evaluate_preparer.cc
    single_linkage_clustering.cc
    solver_utils.cc
    sparse_cholesky.cc
    sparse_matrix.cc
    sparse_normal_cholesky_solver.cc
    stringprintf.cc
    subset_preconditioner.cc
    suitesparse.cc
    thread_token_provider.cc
    triplet_sparse_matrix.cc
    trust_region_minimizer.cc
    trust_region_preprocessor.cc
    trust_region_step_evaluator.cc
    trust_region_strategy.cc
    visibility.cc
    visibility_based_preconditioner.cc
    wall_time.cc
)

set(CERES_LIBRARY_SOURCE
    ${CERES_EXPORTED_SRCS}
    ${CERES_INTERNAL_HDRS}
    ${CERES_PUBLIC_HDRS}
    ${CERES_PUBLIC_INTERNAL_HDRS})

# Primarily for Android, but optionally for others, compile the minimal
# glog implementation into Ceres.
if (NOT glog_FOUND)
  list(APPEND CERES_LIBRARY_SOURCE miniglog/glog/logging.cc)
endif (NOT glog_FOUND)

# Ceres C++ compiler flags can be too strict for an external library code
# which we do not maintain.
include(CheckCXXCompilerFlag)
check_cxx_compiler_flag("-Wno-missing-declarations"
                        CHECK_CXX_FLAG_Wno_missing_declarations)
if (CHECK_CXX_FLAG_Wno_missing_declarations)
  set_property(SOURCE gmock_gtest_all.cc
               APPEND_STRING PROPERTY COMPILE_FLAGS "-Wno-missing-declarations")
endif()

add_library(ceres $<TARGET_OBJECTS:ceres_internal> ${CERES_LIBRARY_SOURCE})

if(BUILD_SHARED_LIBS)
  # While building shared libraries, we additionally require a static variant to
  # be able to access internal symbols which are not intended for general use.
  # Therefore, create a static library from object files and apply all the
  # compiler options from the main library to the static one.
  add_library(ceres_static STATIC $<TARGET_OBJECTS:ceres_internal> ${CERES_LIBRARY_SOURCE})
  target_include_directories(ceres_static PUBLIC $<TARGET_PROPERTY:ceres,INCLUDE_DIRECTORIES>)
  target_compile_definitions(ceres_static PUBLIC $<TARGET_PROPERTY:ceres,COMPILE_DEFINITIONS>)
  target_compile_features(ceres_static PUBLIC $<TARGET_PROPERTY:ceres,COMPILE_FEATURES>)
  target_compile_options(ceres_static PUBLIC $<TARGET_PROPERTY:ceres,COMPILE_OPTIONS>)
  target_link_libraries(ceres_static
    INTERFACE $<TARGET_PROPERTY:ceres,INTERFACE_LINK_LIBRARIES>
    PRIVATE ${CERES_LIBRARY_PRIVATE_DEPENDENCIES})
  # CERES_STATIC_DEFINE is generated by the GenerateExportHeader CMake module
  # used to autogerate export.h. The macro should not be renamed without
  # updating the corresponding generate_export_header invocation.
  target_compile_definitions(ceres_static PRIVATE CERES_STATIC_DEFINE)
else()
  # In a static library build, not additional access layer is necessary as all
  # symbols are visible.
  add_library(ceres_static ALIAS ceres)
endif()

# Create a local alias target that matches the expected installed target.
add_library(Ceres::Ceres ALIAS ceres)

# Apply all compiler options from the main Ceres target. Compiler options should
# be generally defined on the main target referenced by the ceres_target CMake
# variable.
target_include_directories(ceres_internal PUBLIC $<TARGET_PROPERTY:ceres,INCLUDE_DIRECTORIES>)
target_compile_definitions(ceres_internal PUBLIC $<TARGET_PROPERTY:ceres,COMPILE_DEFINITIONS>)
target_compile_options(ceres_internal PUBLIC $<TARGET_PROPERTY:ceres,COMPILE_OPTIONS>)
target_compile_definitions(ceres_internal PRIVATE ceres_EXPORTS)
target_compile_features(ceres_internal PRIVATE $<TARGET_PROPERTY:ceres,COMPILE_FEATURES>)

# Ensure the minimum required C++ language version is fulfilled as our
# requirement by downstream clients. Consumers can choose the same or a newer
# language standard revision.
target_compile_features(ceres PUBLIC cxx_std_14)

set_target_properties(ceres PROPERTIES
  VERSION ${CERES_VERSION}
  SOVERSION 3)

target_link_libraries(ceres
  PUBLIC ${CERES_LIBRARY_PUBLIC_DEPENDENCIES}
  PRIVATE ${CERES_LIBRARY_PRIVATE_DEPENDENCIES})

# Add the Ceres headers to its target.
#
# Force the location containing the configured config.h to the front of the
# include_directories list (by default it is appended to the back) to ensure
# that if the user has an installed version of Ceres in the same location as one
# of the dependencies (e.g. /usr/local) that we find the config.h we just
# configured, not the (older) installed config.h.
target_include_directories(ceres
  BEFORE PUBLIC
  $<BUILD_INTERFACE:${Ceres_BINARY_DIR}/${CMAKE_INSTALL_INCLUDEDIR}>
  PRIVATE ${Ceres_SOURCE_DIR}/internal
  PUBLIC $<BUILD_INTERFACE:${Ceres_SOURCE_DIR}/include>
         $<INSTALL_INTERFACE:${CMAKE_INSTALL_INCLUDEDIR}>)

# Eigen SparseQR generates various compiler warnings related to unused and
# uninitialised local variables.  To avoid having to individually suppress these
# warnings around the #include statements for Eigen headers across all GCC/Clang
# versions, we tell CMake to treat Eigen headers as system headers.  This
# results in all compiler warnings from them being suppressed.
target_link_libraries(ceres PUBLIC Eigen3::Eigen)

# Gather the list of public & private include locations for all enabled optional
# dependencies to be added to the Ceres target.
set(CERES_LIBRARY_PRIVATE_DEPENDENCIES_INCLUDE_DIRS "")
set(CERES_LIBRARY_PUBLIC_DEPENDENCIES_INCLUDE_DIRS "")
<<<<<<< HEAD

if (CUDA_FOUND)
=======
if (MINIGLOG)
  # Force the miniglog headers to the front of the public include directories
  # to protect against the case when the user has glog installed in a standard
  # location (specifically the same as the Ceres install location) but compiled
  # Ceres with MINIGLOG anyway.  Otherwise: "glog/logging.h" in the public Ceres
  # headers used in client code would match the installed version of glog, not
  # the miniglog headers, and the client application would fail to link.
  #
  # Note that this is an imperfect fix, as we cannot control the include
  # directories in client projects, and they could easily invert this ordering
  # themselves (intentionally or otherwise) and so break their build.
  target_include_directories(ceres BEFORE PUBLIC
    $<BUILD_INTERFACE:${Ceres_SOURCE_DIR}/internal/ceres/miniglog>
    $<INSTALL_INTERFACE:${CMAKE_INSTALL_INCLUDEDIR}/ceres/internal/miniglog>)
elseif (NOT FOUND_INSTALLED_GLOG_CMAKE_CONFIGURATION)
  # Only append glog include directories if the glog found was not a CMake
  # exported target that already includes them.
  list(APPEND CERES_LIBRARY_PUBLIC_DEPENDENCIES_INCLUDE_DIRS
    ${GLOG_INCLUDE_DIRS})
endif()
if (SUITESPARSE)
  list(APPEND CERES_LIBRARY_PRIVATE_DEPENDENCIES_INCLUDE_DIRS
    ${SUITESPARSE_INCLUDE_DIRS})
endif()
if (CXSPARSE)
  list(APPEND CERES_LIBRARY_PRIVATE_DEPENDENCIES_INCLUDE_DIRS
    ${CXSPARSE_INCLUDE_DIRS})
endif()
if (ACCELERATESPARSE)
  list(APPEND CERES_LIBRARY_PRIVATE_DEPENDENCIES_INCLUDE_DIRS
    ${AccelerateSparse_INCLUDE_DIRS})
endif()
if (CUDA)
>>>>>>> c8658c89
  list(APPEND CERES_LIBRARY_PRIVATE_DEPENDENCIES_INCLUDE_DIRS
    ${CUDA_INCLUDE_DIRS})
endif()
# Add include locations for optional dependencies to the Ceres target without
# duplication.
list(REMOVE_DUPLICATES CERES_LIBRARY_PRIVATE_DEPENDENCIES_INCLUDE_DIRS)
target_include_directories(ceres PRIVATE ${CERES_LIBRARY_PRIVATE_DEPENDENCIES_INCLUDE_DIRS})
list(REMOVE_DUPLICATES CERES_LIBRARY_PUBLIC_DEPENDENCIES_INCLUDE_DIRS)
target_include_directories(ceres PUBLIC ${CERES_LIBRARY_PUBLIC_DEPENDENCIES_INCLUDE_DIRS})

# Generate an export header for annotating symbols visibility
include(GenerateExportHeader)
generate_export_header(ceres EXPORT_FILE_NAME
  ${Ceres_BINARY_DIR}/${CMAKE_INSTALL_INCLUDEDIR}/ceres/internal/export.h)

install(TARGETS ceres
<<<<<<< HEAD
        EXPORT  CeresTargets
=======
        EXPORT  CeresExport
>>>>>>> c8658c89
        RUNTIME DESTINATION ${CMAKE_INSTALL_BINDIR}
        LIBRARY DESTINATION ${CMAKE_INSTALL_LIBDIR}
        ARCHIVE DESTINATION ${CMAKE_INSTALL_LIBDIR})

if (BUILD_TESTING AND gflags_FOUND)
  add_library(test_util STATIC
              evaluator_test_utils.cc
              numeric_diff_test_utils.cc
              test_util.cc)

  target_include_directories(test_util PUBLIC ${Ceres_SOURCE_DIR}/internal)
  target_link_libraries (test_util PUBLIC ceres_static gflags)

  add_library(gtest gmock_gtest_all.cc gmock_main.cc)
  if (BUILD_SHARED_LIBS)
    # Define gtest-specific shared library flags for compilation.
    #
    # NOTE: We export the test_srcdir flag not from gflags but from our gtest
    # target. Therefore, the gflags visibility macro must be overriden by that
    # of gtest.
    target_compile_definitions(gtest
      PRIVATE GTEST_CREATE_SHARED_LIBRARY=1
              GFLAGS_DLL_DEFINE_FLAG=GTEST_API_
      INTERFACE GTEST_LINKED_AS_SHARED_LIBRARY=1)
  endif()

  target_include_directories(gtest PRIVATE ${Ceres_SOURCE_DIR}/internal/ceres)
  target_link_libraries(gtest PRIVATE Ceres::Ceres gflags)

  macro (CERES_TEST NAME)
    add_executable(${NAME}_test ${NAME}_test.cc)
    # Pull in local headers from the generated test directories when ceres_test()
    # is invoked there, as well as the private headers in this directory which
    # may be referenced without the 'ceres' path prefix and all private
    # dependencies that may be directly referenced.
    target_include_directories(${NAME}_test
      PRIVATE ${Ceres_SOURCE_DIR}/internal/ceres
              ${CERES_LIBRARY_PRIVATE_DEPENDENCIES_INCLUDE_DIRS})
    target_link_libraries(${NAME}_test PRIVATE gtest test_util ceres_static)
    add_test(NAME ${NAME}_test
             COMMAND ${CMAKE_RUNTIME_OUTPUT_DIRECTORY}/${NAME}_test
             --test_srcdir
             ${Ceres_SOURCE_DIR}/data)
  endmacro (CERES_TEST)

  ceres_test(array_utils)
  ceres_test(array_selector)
  ceres_test(autodiff)
  ceres_test(autodiff_first_order_function)
  ceres_test(autodiff_cost_function)
  ceres_test(autodiff_local_parameterization)
  ceres_test(autodiff_manifold)
  ceres_test(block_jacobi_preconditioner)
  ceres_test(block_random_access_dense_matrix)
  ceres_test(block_random_access_diagonal_matrix)
  ceres_test(block_random_access_sparse_matrix)
  ceres_test(block_sparse_matrix)
  ceres_test(c_api)
  ceres_test(canonical_views_clustering)
  ceres_test(compressed_col_sparse_matrix_utils)
  ceres_test(compressed_row_sparse_matrix)
  ceres_test(concurrent_queue)
  ceres_test(conditioned_cost_function)
  ceres_test(conjugate_gradients_solver)
  ceres_test(corrector)
  ceres_test(cost_function_to_functor)
  ceres_test(covariance)
  ceres_test(cubic_interpolation)
  ceres_test(cuda_dense_cholesky)
  ceres_test(cuda_dense_qr)
  ceres_test(dense_linear_solver)
  ceres_test(dense_cholesky)
  ceres_test(dense_qr)
  ceres_test(dense_sparse_matrix)
  ceres_test(detect_structure)
  ceres_test(dogleg_strategy)
  ceres_test(dynamic_autodiff_cost_function)
  ceres_test(dynamic_compressed_row_sparse_matrix)
  ceres_test(dynamic_numeric_diff_cost_function)
  ceres_test(dynamic_sparse_normal_cholesky_solver)
  ceres_test(dynamic_sparsity)
  ceres_test(evaluation_callback)
  ceres_test(evaluator)
  ceres_test(fixed_array)
  ceres_test(gradient_checker)
  ceres_test(gradient_checking_cost_function)
  ceres_test(gradient_problem)
  ceres_test(gradient_problem_solver)
  ceres_test(graph)
  ceres_test(graph_algorithms)
  ceres_test(householder_vector)
  ceres_test(implicit_schur_complement)
  ceres_test(inner_product_computer)
  ceres_test(invert_psd_matrix)
  ceres_test(integer_sequence_algorithm)
  ceres_test(is_close)
  ceres_test(iterative_refiner)
  ceres_test(iterative_schur_complement_solver)
  ceres_test(jet)
  ceres_test(jet_traits)
  ceres_test(levenberg_marquardt_strategy)
  ceres_test(line_search_minimizer)
  ceres_test(line_search_preprocessor)
  ceres_test(local_parameterization)
  ceres_test(loss_function)
  ceres_test(manifold)
  ceres_test(minimizer)
  ceres_test(normal_prior)
  ceres_test(numeric_diff_cost_function)
  ceres_test(numeric_diff_first_order_function)
  ceres_test(ordered_groups)
  ceres_test(parallel_for)
  ceres_test(parallel_utils)
  ceres_test(parameter_block)
  ceres_test(parameter_block_ordering)
  ceres_test(parameter_dims)
  ceres_test(partitioned_matrix_view)
  ceres_test(polynomial)
  ceres_test(problem)
  ceres_test(program)
  ceres_test(reorder_program)
  ceres_test(residual_block)
  ceres_test(residual_block_utils)
  ceres_test(rotation)
  ceres_test(schur_complement_solver)
  ceres_test(schur_eliminator)
  ceres_test(single_linkage_clustering)
  ceres_test(small_blas)
  ceres_test(solver)
  ceres_test(sparse_cholesky)
  ceres_test(sparse_normal_cholesky_solver)
  ceres_test(subset_preconditioner)
  ceres_test(system)
  ceres_test(tiny_solver)
  ceres_test(tiny_solver_autodiff_function)
  ceres_test(tiny_solver_cost_function_adapter)
  ceres_test(thread_pool)
  ceres_test(triplet_sparse_matrix)
  ceres_test(trust_region_minimizer)
  ceres_test(trust_region_preprocessor)
  ceres_test(visibility)
  ceres_test(visibility_based_preconditioner)

  add_subdirectory(generated_bundle_adjustment_tests)
endif (BUILD_TESTING AND gflags_FOUND)

macro(add_dependencies_to_benchmark BENCHMARK_TARGET)
  target_include_directories(${BENCHMARK_TARGET}
    PRIVATE ${Ceres_SOURCE_DIR}/internal
            ${CERES_LIBRARY_PRIVATE_DEPENDENCIES_INCLUDE_DIRS})
  target_link_libraries(${BENCHMARK_TARGET}
    PRIVATE benchmark::benchmark ceres_static)
endmacro()

if (benchmark_FOUND)
  add_executable(small_blas_gemv_benchmark small_blas_gemv_benchmark.cc)
  add_dependencies_to_benchmark(small_blas_gemv_benchmark)

  add_executable(small_blas_gemm_benchmark small_blas_gemm_benchmark.cc)
  add_dependencies_to_benchmark(small_blas_gemm_benchmark)

  add_executable(invert_psd_matrix_benchmark invert_psd_matrix_benchmark.cc)
  add_dependencies_to_benchmark(invert_psd_matrix_benchmark)

  add_executable(schur_eliminator_benchmark schur_eliminator_benchmark.cc)
  add_dependencies_to_benchmark(schur_eliminator_benchmark)

  add_executable(jet_operator_benchmark jet_operator_benchmark.cc)
  add_dependencies_to_benchmark(jet_operator_benchmark)

  add_executable(dense_linear_solver_benchmark dense_linear_solver_benchmark.cc)
  add_dependencies_to_benchmark(dense_linear_solver_benchmark)

  add_subdirectory(autodiff_benchmarks)
endif (benchmark_FOUND)<|MERGE_RESOLUTION|>--- conflicted
+++ resolved
@@ -336,44 +336,8 @@
 # dependencies to be added to the Ceres target.
 set(CERES_LIBRARY_PRIVATE_DEPENDENCIES_INCLUDE_DIRS "")
 set(CERES_LIBRARY_PUBLIC_DEPENDENCIES_INCLUDE_DIRS "")
-<<<<<<< HEAD
 
 if (CUDA_FOUND)
-=======
-if (MINIGLOG)
-  # Force the miniglog headers to the front of the public include directories
-  # to protect against the case when the user has glog installed in a standard
-  # location (specifically the same as the Ceres install location) but compiled
-  # Ceres with MINIGLOG anyway.  Otherwise: "glog/logging.h" in the public Ceres
-  # headers used in client code would match the installed version of glog, not
-  # the miniglog headers, and the client application would fail to link.
-  #
-  # Note that this is an imperfect fix, as we cannot control the include
-  # directories in client projects, and they could easily invert this ordering
-  # themselves (intentionally or otherwise) and so break their build.
-  target_include_directories(ceres BEFORE PUBLIC
-    $<BUILD_INTERFACE:${Ceres_SOURCE_DIR}/internal/ceres/miniglog>
-    $<INSTALL_INTERFACE:${CMAKE_INSTALL_INCLUDEDIR}/ceres/internal/miniglog>)
-elseif (NOT FOUND_INSTALLED_GLOG_CMAKE_CONFIGURATION)
-  # Only append glog include directories if the glog found was not a CMake
-  # exported target that already includes them.
-  list(APPEND CERES_LIBRARY_PUBLIC_DEPENDENCIES_INCLUDE_DIRS
-    ${GLOG_INCLUDE_DIRS})
-endif()
-if (SUITESPARSE)
-  list(APPEND CERES_LIBRARY_PRIVATE_DEPENDENCIES_INCLUDE_DIRS
-    ${SUITESPARSE_INCLUDE_DIRS})
-endif()
-if (CXSPARSE)
-  list(APPEND CERES_LIBRARY_PRIVATE_DEPENDENCIES_INCLUDE_DIRS
-    ${CXSPARSE_INCLUDE_DIRS})
-endif()
-if (ACCELERATESPARSE)
-  list(APPEND CERES_LIBRARY_PRIVATE_DEPENDENCIES_INCLUDE_DIRS
-    ${AccelerateSparse_INCLUDE_DIRS})
-endif()
-if (CUDA)
->>>>>>> c8658c89
   list(APPEND CERES_LIBRARY_PRIVATE_DEPENDENCIES_INCLUDE_DIRS
     ${CUDA_INCLUDE_DIRS})
 endif()
@@ -390,11 +354,7 @@
   ${Ceres_BINARY_DIR}/${CMAKE_INSTALL_INCLUDEDIR}/ceres/internal/export.h)
 
 install(TARGETS ceres
-<<<<<<< HEAD
         EXPORT  CeresTargets
-=======
-        EXPORT  CeresExport
->>>>>>> c8658c89
         RUNTIME DESTINATION ${CMAKE_INSTALL_BINDIR}
         LIBRARY DESTINATION ${CMAKE_INSTALL_LIBDIR}
         ARCHIVE DESTINATION ${CMAKE_INSTALL_LIBDIR})
