--- conflicted
+++ resolved
@@ -30,11 +30,7 @@
 
 # Avoid 'xxx.cc has no symbols' warnings from source files which are 'empty'
 # when their enclosing #ifdefs are disabled.
-<<<<<<< HEAD
 if (WITH_CXX11_THREADS)
-=======
-if (CERES_THREADING_MODEL STREQUAL "CXX_THREADS")
->>>>>>> 7ef83e07
   set(CERES_PARALLEL_FOR_SRC parallel_for_cxx.cc thread_pool.cc)
   list(APPEND APPEND CERES_LIBRARY_PUBLIC_DEPENDENCIES Threads::Threads)
   set (Threads_DEPENDENCY "find_dependency (Threads)")
@@ -229,6 +225,7 @@
 endif()
 
 add_library(ceres ${CERES_LIBRARY_SOURCE})
+add_library(Ceres::Ceres ALIAS ceres)
 
 target_link_libraries(ceres PUBLIC Eigen3::Eigen)
 
@@ -319,14 +316,7 @@
         LIBRARY DESTINATION ${CMAKE_INSTALL_LIBDIR}
         ARCHIVE DESTINATION ${CMAKE_INSTALL_LIBDIR})
 
-<<<<<<< HEAD
 if (BUILD_TESTING AND WITH_GFLAGS AND gflags_FOUND)
-=======
-# Create a local alias target that matches the expected installed target.
-add_library(Ceres::ceres ALIAS ceres)
-
-if (BUILD_TESTING AND GFLAGS)
->>>>>>> 7ef83e07
   add_library(gtest gmock_gtest_all.cc gmock_main.cc)
   if (BUILD_SHARED_LIBS)
     # Define gtest-specific shared library flags for compilation.
@@ -344,21 +334,12 @@
   if (WITH_MINILOG)
     # When using miniglog, it is compiled into Ceres, thus Ceres becomes
     # the library against which other libraries should link for logging.
-<<<<<<< HEAD
     target_link_libraries(gtest ${gflags_LIBRARIES} ceres)
     target_link_libraries(test_util ceres gtest)
   else (WITH_MINILOG)
     target_link_libraries(gtest ${gflags_LIBRARIES} glog::glog)
     target_link_libraries(test_util ceres gtest glog::glog)
   endif (WITH_MINILOG)
-=======
-    target_link_libraries(gtest PUBLIC gflags Ceres::ceres)
-    target_link_libraries(test_util PUBLIC Ceres::ceres gtest)
-  else (MINIGLOG)
-    target_link_libraries(gtest PUBLIC gflags ${GLOG_LIBRARIES})
-    target_link_libraries(test_util PUBLIC Ceres::ceres gtest ${GLOG_LIBRARIES})
-  endif (MINIGLOG)
->>>>>>> 7ef83e07
 
   macro (CERES_TEST NAME)
     add_executable(${NAME}_test ${NAME}_test.cc)
@@ -371,7 +352,7 @@
              ${Ceres_SOURCE_DIR}/internal/ceres
              ${CERES_LIBRARY_PRIVATE_DEPENDENCIES_INCLUDE_DIRS})
 
-    target_link_libraries(${NAME}_test PUBLIC test_util Ceres::ceres gtest)
+    target_link_libraries(${NAME}_test PUBLIC test_util Ceres::Ceres gtest)
     if (BUILD_SHARED_LIBS)
       # Define gtest-specific shared library flags for linking.
       append_target_property(${NAME}_test COMPILE_DEFINITIONS
@@ -481,7 +462,7 @@
 endif (BUILD_TESTING AND WITH_GFLAGS AND gflags_FOUND)
 
 macro(add_dependencies_to_benchmark BENCHMARK_TARGET)
-  target_link_libraries(${BENCHMARK_TARGET} PUBLIC Ceres::ceres benchmark::benchmark)
+  target_link_libraries(${BENCHMARK_TARGET} PUBLIC Ceres::Ceres benchmark::benchmark)
   target_include_directories(${BENCHMARK_TARGET} PUBLIC
                              ${Ceres_SOURCE_DIR}/internal
                              ${Ceres_SOURCE_DIR}/internal/ceres
