# Ceres Solver - A fast non-linear least squares minimizer
# Copyright 2022 Google Inc. All rights reserved.
# http://ceres-solver.org/
#
# Redistribution and use in source and binary forms, with or without
# modification, are permitted provided that the following conditions are met:
#
# * Redistributions of source code must retain the above copyright notice,
#   this list of conditions and the following disclaimer.
# * Redistributions in binary form %Cmust reproduce the above copyright notice,
#   this list of conditions and the following disclaimer in the documentation
#   and/or other materials provided with the distribution.
# * Neither the name of Google Inc. nor the names of its contributors may be
#   used to endorse or promote products derived from this software without
#   specific prior written permission.
#
# THIS SOFTWARE IS PROVIDED BY THE COPYRIGHT HOLDERS AND CONTRIBUTORS "AS IS"
# AND ANY EXPRESS OR IMPLIED WARRANTIES, INCLUDING, BUT NOT LIMITED TO, THE
# IMPLIED WARRANTIES OF MERCHANTABILITY AND FITNESS FOR A PARTICULAR PURPOSE
# ARE DISCLAIMED. IN NO EVENT SHALL THE COPYRIGHT OWNER OR CONTRIBUTORS BE
# LIABLE FOR ANY DIRECT, INDIRECT, INCIDENTAL, SPECIAL, EXEMPLARY, OR
# CONSEQUENTIAL DAMAGES (INCLUDING, BUT NOT LIMITED TO, PROCUREMENT OF
# SUBSTITUTE GOODS OR SERVICES; LOSS OF USE, DATA, OR PROFITS; OR BUSINESS
# INTERRUPTION) HOWEVER CAUSED AND ON ANY THEORY OF LIABILITY, WHETHER IN
# CONTRACT, STRICT LIABILITY, OR TORT (INCLUDING NEGLIGENCE OR OTHERWISE)
# ARISING IN ANY WAY OUT OF THE USE OF THIS SOFTWARE, EVEN IF ADVISED OF THE
# POSSIBILITY OF SUCH DAMAGE.
#
# Author: keir@google.com (Keir Mierle)

# Build the list of dependencies for Ceres based on the current configuration.

# Avoid 'xxx.cc has no symbols' warnings from source files which are 'empty'
# when their enclosing #ifdefs are disabled.
set (CERES_PARALLEL_FOR_SRC parallel_for_cxx.cc thread_pool.cc)
find_package (Threads REQUIRED)
list (APPEND CERES_LIBRARY_PRIVATE_DEPENDENCIES Threads::Threads)

# Source files that contain public symbols and live in the ceres namespaces.
# Such symbols are expected to be marked with CERES_EXPORT and the files below
# sorted in lexicographical order.
set(CERES_EXPORTED_SRCS
    c_api.cc
    gradient_checker.cc
    gradient_problem.cc
    loss_function.cc
    manifold.cc
    normal_prior.cc
    problem.cc
    solver.cc
    types.cc
)

# Also depend on the header files so that they appear in IDEs.
file(GLOB CERES_INTERNAL_HDRS *.h)
if (MINIGLOG)
  file(GLOB MINIGLOG_HDRS miniglog/glog/*.h)
  list(APPEND CERES_INTERNAL_HDRS ${MINIGLOG_HDRS})
  if (ANDROID)
    list(APPEND CERES_LIBRARY_PUBLIC_DEPENDENCIES log)
  endif()
endif()

# Depend also on public headers so they appear in IDEs.
file(GLOB CERES_PUBLIC_HDRS ${Ceres_SOURCE_DIR}/include/ceres/*.h)
file(GLOB CERES_PUBLIC_INTERNAL_HDRS ${Ceres_SOURCE_DIR}/include/ceres/internal/*.h)
file(GLOB CERES_PUBLIC_INTERNAL_HDRS
  ${Ceres_BINARY_DIR}/${CMAKE_INSTALL_INCLUDEDIR}/ceres/internal/*.h)

# Include the specialized schur solvers.
if (WITH_SCHUR_SPECIALIZATIONS)
  file(GLOB CERES_INTERNAL_SCHUR_FILES generated/*.cc)
else (WITH_SCHUR_SPECIALIZATIONS)
  # Only the fully dynamic solver. The build is much faster this way.
  file(GLOB CERES_INTERNAL_SCHUR_FILES generated/*_d_d_d.cc)
endif (WITH_SCHUR_SPECIALIZATIONS)

# The generated specializations of the Schur eliminator include
# schur_eliminator_impl.h which defines EIGEN_CACHEFRIENDLY_PRODUCT_THRESHOLD
# to a different value than Eigen's default.  Depending on the order of files
# in the unity build this can lead to clashes.  Additionally, these files are
# already generated in a way which leads to fairly large compilation units,
# so the gains from a unity build would be marginal.
set_source_files_properties(${CERES_INTERNAL_SCHUR_FILES} PROPERTIES
  SKIP_UNITY_BUILD_INCLUSION ON)

if (glog_FOUND)
  # Public export to allow the user to call InitGoogleLogging.
  list(APPEND CERES_LIBRARY_PUBLIC_DEPENDENCIES glog::glog)
endif (glog_FOUND)

if (SuiteSparse_FOUND)
  # Define version information for use in Solver::FullReport.
  add_definitions(-DCERES_SUITESPARSE_VERSION="${SuiteSparse_VERSION}")
  list(APPEND CERES_LIBRARY_PRIVATE_DEPENDENCIES SuiteSparse::CHOLMOD SuiteSparse::SPQR)

  if (SuiteSparse_Partition_FOUND)
    list (APPEND CERES_LIBRARY_PRIVATE_DEPENDENCIES SuiteSparse::Partition)
  endif (SuiteSparse_Partition_FOUND)
endif (SuiteSparse_FOUND)

if (METIS_FOUND)
  # Define version information for use in Solver::FullReport.
  add_definitions (-DCERES_METIS_VERSION="${METIS_VERSION}")
  list (APPEND CERES_LIBRARY_PRIVATE_DEPENDENCIES METIS::METIS)
endif (METIS_FOUND)

<<<<<<< HEAD
if (LAPACK_FOUND)
  list (APPEND CERES_LIBRARY_PRIVATE_DEPENDENCIES LAPACK::LAPACK)
endif (LAPACK_FOUND)

if (CUDAToolkit_FOUND)
  list (APPEND CERES_LIBRARY_PRIVATE_DEPENDENCIES
       CUDA::cublas
       CUDA::cudart
       CUDA::cusolver
       CUDA::cusparse)
=======
if (USE_CUDA)
  list(APPEND CERES_LIBRARY_PRIVATE_DEPENDENCIES ${CERES_CUDA_LIBRARIES})
>>>>>>> 522210a0
  set_source_files_properties(cuda_kernels_vector_ops.cu.cc PROPERTIES LANGUAGE CUDA)
  set_source_files_properties(cuda_kernels_bsm_to_crs.cu.cc PROPERTIES LANGUAGE CUDA)
  add_library(ceres_cuda_kernels STATIC cuda_kernels_vector_ops.cu.cc cuda_kernels_bsm_to_crs.cu.cc)
  target_compile_features(ceres_cuda_kernels PRIVATE cxx_std_14)
  target_compile_definitions(ceres_cuda_kernels PRIVATE CERES_STATIC_DEFINE)
  # Enable __host__ / __device__ annotations in lambda declarations
  target_compile_options(ceres_cuda_kernels PRIVATE --extended-lambda)
  target_include_directories(ceres_cuda_kernels PRIVATE  ${Ceres_SOURCE_DIR}/include  ${Ceres_SOURCE_DIR}/internal ${Ceres_BINARY_DIR}/${CMAKE_INSTALL_INCLUDEDIR})
  list(APPEND CERES_LIBRARY_PRIVATE_DEPENDENCIES ceres_cuda_kernels)
endif (CUDAToolkit_FOUND)

# Source files that contain private symbols and live in the ceres::internal
# namespace. The corresponding symbols (classes, functions, etc.) are expected
# to be marked with CERES_NO_EXPORT and the files below sorted in
# lexicographical order.
add_library(ceres_internal OBJECT
    ${CERES_INTERNAL_SCHUR_FILES}
    accelerate_sparse.cc
    array_utils.cc
    block_evaluate_preparer.cc
    block_jacobi_preconditioner.cc
    block_jacobian_writer.cc
    block_random_access_dense_matrix.cc
    block_random_access_diagonal_matrix.cc
    block_random_access_matrix.cc
    block_random_access_sparse_matrix.cc
    block_sparse_matrix.cc
    block_structure.cc
    callbacks.cc
    canonical_views_clustering.cc
    cgnr_solver.cc
    compressed_col_sparse_matrix_utils.cc
    compressed_row_jacobian_writer.cc
    compressed_row_sparse_matrix.cc
    conditioned_cost_function.cc
    context.cc
    context_impl.cc
    coordinate_descent_minimizer.cc
    corrector.cc
    cost_function.cc
    covariance.cc
    covariance_impl.cc
    cuda_block_sparse_crs_view.cc
    cuda_partitioned_block_sparse_crs_view.cc
    cuda_block_structure.cc
    cuda_sparse_matrix.cc
    cuda_vector.cc
    dense_cholesky.cc
    dense_normal_cholesky_solver.cc
    dense_qr.cc
    dense_qr_solver.cc
    dense_sparse_matrix.cc
    detect_structure.cc
    dogleg_strategy.cc
    dynamic_compressed_row_jacobian_writer.cc
    dynamic_compressed_row_sparse_matrix.cc
    dynamic_sparse_normal_cholesky_solver.cc
    eigensparse.cc
    evaluation_callback.cc
    evaluator.cc
    fake_bundle_adjustment_jacobian.cc
    file.cc
    first_order_function.cc
    float_suitesparse.cc
    function_sample.cc
    gradient_checking_cost_function.cc
    gradient_problem_solver.cc
    implicit_schur_complement.cc
    inner_product_computer.cc
    is_close.cc
    iteration_callback.cc
    iterative_refiner.cc
    iterative_schur_complement_solver.cc
    levenberg_marquardt_strategy.cc
    line_search.cc
    line_search_direction.cc
    line_search_minimizer.cc
    line_search_preprocessor.cc
    linear_least_squares_problems.cc
    linear_operator.cc
    linear_solver.cc
    low_rank_inverse_hessian.cc
    minimizer.cc
    parallel_invoke.cc
    parallel_utils.cc
    parallel_vector_ops.cc
    parameter_block_ordering.cc
    partitioned_matrix_view.cc
    polynomial.cc
    power_series_expansion_preconditioner.cc
    preconditioner.cc
    preprocessor.cc
    problem_impl.cc
    program.cc
    reorder_program.cc
    residual_block.cc
    residual_block_utils.cc
    schur_complement_solver.cc
    schur_eliminator.cc
    schur_jacobi_preconditioner.cc
    schur_templates.cc
    scratch_evaluate_preparer.cc
    single_linkage_clustering.cc
    solver_utils.cc
    sparse_cholesky.cc
    sparse_matrix.cc
    sparse_normal_cholesky_solver.cc
    stringprintf.cc
    subset_preconditioner.cc
    suitesparse.cc
    thread_pool.cc
    thread_token_provider.cc
    triplet_sparse_matrix.cc
    trust_region_minimizer.cc
    trust_region_preprocessor.cc
    trust_region_step_evaluator.cc
    trust_region_strategy.cc
    visibility.cc
    visibility_based_preconditioner.cc
    wall_time.cc
)

set(CERES_LIBRARY_SOURCE
    ${CERES_EXPORTED_SRCS}
    ${CERES_INTERNAL_HDRS}
    ${CERES_PUBLIC_HDRS}
    ${CERES_PUBLIC_INTERNAL_HDRS})

if (METIS_FOUND)
  set (_METIS_IN ${Ceres_SOURCE_DIR}/cmake/FindMETIS.cmake)
  set (_METIS_OUT ${Ceres_BINARY_DIR}/FindMETIS.cmake)

  add_custom_command (
    OUTPUT ${_METIS_OUT}
    COMMAND ${CMAKE_COMMAND} -E create_symlink ${_METIS_IN} ${_METIS_OUT}
    DEPENDS ${_METIS_IN}
    COMMENT "Creating FindMETIS.cmake symlink in build directory"
  )

  list (APPEND CERES_LIBRARY_SOURCE ${_METIS_OUT})
endif (METIS_FOUND)

# Primarily for Android, but optionally for others, compile the minimal
# glog implementation into Ceres.
if (NOT glog_FOUND)
  list(APPEND CERES_LIBRARY_SOURCE miniglog/glog/logging.cc)
endif (NOT glog_FOUND)

# Ceres C++ compiler flags can be too strict for an external library code
# which we do not maintain.
include(CheckCXXCompilerFlag)
check_cxx_compiler_flag("-Wno-missing-declarations"
                        CHECK_CXX_FLAG_Wno_missing_declarations)
if (CHECK_CXX_FLAG_Wno_missing_declarations)
  set_property(SOURCE gmock_gtest_all.cc
               APPEND_STRING PROPERTY COMPILE_FLAGS "-Wno-missing-declarations")
endif()

add_library(ceres $<TARGET_OBJECTS:ceres_internal> ${CERES_LIBRARY_SOURCE})

if(BUILD_SHARED_LIBS)
  # While building shared libraries, we additionally require a static variant to
  # be able to access internal symbols which are not intended for general use.
  # Therefore, create a static library from object files and apply all the
  # compiler options from the main library to the static one.
  add_library(ceres_static STATIC $<TARGET_OBJECTS:ceres_internal> ${CERES_LIBRARY_SOURCE})
  target_include_directories(ceres_static PUBLIC $<TARGET_PROPERTY:ceres,INCLUDE_DIRECTORIES>)
  target_compile_definitions(ceres_static PUBLIC $<TARGET_PROPERTY:ceres,COMPILE_DEFINITIONS>)
  target_compile_features(ceres_static PUBLIC $<TARGET_PROPERTY:ceres,COMPILE_FEATURES>)
  target_compile_options(ceres_static PUBLIC $<TARGET_PROPERTY:ceres,COMPILE_OPTIONS>)
  target_link_libraries(ceres_static
    INTERFACE $<TARGET_PROPERTY:ceres,INTERFACE_LINK_LIBRARIES>
    PRIVATE ${CERES_LIBRARY_PRIVATE_DEPENDENCIES})
  # CERES_STATIC_DEFINE is generated by the GenerateExportHeader CMake module
  # used to autogerate export.h. The macro should not be renamed without
  # updating the corresponding generate_export_header invocation.
  target_compile_definitions(ceres_static PUBLIC CERES_STATIC_DEFINE)
else()
  # In a static library build, not additional access layer is necessary as all
  # symbols are visible.
  add_library(ceres_static ALIAS ceres)

  if (CUDAToolkit_FOUND)
    target_link_libraries (ceres INTERFACE $<BUILD_INTERFACE:CUDA::cublas>)
  endif (CUDAToolkit_FOUND)
endif()

# Create a local alias target that matches the expected installed target.
add_library(Ceres::Ceres ALIAS ceres)

# Apply all compiler options from the main Ceres target. Compiler options should
# be generally defined on the main target referenced by the ceres_target CMake
# variable.
target_include_directories(ceres_internal PUBLIC $<TARGET_PROPERTY:ceres,INCLUDE_DIRECTORIES>)
target_compile_definitions(ceres_internal PUBLIC $<TARGET_PROPERTY:ceres,COMPILE_DEFINITIONS>)
target_compile_options(ceres_internal PUBLIC $<TARGET_PROPERTY:ceres,COMPILE_OPTIONS>)
target_compile_definitions(ceres_internal PRIVATE ceres_EXPORTS)
target_compile_features(ceres_internal PRIVATE $<TARGET_PROPERTY:ceres,COMPILE_FEATURES>)

# Ensure the minimum required C++ language version is fulfilled as our
# requirement by downstream clients. Consumers can choose the same or a newer
# language standard revision.
target_compile_features(ceres PUBLIC cxx_std_17)

set_target_properties(ceres PROPERTIES
  VERSION ${CERES_VERSION}
  SOVERSION 4)

target_link_libraries(ceres
  PUBLIC ${CERES_LIBRARY_PUBLIC_DEPENDENCIES}
  PRIVATE ${CERES_LIBRARY_PRIVATE_DEPENDENCIES})

# Add the Ceres headers to its target.
#
# Force the location containing the configured config.h to the front of the
# include_directories list (by default it is appended to the back) to ensure
# that if the user has an installed version of Ceres in the same location as one
# of the dependencies (e.g. /usr/local) that we find the config.h we just
# configured, not the (older) installed config.h.
target_include_directories(ceres
  BEFORE PUBLIC
  $<BUILD_INTERFACE:${Ceres_BINARY_DIR}/${CMAKE_INSTALL_INCLUDEDIR}>
  PRIVATE ${Ceres_SOURCE_DIR}/internal
  PUBLIC $<BUILD_INTERFACE:${Ceres_SOURCE_DIR}/include>
         $<INSTALL_INTERFACE:${CMAKE_INSTALL_INCLUDEDIR}>)

# Eigen SparseQR generates various compiler warnings related to unused and
# uninitialised local variables.  To avoid having to individually suppress these
# warnings around the #include statements for Eigen headers across all GCC/Clang
# versions, we tell CMake to treat Eigen headers as system headers.  This
# results in all compiler warnings from them being suppressed.
target_link_libraries(ceres PUBLIC Eigen3::Eigen)

# Gather the list of public & private include locations for all enabled optional
# dependencies to be added to the Ceres target.
set(CERES_LIBRARY_PRIVATE_DEPENDENCIES_INCLUDE_DIRS "")
set(CERES_LIBRARY_PUBLIC_DEPENDENCIES_INCLUDE_DIRS "")

# Add include locations for optional dependencies to the Ceres target without
# duplication.
list(REMOVE_DUPLICATES CERES_LIBRARY_PRIVATE_DEPENDENCIES_INCLUDE_DIRS)
target_include_directories(ceres PRIVATE ${CERES_LIBRARY_PRIVATE_DEPENDENCIES_INCLUDE_DIRS})
list(REMOVE_DUPLICATES CERES_LIBRARY_PUBLIC_DEPENDENCIES_INCLUDE_DIRS)
target_include_directories(ceres PUBLIC ${CERES_LIBRARY_PUBLIC_DEPENDENCIES_INCLUDE_DIRS})

# Generate an export header for annotating symbols visibility
include(GenerateExportHeader)
generate_export_header(ceres EXPORT_FILE_NAME
  ${Ceres_BINARY_DIR}/${CMAKE_INSTALL_INCLUDEDIR}/ceres/internal/export.h)

set (_Ceres_EXPORT_TARGETS ceres)

if (CUDAToolkit_FOUND)
  list (APPEND _Ceres_EXPORT_TARGETS ceres_cuda_kernels)
endif(CUDAToolkit_FOUND)

set (_Ceres_EXPORT_TARGETS ${_Ceres_EXPORT_TARGETS} PARENT_SCOPE)

if (BUILD_TESTING AND gflags_FOUND)
  add_library(gtest STATIC gmock_gtest_all.cc gmock_main.cc)

  target_include_directories(gtest PRIVATE ${Ceres_SOURCE_DIR}/internal/ceres)

  if (CMAKE_SYSTEM_NAME MATCHES "QNX")
    target_link_libraries (gtest PUBLIC regex)
  endif (CMAKE_SYSTEM_NAME MATCHES "QNX")

  target_link_libraries(gtest PRIVATE Ceres::Ceres gflags)

  add_library(test_util STATIC
              evaluator_test_utils.cc
              numeric_diff_test_utils.cc
              test_util.cc)

  target_include_directories(test_util PUBLIC ${Ceres_SOURCE_DIR}/internal)
  target_link_libraries (test_util PUBLIC ceres_static gflags gtest)

  macro (CERES_TEST NAME)
    add_executable(${NAME}_test ${NAME}_test.cc)
    # Pull in local headers from the generated test directories when ceres_test()
    # is invoked there, as well as the private headers in this directory which
    # may be referenced without the 'ceres' path prefix and all private
    # dependencies that may be directly referenced.
    target_include_directories(${NAME}_test
      PRIVATE ${Ceres_SOURCE_DIR}/internal/ceres
              ${CERES_LIBRARY_PRIVATE_DEPENDENCIES_INCLUDE_DIRS})
    # Some tests include direct references/includes of private dependency
    # headers which are not propagated via the ceres targets, so link them
    # explicitly.
    target_link_libraries(${NAME}_test PRIVATE gtest test_util ceres_static
      ${CERES_LIBRARY_PRIVATE_DEPENDENCIES})

    # covariance_test uses SuiteSparseQR.hpp. However, since SuiteSparse import
    # targets are private (link only) dependencies not propagated to consumers,
    # we need to link against the target explicitly here.
    if (TARGET SuiteSparse::SPQR)
      target_link_libraries (${NAME}_test PRIVATE SuiteSparse::SPQR)
    endif (TARGET SuiteSparse::SPQR)

    add_test(NAME ${NAME}_test
             COMMAND ${CMAKE_RUNTIME_OUTPUT_DIRECTORY}/${NAME}_test
             --test_srcdir
             ${Ceres_SOURCE_DIR}/data)
  endmacro (CERES_TEST)

  ceres_test(array_utils)
  ceres_test(array_selector)
  ceres_test(autodiff)
  ceres_test(autodiff_first_order_function)
  ceres_test(autodiff_cost_function)
  ceres_test(autodiff_manifold)
  ceres_test(block_jacobi_preconditioner)
  ceres_test(block_random_access_dense_matrix)
  ceres_test(block_random_access_diagonal_matrix)
  ceres_test(block_random_access_sparse_matrix)
  ceres_test(block_sparse_matrix)
  ceres_test(c_api)
  ceres_test(canonical_views_clustering)
  ceres_test(compressed_col_sparse_matrix_utils)
  ceres_test(compressed_row_sparse_matrix)
  ceres_test(concurrent_queue)
  ceres_test(conditioned_cost_function)
  ceres_test(conjugate_gradients_solver)
  ceres_test(corrector)
  ceres_test(cost_function_to_functor)
  ceres_test(covariance)
  ceres_test(cubic_interpolation)
  ceres_test(cuda_partitioned_block_sparse_crs_view)
  ceres_test(cuda_block_sparse_crs_view)
  ceres_test(cuda_block_structure)
  ceres_test(cuda_dense_cholesky)
  ceres_test(cuda_dense_qr)
  ceres_test(cuda_kernels_vector_ops)
  ceres_test(cuda_sparse_matrix)
  ceres_test(cuda_streamed_buffer)
  ceres_test(cuda_vector)
  ceres_test(dense_linear_solver)
  ceres_test(dense_cholesky)
  ceres_test(dense_qr)
  ceres_test(dense_sparse_matrix)
  ceres_test(detect_structure)
  ceres_test(dogleg_strategy)
  ceres_test(dynamic_autodiff_cost_function)
  ceres_test(dynamic_compressed_row_sparse_matrix)
  ceres_test(dynamic_numeric_diff_cost_function)
  ceres_test(dynamic_sparse_normal_cholesky_solver)
  ceres_test(dynamic_sparsity)
  ceres_test(evaluation_callback)
  ceres_test(evaluator)
  ceres_test(fixed_array)
  ceres_test(gradient_checker)
  ceres_test(gradient_checking_cost_function)
  ceres_test(gradient_problem)
  ceres_test(gradient_problem_solver)
  ceres_test(graph)
  ceres_test(graph_algorithms)
  ceres_test(householder_vector)
  ceres_test(implicit_schur_complement)
  ceres_test(inner_product_computer)
  ceres_test(invert_psd_matrix)
  ceres_test(integer_sequence_algorithm)
  ceres_test(is_close)
  ceres_test(iterative_refiner)
  ceres_test(iterative_schur_complement_solver)
  ceres_test(jet)
  ceres_test(jet_traits)
  ceres_test(levenberg_marquardt_strategy)
  ceres_test(line_search_minimizer)
  ceres_test(line_search_preprocessor)
  ceres_test(loss_function)
  ceres_test(manifold)
  ceres_test(minimizer)
  ceres_test(normal_prior)
  ceres_test(numeric_diff_cost_function)
  ceres_test(numeric_diff_first_order_function)
  ceres_test(ordered_groups)
  ceres_test(parallel_for)
  ceres_test(parallel_utils)
  ceres_test(parameter_block)
  ceres_test(parameter_block_ordering)
  ceres_test(parameter_dims)
  ceres_test(partitioned_matrix_view)
  ceres_test(polynomial)
  ceres_test(power_series_expansion_preconditioner)
  ceres_test(problem)
  ceres_test(program)
  ceres_test(reorder_program)
  ceres_test(residual_block)
  ceres_test(residual_block_utils)
  ceres_test(rotation)
  ceres_test(schur_complement_solver)
  ceres_test(schur_eliminator)
  ceres_test(single_linkage_clustering)
  ceres_test(small_blas)
  ceres_test(solver)
  ceres_test(sparse_cholesky)
  ceres_test(sparse_normal_cholesky_solver)
  ceres_test(subset_preconditioner)
  ceres_test(system)
  ceres_test(tiny_solver)
  ceres_test(tiny_solver_autodiff_function)
  ceres_test(tiny_solver_cost_function_adapter)
  ceres_test(thread_pool)
  ceres_test(triplet_sparse_matrix)
  ceres_test(trust_region_minimizer)
  ceres_test(trust_region_preprocessor)
  ceres_test(visibility)
  ceres_test(visibility_based_preconditioner)

  add_subdirectory(generated_bundle_adjustment_tests)
endif (BUILD_TESTING AND gflags_FOUND)

macro(add_dependencies_to_benchmark BENCHMARK_TARGET)
  target_include_directories(${BENCHMARK_TARGET}
    PRIVATE ${Ceres_SOURCE_DIR}/internal
            ${CERES_LIBRARY_PRIVATE_DEPENDENCIES_INCLUDE_DIRS})
  # Benchmarks include direct references/includes of private dependency headers
  # which are not propagated via the ceres targets, so link them explicitly.
  target_link_libraries(${BENCHMARK_TARGET}
    PRIVATE benchmark::benchmark ceres_static
            ${CERES_LIBRARY_PRIVATE_DEPENDENCIES})
endmacro()

if (benchmark_FOUND)
  add_executable(evaluation_benchmark evaluation_benchmark.cc)
  add_dependencies_to_benchmark(evaluation_benchmark)

  add_executable(small_blas_gemv_benchmark small_blas_gemv_benchmark.cc)
  add_dependencies_to_benchmark(small_blas_gemv_benchmark)

  add_executable(small_blas_gemm_benchmark small_blas_gemm_benchmark.cc)
  add_dependencies_to_benchmark(small_blas_gemm_benchmark)

  add_executable(invert_psd_matrix_benchmark invert_psd_matrix_benchmark.cc)
  add_dependencies_to_benchmark(invert_psd_matrix_benchmark)

  add_executable(schur_eliminator_benchmark schur_eliminator_benchmark.cc)
  add_dependencies_to_benchmark(schur_eliminator_benchmark)

  add_executable(jet_operator_benchmark jet_operator_benchmark.cc)
  add_dependencies_to_benchmark(jet_operator_benchmark)

  add_executable(dense_linear_solver_benchmark dense_linear_solver_benchmark.cc)
  add_dependencies_to_benchmark(dense_linear_solver_benchmark)

  add_executable(spmv_benchmark spmv_benchmark.cc)
  add_dependencies_to_benchmark(spmv_benchmark)

  add_executable(parallel_vector_operations_benchmark parallel_vector_operations_benchmark.cc)
  add_dependencies_to_benchmark(parallel_vector_operations_benchmark)

  add_executable(parallel_for_benchmark parallel_for_benchmark.cc)
  add_dependencies_to_benchmark(parallel_for_benchmark)

  add_executable(block_jacobi_preconditioner_benchmark
    block_jacobi_preconditioner_benchmark.cc)
  add_dependencies_to_benchmark(block_jacobi_preconditioner_benchmark)

  add_subdirectory(autodiff_benchmarks)
endif (benchmark_FOUND)<|MERGE_RESOLUTION|>--- conflicted
+++ resolved
@@ -105,21 +105,12 @@
   list (APPEND CERES_LIBRARY_PRIVATE_DEPENDENCIES METIS::METIS)
 endif (METIS_FOUND)
 
-<<<<<<< HEAD
 if (LAPACK_FOUND)
   list (APPEND CERES_LIBRARY_PRIVATE_DEPENDENCIES LAPACK::LAPACK)
 endif (LAPACK_FOUND)
 
 if (CUDAToolkit_FOUND)
-  list (APPEND CERES_LIBRARY_PRIVATE_DEPENDENCIES
-       CUDA::cublas
-       CUDA::cudart
-       CUDA::cusolver
-       CUDA::cusparse)
-=======
-if (USE_CUDA)
   list(APPEND CERES_LIBRARY_PRIVATE_DEPENDENCIES ${CERES_CUDA_LIBRARIES})
->>>>>>> 522210a0
   set_source_files_properties(cuda_kernels_vector_ops.cu.cc PROPERTIES LANGUAGE CUDA)
   set_source_files_properties(cuda_kernels_bsm_to_crs.cu.cc PROPERTIES LANGUAGE CUDA)
   add_library(ceres_cuda_kernels STATIC cuda_kernels_vector_ops.cu.cc cuda_kernels_bsm_to_crs.cu.cc)
@@ -303,9 +294,13 @@
   add_library(ceres_static ALIAS ceres)
 
   if (CUDAToolkit_FOUND)
-    target_link_libraries (ceres INTERFACE $<BUILD_INTERFACE:CUDA::cublas>)
+    target_link_libraries (ceres INTERFACE $<BUILD_INTERFACE:CUDA::cublas${CERES_CUDA_TARGET_SUFFIX}>)
   endif (CUDAToolkit_FOUND)
 endif()
+
+if (CUDAToolkit_FOUND)
+  target_link_libraries (ceres_internal PUBLIC CUDA::cudart${CERES_CUDA_TARGET_SUFFIX})
+endif (CUDAToolkit_FOUND)
 
 # Create a local alias target that matches the expected installed target.
 add_library(Ceres::Ceres ALIAS ceres)
