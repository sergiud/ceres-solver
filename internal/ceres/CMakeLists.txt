# Ceres Solver - A fast non-linear least squares minimizer
# Copyright 2015 Google Inc. All rights reserved.
# http://ceres-solver.org/
#
# Redistribution and use in source and binary forms, with or without
# modification, are permitted provided that the following conditions are met:
#
# * Redistributions of source code must retain the above copyright notice,
#   this list of conditions and the following disclaimer.
# * Redistributions in binary form must reproduce the above copyright notice,
#   this list of conditions and the following disclaimer in the documentation
#   and/or other materials provided with the distribution.
# * Neither the name of Google Inc. nor the names of its contributors may be
#   used to endorse or promote products derived from this software without
#   specific prior written permission.
#
# THIS SOFTWARE IS PROVIDED BY THE COPYRIGHT HOLDERS AND CONTRIBUTORS "AS IS"
# AND ANY EXPRESS OR IMPLIED WARRANTIES, INCLUDING, BUT NOT LIMITED TO, THE
# IMPLIED WARRANTIES OF MERCHANTABILITY AND FITNESS FOR A PARTICULAR PURPOSE
# ARE DISCLAIMED. IN NO EVENT SHALL THE COPYRIGHT OWNER OR CONTRIBUTORS BE
# LIABLE FOR ANY DIRECT, INDIRECT, INCIDENTAL, SPECIAL, EXEMPLARY, OR
# CONSEQUENTIAL DAMAGES (INCLUDING, BUT NOT LIMITED TO, PROCUREMENT OF
# SUBSTITUTE GOODS OR SERVICES; LOSS OF USE, DATA, OR PROFITS; OR BUSINESS
# INTERRUPTION) HOWEVER CAUSED AND ON ANY THEORY OF LIABILITY, WHETHER IN
# CONTRACT, STRICT LIABILITY, OR TORT (INCLUDING NEGLIGENCE OR OTHERWISE)
# ARISING IN ANY WAY OUT OF THE USE OF THIS SOFTWARE, EVEN IF ADVISED OF THE
# POSSIBILITY OF SUCH DAMAGE.
#
# Author: keir@google.com (Keir Mierle)

# Avoid 'xxx.cc has no symbols' warnings from source files which are 'empty'
# when their enclosing #ifdefs are disabled.
if (WITH_CXX11_THREADS)
  set(CERES_PARALLEL_FOR_SRC parallel_for_cxx.cc thread_pool.cc)
  list(APPEND APPEND CERES_LIBRARY_PUBLIC_DEPENDENCIES Threads::Threads)
  set (Threads_DEPENDENCY "find_dependency (Threads)")
elseif (WITH_OPENMP)
  set(CERES_PARALLEL_FOR_SRC parallel_for_openmp.cc)
else()
  set(CERES_PARALLEL_FOR_SRC parallel_for_nothreads.cc)
endif()

set(CERES_INTERNAL_SRC
    ${CERES_PARALLEL_FOR_SRC}
    accelerate_sparse.cc
    array_utils.cc
    blas.cc
    block_evaluate_preparer.cc
    block_jacobi_preconditioner.cc
    block_jacobian_writer.cc
    block_random_access_dense_matrix.cc
    block_random_access_diagonal_matrix.cc
    block_random_access_matrix.cc
    block_random_access_sparse_matrix.cc
    block_sparse_matrix.cc
    block_structure.cc
    c_api.cc
    canonical_views_clustering.cc
    cgnr_solver.cc
    callbacks.cc
    compressed_col_sparse_matrix_utils.cc
    compressed_row_jacobian_writer.cc
    compressed_row_sparse_matrix.cc
    conditioned_cost_function.cc
    conjugate_gradients_solver.cc
    context.cc
    context_impl.cc
    coordinate_descent_minimizer.cc
    corrector.cc
    cost_function.cc
    covariance.cc
    covariance_impl.cc
    cxsparse.cc
    dense_normal_cholesky_solver.cc
    dense_qr_solver.cc
    dense_sparse_matrix.cc
    detect_structure.cc
    dogleg_strategy.cc
    dynamic_compressed_row_jacobian_writer.cc
    dynamic_compressed_row_sparse_matrix.cc
    dynamic_sparse_normal_cholesky_solver.cc
    evaluator.cc
    eigensparse.cc
    file.cc
    float_suitesparse.cc
    float_cxsparse.cc
    function_sample.cc
    gradient_checker.cc
    gradient_checking_cost_function.cc
    gradient_problem.cc
    gradient_problem_solver.cc
    implicit_schur_complement.cc
    inner_product_computer.cc
    is_close.cc
    iterative_refiner.cc
    iterative_schur_complement_solver.cc
    levenberg_marquardt_strategy.cc
    lapack.cc
    line_search.cc
    line_search_direction.cc
    line_search_minimizer.cc
    line_search_preprocessor.cc
    linear_least_squares_problems.cc
    linear_operator.cc
    linear_solver.cc
    local_parameterization.cc
    loss_function.cc
    low_rank_inverse_hessian.cc
    minimizer.cc
    normal_prior.cc
    parallel_utils.cc
    parameter_block_ordering.cc
    partitioned_matrix_view.cc
    polynomial.cc
    preconditioner.cc
    preprocessor.cc
    problem.cc
    problem_impl.cc
    program.cc
    reorder_program.cc
    residual_block.cc
    residual_block_utils.cc
    schur_complement_solver.cc
    schur_eliminator.cc
    schur_jacobi_preconditioner.cc
    schur_templates.cc
    scratch_evaluate_preparer.cc
    single_linkage_clustering.cc
    solver.cc
    solver_utils.cc
    sparse_matrix.cc
    sparse_cholesky.cc
    sparse_normal_cholesky_solver.cc
    subset_preconditioner.cc
    split.cc
    stringprintf.cc
    suitesparse.cc
    thread_token_provider.cc
    triplet_sparse_matrix.cc
    trust_region_preprocessor.cc
    trust_region_minimizer.cc
    trust_region_step_evaluator.cc
    trust_region_strategy.cc
    types.cc
    visibility.cc
    visibility_based_preconditioner.cc
    wall_time.cc
)

if(CODE_GENERATION)
  set(CERES_CODEGEN_SRC
      codegen/code_generator.cc
      codegen/expression.cc
      codegen/expression_graph.cc
      codegen/expression_ref.cc
      codegen/optimize_expression_graph.cc
      codegen/eliminate_nops.cc
  )
  list(APPEND CERES_INTERNAL_SRC ${CERES_CODEGEN_SRC})
endif(CODE_GENERATION)

# Also depend on the header files so that they appear in IDEs.
file(GLOB CERES_INTERNAL_HDRS *.h)
if (MINIGLOG)
  file(GLOB MINIGLOG_HDRS miniglog/glog/*.h)
  list(APPEND CERES_INTERNAL_HDRS ${MINIGLOG_HDRS})
  if (ANDROID)
    list(APPEND CERES_LIBRARY_PUBLIC_DEPENDENCIES log)
  endif()
endif()

# Depend also on public headers so they appear in IDEs.
file(GLOB CERES_PUBLIC_HDRS ${Ceres_SOURCE_DIR}/include/ceres/*.h)
file(GLOB CERES_PUBLIC_INTERNAL_HDRS ${Ceres_SOURCE_DIR}/include/ceres/internal/*.h)

# Include the specialized schur solvers.
if (WITH_SCHUR_SPECIALIZATIONS)
  file(GLOB CERES_INTERNAL_SCHUR_FILES generated/*.cc)
else (WITH_SCHUR_SPECIALIZATIONS)
  # Only the fully dynamic solver. The build is much faster this way.
  file(GLOB CERES_INTERNAL_SCHUR_FILES generated/*_d_d_d.cc)
endif (WITH_SCHUR_SPECIALIZATIONS)

# Build the list of dependencies for Ceres based on the current configuration.
if (NOT WITH_MINILOG AND glog_FOUND)
  list(APPEND CERES_LIBRARY_PUBLIC_DEPENDENCIES glog::glog)
endif (NOT WITH_MINILOG AND glog_FOUND)

if (WITH_SUITESPARSE AND SuiteSparse_FOUND)
  # Define version information for use in Solver::FullReport.
  add_definitions(-DCERES_SUITESPARSE_VERSION="${SuiteSparse_VERSION}")
  list(APPEND CERES_LIBRARY_PUBLIC_DEPENDENCIES SuiteSparse::CHOLMOD SuiteSparse::SPQR)
endif (WITH_SUITESPARSE AND SuiteSparse_FOUND)

if (WITH_LAPACK AND BLAS_FOUND AND LAPACK_FOUND)
  list(APPEND CERES_LIBRARY_PRIVATE_DEPENDENCIES ${LAPACK_LIBRARIES})
endif (WITH_LAPACK AND BLAS_FOUND AND LAPACK_FOUND)

if (WITH_OPENMP AND OPENMP_FOUND)
  # OpenMP support in Clang requires a non-GNU OpenMP library.
  if (CMAKE_COMPILER_IS_GNUCXX)
    list(APPEND CERES_LIBRARY_PRIVATE_DEPENDENCIES gomp)
  endif()
  if (NOT MSVC)
    list(APPEND CERES_LIBRARY_PRIVATE_DEPENDENCIES Threads::Threads)
  endif()
endif (WITH_OPENMP AND OPENMP_FOUND)

if (WITH_TBB AND TBB_FOUND)
  list(APPEND CERES_LIBRARY_PRIVATE_DEPENDENCIES tbb::tbb)
  if (NOT MSVC)
    list(APPEND CERES_LIBRARY_PRIVATE_DEPENDENCIES Threads::Threads)
  endif (NOT MSVC)
endif (WITH_TBB AND TBB_FOUND)

set(CERES_LIBRARY_SOURCE
    ${CERES_INTERNAL_SRC}
    ${CERES_INTERNAL_HDRS}
    ${CERES_PUBLIC_HDRS}
    ${CERES_PUBLIC_INTERNAL_HDRS}
    ${CERES_INTERNAL_SCHUR_FILES})

# Primarily for Android, but optionally for others, compile the minimal
# glog implementation into Ceres.
if (WITH_MINILOG)
  list(APPEND CERES_LIBRARY_SOURCE miniglog/glog/logging.cc)
endif (WITH_MINILOG)

# Ceres C++ compiler flags can be too strict for an external library code
# which we do not maintain.
include(CheckCXXCompilerFlag)
check_cxx_compiler_flag("-Wno-missing-declarations"
                        CHECK_CXX_FLAG_Wno_missing_declarations)
if (CHECK_CXX_FLAG_Wno_missing_declarations)
  set_property(SOURCE gmock_gtest_all.cc
               APPEND_STRING PROPERTY COMPILE_FLAGS "-Wno-missing-declarations")
endif()

add_library(ceres ${CERES_LIBRARY_SOURCE})

target_link_libraries(ceres PUBLIC Eigen3::Eigen)

if (WITH_TBB AND TBB_FOUND)
  target_compile_features (ceres PUBLIC cxx_lambdas)
endif (WITH_TBB AND TBB_FOUND)

target_include_directories (ceres
  PUBLIC
  "$<BUILD_INTERFACE:${Ceres_BINARY_DIR}/include>"
  "$<BUILD_INTERFACE:${Ceres_SOURCE_DIR}/include>"
  "$<BUILD_INTERFACE:${Ceres_SOURCE_DIR}/internal>"
  "$<BUILD_INTERFACE:${Ceres_SOURCE_DIR}/internal/ceres>"
  "$<INSTALL_INTERFACE:${CMAKE_INSTALL_INCLUDEDIR}>"
  PRIVATE
  ${Ceres_BINARY_DIR}/include
  ${Ceres_SOURCE_DIR}/include
  ${Ceres_SOURCE_DIR}/internal
  ${Ceres_SOURCE_DIR}/internal/ceres
)

# Eigen SparseQR generates various compiler warnings related to unused and
# uninitialised local variables, which prevents Ceres compilation as we use
# -Werror.  To avoid having to individually suppress these warnings around
# the #include statments for Eigen headers across all GCC/Clang versions, we
# tell CMake to treat Eigen headers as system headers.  This results in all
# compiler warnings from them being suppressed.
target_include_directories (ceres SYSTEM PUBLIC ${EIGEN_INCLUDE_DIRS})

if (HAVE__J0)
  target_compile_definitions (ceres PUBLIC HAVE__J0)
endif (HAVE__J0)

if (HAVE__J1)
  target_compile_definitions (ceres PUBLIC HAVE__J1)
endif (HAVE__J1)

if (HAVE__JN)
  target_compile_definitions (ceres PUBLIC HAVE__JN)
endif (HAVE__JN)

if (WITH_CXSPARSE AND TARGET CXSparse::CXSparse)
  # Define version information for use in Solver::FullReport.
  target_compile_definitions (ceres PRIVATE
    CERES_CXSPARSE_VERSION="${CXSparse_VERSION}")
  target_link_libraries (ceres PUBLIC CXSparse::CXSparse)
endif (WITH_CXSPARSE AND TARGET CXSparse::CXSparse)

if (WITH_GFLAGS AND gflags_FOUND)
  target_include_directories (ceres PRIVATE ${gflags_INCLUDE_DIRS})
  target_link_libraries (ceres PRIVATE ${gflags_LIBRARIES})
endif (WITH_GFLAGS AND gflags_FOUND)

set_target_properties(ceres PROPERTIES
  VERSION ${CERES_VERSION}
  SOVERSION ${CERES_VERSION_MAJOR})

# The ability to specify a minimum language version via cxx_std_[11,14,17]
# requires CMake >= 3.8.  Prior to that we have to specify the compiler features
# we require.
if (CMAKE_VERSION VERSION_LESS 3.8)
  set(REQUIRED_PUBLIC_CXX_FEATURES cxx_alignas cxx_alignof cxx_constexpr)
else()
  # Forward whatever C++ version Ceres was compiled with as our requirement
  # for downstream clients.
  set(REQUIRED_PUBLIC_CXX_FEATURES cxx_std_${CMAKE_CXX_STANDARD})
endif()
target_compile_features(ceres PUBLIC ${REQUIRED_PUBLIC_CXX_FEATURES})

include(AppendTargetProperty)
# Always build position-independent code (PIC), even when building Ceres as a
# static library so that shared libraries can link against it, not just
# executables (PIC does not apply on Windows).
if (NOT WIN32 AND NOT BUILD_SHARED_LIBS)
  # Use set_target_properties() not append_target_property() here as
  # POSITION_INDEPENDENT_CODE is a binary ON/OFF switch.
  set_target_properties(ceres PROPERTIES POSITION_INDEPENDENT_CODE ON)
endif()


target_link_libraries(ceres
  PUBLIC ${CERES_LIBRARY_PUBLIC_DEPENDENCIES}
  PRIVATE ${CERES_LIBRARY_PRIVATE_DEPENDENCIES})

install(TARGETS ceres
        EXPORT  CeresTargets
        RUNTIME DESTINATION ${CMAKE_INSTALL_BINDIR}
        LIBRARY DESTINATION ${CMAKE_INSTALL_LIBDIR}
        ARCHIVE DESTINATION ${CMAKE_INSTALL_LIBDIR})

if (BUILD_TESTING AND WITH_GFLAGS AND gflags_FOUND)
  add_library(gtest gmock_gtest_all.cc gmock_main.cc)
  if (BUILD_SHARED_LIBS)
    # Define gtest-specific shared library flags for compilation.
    append_target_property(gtest COMPILE_DEFINITIONS
      GTEST_CREATE_SHARED_LIBRARY)
  endif()
  set_target_properties (gtest PROPERTIES CXX_VISIBILITY_PRESET default)

  add_library(test_util
              evaluator_test_utils.cc
              numeric_diff_test_utils.cc
<<<<<<< HEAD
              test_util.cc)
  set_target_properties (test_util PROPERTIES CXX_VISIBILITY_PRESET default)
=======
              test_util.cc
              codegen/test_utils.cc)
  target_include_directories(test_util PUBLIC ${Ceres_SOURCE_DIR}/internal)
>>>>>>> e7a30359

  if (WITH_MINILOG)
    # When using miniglog, it is compiled into Ceres, thus Ceres becomes
    # the library against which other libraries should link for logging.
    target_link_libraries(gtest ${gflags_LIBRARIES} ceres)
    target_link_libraries(test_util ceres gtest)
  else (WITH_MINILOG)
    target_link_libraries(gtest ${gflags_LIBRARIES} glog::glog)
    target_link_libraries(test_util ceres gtest glog::glog)
  endif (WITH_MINILOG)

  macro (CERES_TEST NAME)
    add_executable(${NAME}_test ${NAME}_test.cc)
    # Pull in local headers from the generated test directories when ceres_test()
    # is invoked there, as well as the private headers in this directory which
    # may be referenced without the 'ceres' path prefix and all private
    # dependencies that may be directly referenced.
    target_include_directories(${NAME}_test
      PUBLIC ${CMAKE_CURRENT_LIST_DIR}
             ${Ceres_SOURCE_DIR}/internal/ceres
             ${CERES_LIBRARY_PRIVATE_DEPENDENCIES_INCLUDE_DIRS})

    target_link_libraries(${NAME}_test PUBLIC test_util ceres gtest)
    if (BUILD_SHARED_LIBS)
      # Define gtest-specific shared library flags for linking.
      append_target_property(${NAME}_test COMPILE_DEFINITIONS
        GTEST_LINKED_AS_SHARED_LIBRARY)
    endif()
    add_test(NAME ${NAME}_test
             COMMAND ${CMAKE_RUNTIME_OUTPUT_DIRECTORY}/${NAME}_test
             --test_srcdir
             ${Ceres_SOURCE_DIR}/data)
  endmacro (CERES_TEST)

  ceres_test(algorithm)
  ceres_test(array_utils)
  ceres_test(autodiff)
  ceres_test(autodiff_first_order_function)
  ceres_test(autodiff_cost_function)
  ceres_test(autodiff_local_parameterization)
  ceres_test(block_jacobi_preconditioner)
  ceres_test(block_random_access_dense_matrix)
  ceres_test(block_random_access_diagonal_matrix)
  ceres_test(block_random_access_sparse_matrix)
  ceres_test(block_sparse_matrix)
  ceres_test(c_api)
  ceres_test(canonical_views_clustering)
  ceres_test(compressed_col_sparse_matrix_utils)
  ceres_test(compressed_row_sparse_matrix)
  ceres_test(concurrent_queue)
  ceres_test(conditioned_cost_function)
  ceres_test(conjugate_gradients_solver)
  ceres_test(corrector)
  ceres_test(cost_function_to_functor)
  ceres_test(covariance)
  ceres_test(cubic_interpolation)
  ceres_test(dense_linear_solver)
  ceres_test(dense_sparse_matrix)
  ceres_test(detect_structure)
  ceres_test(dogleg_strategy)
  ceres_test(dynamic_autodiff_cost_function)
  ceres_test(dynamic_compressed_row_sparse_matrix)
  ceres_test(dynamic_numeric_diff_cost_function)
  ceres_test(dynamic_sparse_normal_cholesky_solver)
  ceres_test(dynamic_sparsity)
  ceres_test(evaluation_callback)
  ceres_test(evaluator)
  ceres_test(fixed_array)
  ceres_test(gradient_checker)
  ceres_test(gradient_checking_cost_function)
  ceres_test(gradient_problem)
  ceres_test(gradient_problem_solver)
  ceres_test(graph)
  ceres_test(graph_algorithms)
  ceres_test(householder_vector)
  ceres_test(implicit_schur_complement)
  ceres_test(inner_product_computer)
  ceres_test(invert_psd_matrix)
  ceres_test(integer_sequence)
  ceres_test(integer_sequence_algorithm)
  ceres_test(is_close)
  ceres_test(iterative_refiner)
  ceres_test(iterative_schur_complement_solver)
  ceres_test(jet)
  ceres_test(levenberg_marquardt_strategy)
  ceres_test(line_search_minimizer)
  ceres_test(line_search_preprocessor)
  ceres_test(local_parameterization)
  ceres_test(loss_function)
  ceres_test(minimizer)
  ceres_test(normal_prior)
  ceres_test(numeric_diff_cost_function)
  ceres_test(ordered_groups)
  ceres_test(parallel_for)
  ceres_test(parallel_utils)
  ceres_test(parameter_block)
  ceres_test(parameter_block_ordering)
  ceres_test(parameter_dims)
  ceres_test(partitioned_matrix_view)
  ceres_test(polynomial)
  ceres_test(problem)
  ceres_test(program)
  ceres_test(reorder_program)
  ceres_test(residual_block)
  ceres_test(residual_block_utils)
  ceres_test(rotation)
  ceres_test(schur_complement_solver)
  ceres_test(schur_eliminator)
  ceres_test(single_linkage_clustering)
  ceres_test(small_blas)
  ceres_test(solver)
  ceres_test(sparse_cholesky)
  ceres_test(sparse_normal_cholesky_solver)
  ceres_test(subset_preconditioner)
  ceres_test(system)
  ceres_test(tiny_solver)
  ceres_test(tiny_solver_autodiff_function)
  ceres_test(tiny_solver_cost_function_adapter)
  ceres_test(thread_pool)
  ceres_test(triplet_sparse_matrix)
  ceres_test(trust_region_minimizer)
  ceres_test(trust_region_preprocessor)
  ceres_test(visibility)
  ceres_test(visibility_based_preconditioner)

  add_subdirectory(generated_bundle_adjustment_tests)

<<<<<<< HEAD
  if(CODE_GENERATION)
    add_subdirectory(codegen)
  endif()

endif (BUILD_TESTING AND WITH_GFLAGS AND gflags_FOUND)
=======
endif (BUILD_TESTING AND GFLAGS)
>>>>>>> e7a30359

macro(add_dependencies_to_benchmark BENCHMARK_TARGET)
  target_link_libraries(${BENCHMARK_TARGET} PUBLIC ceres benchmark::benchmark)
  target_include_directories(${BENCHMARK_TARGET} PUBLIC
                             ${Ceres_SOURCE_DIR}/internal
                             ${Ceres_SOURCE_DIR}/internal/ceres
                             ${CERES_LIBRARY_PRIVATE_DEPENDENCIES_INCLUDE_DIRS})
endmacro()

if (BUILD_BENCHMARKS)
  add_executable(small_blas_gemv_benchmark small_blas_gemv_benchmark.cc)
  add_dependencies_to_benchmark(small_blas_gemv_benchmark)

  add_executable(small_blas_gemm_benchmark small_blas_gemm_benchmark.cc)
  add_dependencies_to_benchmark(small_blas_gemm_benchmark)

  add_executable(invert_psd_matrix_benchmark invert_psd_matrix_benchmark.cc)
  add_dependencies_to_benchmark(invert_psd_matrix_benchmark)

  add_executable(schur_eliminator_benchmark schur_eliminator_benchmark.cc)
  add_dependencies_to_benchmark(schur_eliminator_benchmark)

  add_subdirectory(autodiff_benchmarks)
endif (BUILD_BENCHMARKS)

if(CODE_GENERATION)
  add_subdirectory(codegen)
endif()<|MERGE_RESOLUTION|>--- conflicted
+++ resolved
@@ -339,14 +339,9 @@
   add_library(test_util
               evaluator_test_utils.cc
               numeric_diff_test_utils.cc
-<<<<<<< HEAD
-              test_util.cc)
-  set_target_properties (test_util PROPERTIES CXX_VISIBILITY_PRESET default)
-=======
               test_util.cc
               codegen/test_utils.cc)
-  target_include_directories(test_util PUBLIC ${Ceres_SOURCE_DIR}/internal)
->>>>>>> e7a30359
+  set_target_properties (test_util PROPERTIES CXX_VISIBILITY_PRESET default)
 
   if (WITH_MINILOG)
     # When using miniglog, it is compiled into Ceres, thus Ceres becomes
@@ -474,15 +469,10 @@
 
   add_subdirectory(generated_bundle_adjustment_tests)
 
-<<<<<<< HEAD
   if(CODE_GENERATION)
     add_subdirectory(codegen)
   endif()
-
 endif (BUILD_TESTING AND WITH_GFLAGS AND gflags_FOUND)
-=======
-endif (BUILD_TESTING AND GFLAGS)
->>>>>>> e7a30359
 
 macro(add_dependencies_to_benchmark BENCHMARK_TARGET)
   target_link_libraries(${BENCHMARK_TARGET} PUBLIC ceres benchmark::benchmark)
