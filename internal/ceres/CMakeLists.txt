# Ceres Solver - A fast non-linear least squares minimizer
# Copyright 2015 Google Inc. All rights reserved.
# http://ceres-solver.org/
#
# Redistribution and use in source and binary forms, with or without
# modification, are permitted provided that the following conditions are met:
#
# * Redistributions of source code must retain the above copyright notice,
#   this list of conditions and the following disclaimer.
# * Redistributions in binary form must reproduce the above copyright notice,
#   this list of conditions and the following disclaimer in the documentation
#   and/or other materials provided with the distribution.
# * Neither the name of Google Inc. nor the names of its contributors may be
#   used to endorse or promote products derived from this software without
#   specific prior written permission.
#
# THIS SOFTWARE IS PROVIDED BY THE COPYRIGHT HOLDERS AND CONTRIBUTORS "AS IS"
# AND ANY EXPRESS OR IMPLIED WARRANTIES, INCLUDING, BUT NOT LIMITED TO, THE
# IMPLIED WARRANTIES OF MERCHANTABILITY AND FITNESS FOR A PARTICULAR PURPOSE
# ARE DISCLAIMED. IN NO EVENT SHALL THE COPYRIGHT OWNER OR CONTRIBUTORS BE
# LIABLE FOR ANY DIRECT, INDIRECT, INCIDENTAL, SPECIAL, EXEMPLARY, OR
# CONSEQUENTIAL DAMAGES (INCLUDING, BUT NOT LIMITED TO, PROCUREMENT OF
# SUBSTITUTE GOODS OR SERVICES; LOSS OF USE, DATA, OR PROFITS; OR BUSINESS
# INTERRUPTION) HOWEVER CAUSED AND ON ANY THEORY OF LIABILITY, WHETHER IN
# CONTRACT, STRICT LIABILITY, OR TORT (INCLUDING NEGLIGENCE OR OTHERWISE)
# ARISING IN ANY WAY OUT OF THE USE OF THIS SOFTWARE, EVEN IF ADVISED OF THE
# POSSIBILITY OF SUCH DAMAGE.
#
# Author: keir@google.com (Keir Mierle)

# Avoid 'xxx.cc has no symbols' warnings from source files which are 'empty'
# when their enclosing #ifdefs are disabled.
<<<<<<< HEAD
if (WITH_CXX11_THREADS)
  set(CERES_PARALLEL_FOR_SRC parallel_for_cxx.cc thread_pool.cc)
elseif (WITH_OPENMP)
  set(CERES_PARALLEL_FOR_SRC parallel_for_openmp.cc)
elseif (WITH_TBB)
  set(CERES_PARALLEL_FOR_SRC parallel_for_tbb.cc)
else()
=======
find_package(Threads QUIET)
if (CERES_THREADING_MODEL STREQUAL "CXX11_THREADS")
  set(CERES_PARALLEL_FOR_SRC parallel_for_cxx.cc thread_pool.cc)
elseif (CERES_THREADING_MODEL STREQUAL "OPENMP")
  set(CERES_PARALLEL_FOR_SRC parallel_for_openmp.cc)
  if (CMAKE_COMPILER_IS_GNUCXX)
    # OpenMP in GCC requires the GNU OpenMP library.
    list(APPEND CERES_LIBRARY_PRIVATE_DEPENDENCIES gomp)
  endif()
  if (NOT MSVC)
    # Add thread library dependencies for OpenMP to the Ceres target.
    list(APPEND CERES_LIBRARY_PRIVATE_DEPENDENCIES ${CMAKE_THREAD_LIBS_INIT})
  endif()
elseif (CERES_THREADING_MODEL STREQUAL "NO_THREADS")
>>>>>>> a6579cb7
  set(CERES_PARALLEL_FOR_SRC parallel_for_nothreads.cc)
endif()

set(CERES_INTERNAL_SRC
    ${CERES_PARALLEL_FOR_SRC}
    accelerate_sparse.cc
    array_utils.cc
    blas.cc
    block_evaluate_preparer.cc
    block_jacobi_preconditioner.cc
    block_jacobian_writer.cc
    block_random_access_dense_matrix.cc
    block_random_access_diagonal_matrix.cc
    block_random_access_matrix.cc
    block_random_access_sparse_matrix.cc
    block_sparse_matrix.cc
    block_structure.cc
    c_api.cc
    canonical_views_clustering.cc
    cgnr_solver.cc
    callbacks.cc
    compressed_col_sparse_matrix_utils.cc
    compressed_row_jacobian_writer.cc
    compressed_row_sparse_matrix.cc
    conditioned_cost_function.cc
    conjugate_gradients_solver.cc
    context.cc
    context_impl.cc
    coordinate_descent_minimizer.cc
    corrector.cc
    cost_function.cc
    covariance.cc
    covariance_impl.cc
    cxsparse.cc
    dense_normal_cholesky_solver.cc
    dense_qr_solver.cc
    dense_sparse_matrix.cc
    detect_structure.cc
    dogleg_strategy.cc
    dynamic_compressed_row_jacobian_writer.cc
    dynamic_compressed_row_sparse_matrix.cc
    dynamic_sparse_normal_cholesky_solver.cc
    evaluator.cc
    eigensparse.cc
    file.cc
    float_suitesparse.cc
    float_cxsparse.cc
    function_sample.cc
    gradient_checker.cc
    gradient_checking_cost_function.cc
    gradient_problem.cc
    gradient_problem_solver.cc
    implicit_schur_complement.cc
    inner_product_computer.cc
    is_close.cc
    iterative_refiner.cc
    iterative_schur_complement_solver.cc
    levenberg_marquardt_strategy.cc
    lapack.cc
    line_search.cc
    line_search_direction.cc
    line_search_minimizer.cc
    line_search_preprocessor.cc
    linear_least_squares_problems.cc
    linear_operator.cc
    linear_solver.cc
    local_parameterization.cc
    loss_function.cc
    low_rank_inverse_hessian.cc
    minimizer.cc
    normal_prior.cc
    parallel_utils.cc
    parameter_block_ordering.cc
    partitioned_matrix_view.cc
    polynomial.cc
    preconditioner.cc
    preprocessor.cc
    problem.cc
    problem_impl.cc
    program.cc
    reorder_program.cc
    residual_block.cc
    residual_block_utils.cc
    schur_complement_solver.cc
    schur_eliminator.cc
    schur_jacobi_preconditioner.cc
    schur_templates.cc
    scratch_evaluate_preparer.cc
    single_linkage_clustering.cc
    solver.cc
    solver_utils.cc
    sparse_matrix.cc
    sparse_cholesky.cc
    sparse_normal_cholesky_solver.cc
    subset_preconditioner.cc
    split.cc
    stringprintf.cc
    suitesparse.cc
    thread_token_provider.cc
    triplet_sparse_matrix.cc
    trust_region_preprocessor.cc
    trust_region_minimizer.cc
    trust_region_step_evaluator.cc
    trust_region_strategy.cc
    types.cc
    visibility.cc
    visibility_based_preconditioner.cc
    wall_time.cc
)

# Also depend on the header files so that they appear in IDEs.
file(GLOB CERES_INTERNAL_HDRS *.h)
if (MINIGLOG)
  file(GLOB MINIGLOG_HDRS miniglog/glog/*.h)
  list(APPEND CERES_INTERNAL_HDRS ${MINIGLOG_HDRS})
  if (ANDROID)
    list(APPEND CERES_LIBRARY_PUBLIC_DEPENDENCIES log)
  endif()
endif()

# Depend also on public headers so they appear in IDEs.
file(GLOB CERES_PUBLIC_HDRS ${Ceres_SOURCE_DIR}/include/ceres/*.h)
file(GLOB CERES_PUBLIC_INTERNAL_HDRS ${Ceres_SOURCE_DIR}/include/ceres/internal/*.h)

# Include the specialized schur solvers.
if (WITH_SCHUR_SPECIALIZATIONS)
  file(GLOB CERES_INTERNAL_SCHUR_FILES generated/*.cc)
else (WITH_SCHUR_SPECIALIZATIONS)
  # Only the fully dynamic solver. The build is much faster this way.
  file(GLOB CERES_INTERNAL_SCHUR_FILES generated/*_d_d_d.cc)
endif (WITH_SCHUR_SPECIALIZATIONS)

# Build the list of dependencies for Ceres based on the current configuration.
if (NOT WITH_MINILOG AND glog_FOUND)
  list(APPEND CERES_LIBRARY_PUBLIC_DEPENDENCIES glog::glog)
endif (NOT WITH_MINILOG AND glog_FOUND)

if (WITH_SUITESPARSE AND SuiteSparse_FOUND)
  # Define version information for use in Solver::FullReport.
  add_definitions(-DCERES_SUITESPARSE_VERSION="${SuiteSparse_VERSION}")
  list(APPEND CERES_LIBRARY_PUBLIC_DEPENDENCIES SuiteSparse::CHOLMOD SuiteSparse::SPQR)
endif (WITH_SUITESPARSE AND SuiteSparse_FOUND)

<<<<<<< HEAD
if (WITH_LAPACK AND BLAS_FOUND AND LAPACK_FOUND)
=======
if (ACCELERATESPARSE AND AccelerateSparse_FOUND)
  list(APPEND CERES_LIBRARY_PRIVATE_DEPENDENCIES ${AccelerateSparse_LIBRARIES})
endif()

if (LAPACK_FOUND)
>>>>>>> a6579cb7
  list(APPEND CERES_LIBRARY_PRIVATE_DEPENDENCIES ${LAPACK_LIBRARIES})
endif (WITH_LAPACK AND BLAS_FOUND AND LAPACK_FOUND)

<<<<<<< HEAD
if (WITH_OPENMP AND OPENMP_FOUND)
  # OpenMP support in Clang requires a non-GNU OpenMP library.
  if (CMAKE_COMPILER_IS_GNUCXX)
    list(APPEND CERES_LIBRARY_PRIVATE_DEPENDENCIES gomp)
  endif()
  if (NOT MSVC)
    list(APPEND CERES_LIBRARY_PRIVATE_DEPENDENCIES ${CMAKE_THREAD_LIBS_INIT})
  endif()
endif (WITH_OPENMP AND OPENMP_FOUND)

if (WITH_TBB AND TBB_FOUND)
  list(APPEND CERES_LIBRARY_PRIVATE_DEPENDENCIES tbb::tbb)
  if (NOT MSVC)
    list(APPEND CERES_LIBRARY_PRIVATE_DEPENDENCIES ${CMAKE_THREAD_LIBS_INIT})
  endif (NOT MSVC)
endif (WITH_TBB AND TBB_FOUND)

=======
>>>>>>> a6579cb7
set(CERES_LIBRARY_SOURCE
    ${CERES_INTERNAL_SRC}
    ${CERES_INTERNAL_HDRS}
    ${CERES_PUBLIC_HDRS}
    ${CERES_PUBLIC_INTERNAL_HDRS}
    ${CERES_INTERNAL_SCHUR_FILES})

# Primarily for Android, but optionally for others, compile the minimal
# glog implementation into Ceres.
if (WITH_MINILOG)
  list(APPEND CERES_LIBRARY_SOURCE miniglog/glog/logging.cc)
endif (WITH_MINILOG)

add_library(ceres ${CERES_LIBRARY_SOURCE})

if (WITH_TBB AND TBB_FOUND)
  target_compile_features (ceres PUBLIC cxx_lambdas)
endif (WITH_TBB AND TBB_FOUND)

target_include_directories (ceres
  PUBLIC
  "$<BUILD_INTERFACE:${Ceres_BINARY_DIR}/include>"
  "$<BUILD_INTERFACE:${Ceres_SOURCE_DIR}/include>"
  "$<BUILD_INTERFACE:${Ceres_SOURCE_DIR}/internal>"
  "$<BUILD_INTERFACE:${Ceres_SOURCE_DIR}/internal/ceres>"
  "$<INSTALL_INTERFACE:${CMAKE_INSTALL_INCLUDEDIR}>"
  PRIVATE
  ${Ceres_BINARY_DIR}/include
  ${Ceres_SOURCE_DIR}/include
  ${Ceres_SOURCE_DIR}/internal
  ${Ceres_SOURCE_DIR}/internal/ceres
)

# Eigen SparseQR generates various compiler warnings related to unused and
# uninitialised local variables, which prevents Ceres compilation as we use
# -Werror.  To avoid having to individually suppress these warnings around
# the #include statments for Eigen headers across all GCC/Clang versions, we
# tell CMake to treat Eigen headers as system headers.  This results in all
# compiler warnings from them being suppressed.
target_include_directories (ceres SYSTEM PUBLIC ${EIGEN_INCLUDE_DIRS})

if (HAVE__J0)
  target_compile_definitions (ceres PUBLIC HAVE__J0)
endif (HAVE__J0)

if (HAVE__J1)
  target_compile_definitions (ceres PUBLIC HAVE__J1)
endif (HAVE__J1)

if (HAVE__JN)
  target_compile_definitions (ceres PUBLIC HAVE__JN)
endif (HAVE__JN)

if (WITH_CXSPARSE AND TARGET CXSparse::CXSparse)
  # Define version information for use in Solver::FullReport.
  target_compile_definitions (ceres PRIVATE
    CERES_CXSPARSE_VERSION="${CXSparse_VERSION}")
  target_link_libraries (ceres PUBLIC CXSparse::CXSparse)
endif (WITH_CXSPARSE AND TARGET CXSparse::CXSparse)

if (WITH_GFLAGS AND gflags_FOUND)
  target_include_directories (ceres PRIVATE ${gflags_INCLUDE_DIRS})
  target_link_libraries (ceres PRIVATE ${gflags_LIBRARIES})
endif (WITH_GFLAGS AND gflags_FOUND)

set_target_properties(ceres PROPERTIES
  VERSION ${CERES_VERSION}
  SOVERSION ${CERES_VERSION_MAJOR})

# The ability to specify a minimum language version via cxx_std_[11,14,17]
# requires CMake >= 3.8.  Prior to that we have to specify the compiler features
# we require.
if (CMAKE_VERSION VERSION_LESS 3.8)
  set(REQUIRED_PUBLIC_CXX_FEATURES cxx_alignas cxx_alignof cxx_constexpr)
else()
  # Forward whatever C++ version Ceres was compiled with as our requirement
  # for downstream clients.
  set(REQUIRED_PUBLIC_CXX_FEATURES cxx_std_${CMAKE_CXX_STANDARD})
endif()
target_compile_features(ceres PUBLIC ${REQUIRED_PUBLIC_CXX_FEATURES})

include(AppendTargetProperty)
# Always build position-independent code (PIC), even when building Ceres as a
# static library so that shared libraries can link against it, not just
# executables (PIC does not apply on Windows).
if (NOT WIN32 AND NOT BUILD_SHARED_LIBS)
  # Use set_target_properties() not append_target_property() here as
  # POSITION_INDEPENDENT_CODE is a binary ON/OFF switch.
  set_target_properties(ceres PROPERTIES POSITION_INDEPENDENT_CODE ON)
endif()


target_link_libraries(ceres
  PUBLIC ${CERES_LIBRARY_PUBLIC_DEPENDENCIES}
  PRIVATE ${CERES_LIBRARY_PRIVATE_DEPENDENCIES})

# Add the Ceres headers to its target.
#
# Force the location containing the configured config.h to the front of the
# include_directories list (by default it is appended to the back) to ensure
# that if the user has an installed version of Ceres in the same location as one
# of the dependencies (e.g. /usr/local) that we find the config.h we just
# configured, not the (older) installed config.h.
target_include_directories(ceres BEFORE PUBLIC
  $<BUILD_INTERFACE:${Ceres_BINARY_DIR}/config>)
target_include_directories(ceres PRIVATE ${Ceres_SOURCE_DIR}/internal)
target_include_directories(ceres PUBLIC
  $<BUILD_INTERFACE:${Ceres_SOURCE_DIR}/include>
  $<INSTALL_INTERFACE:include>)

# Eigen SparseQR generates various compiler warnings related to unused and
# uninitialised local variables.  To avoid having to individually suppress these
# warnings around the #include statments for Eigen headers across all GCC/Clang
# versions, we tell CMake to treat Eigen headers as system headers.  This
# results in all compiler warnings from them being suppressed.
target_include_directories(ceres SYSTEM PUBLIC ${EIGEN_INCLUDE_DIRS})

# Gather the list of public & private include locations for all enabled optional
# dependencies to be added to the Ceres target.
set(CERES_LIBRARY_PRIVATE_DEPENDENCIES_INCLUDE_DIRS "")
set(CERES_LIBRARY_PUBLIC_DEPENDENCIES_INCLUDE_DIRS "")
if (MINIGLOG)
  # Force the miniglog headers to the front of the public include directories
  # to protect against the case when the user has glog installed in a standard
  # location (specifically the same as the Ceres install location) but compiled
  # Ceres with MINIGLOG anyway.  Otherwise: "glog/logging.h" in the public Ceres
  # headers used in client code would match the installed version of glog, not
  # the miniglog headers, and the client application would fail to link.
  #
  # Note that this is an imperfect fix, as we cannot control the include
  # directories in client projects, and they could easily invert this ordering
  # themselves (intentionally or otherwise) and so break their build.
  target_include_directories(ceres BEFORE PUBLIC
    $<BUILD_INTERFACE:${Ceres_SOURCE_DIR}/internal/ceres/miniglog>
    $<INSTALL_INTERFACE:include/ceres/internal/miniglog>)
elseif (NOT FOUND_INSTALLED_GLOG_CMAKE_CONFIGURATION)
  # Only append glog include directories if the glog found was not a CMake
  # exported target that already includes them.
  list(APPEND CERES_LIBRARY_PUBLIC_DEPENDENCIES_INCLUDE_DIRS
    ${GLOG_INCLUDE_DIRS})
endif()
if (SUITESPARSE)
  list(APPEND CERES_LIBRARY_PRIVATE_DEPENDENCIES_INCLUDE_DIRS
    ${SUITESPARSE_INCLUDE_DIRS})
endif()
if (CXSPARSE)
  list(APPEND CERES_LIBRARY_PRIVATE_DEPENDENCIES_INCLUDE_DIRS
    ${CXSPARSE_INCLUDE_DIRS})
endif()
if (ACCELERATESPARSE)
  list(APPEND CERES_LIBRARY_PRIVATE_DEPENDENCIES_INCLUDE_DIRS
    ${AccelerateSparse_INCLUDE_DIRS})
endif()
if (GFLAGS AND NOT FOUND_INSTALLED_GFLAGS_CMAKE_CONFIGURATION)
  # Only append gflags include directories if the gflags found was not a CMake
  # exported target that already includes them.
  list(APPEND CERES_LIBRARY_PUBLIC_DEPENDENCIES_INCLUDE_DIRS
    ${GFLAGS_INCLUDE_DIRS})
endif()
# Add include locations for optional dependencies to the Ceres target without
# duplication.
list(REMOVE_DUPLICATES CERES_LIBRARY_PRIVATE_DEPENDENCIES_INCLUDE_DIRS)
foreach(INC_DIR ${CERES_LIBRARY_PRIVATE_DEPENDENCIES_INCLUDE_DIRS})
  target_include_directories(ceres PRIVATE ${INC_DIR})
endforeach()
list(REMOVE_DUPLICATES CERES_LIBRARY_PUBLIC_DEPENDENCIES_INCLUDE_DIRS)
foreach(INC_DIR ${CERES_LIBRARY_PUBLIC_DEPENDENCIES_INCLUDE_DIRS})
  target_include_directories(ceres PUBLIC ${INC_DIR})
endforeach()

install(TARGETS ceres
        EXPORT  CeresTargets
        RUNTIME DESTINATION ${CMAKE_INSTALL_BINDIR}
        LIBRARY DESTINATION ${CMAKE_INSTALL_LIBDIR}
        ARCHIVE DESTINATION ${CMAKE_INSTALL_LIBDIR})

if (BUILD_TESTING AND WITH_GFLAGS AND gflags_FOUND)
  add_library(gtest gmock_gtest_all.cc gmock_main.cc)
  target_include_directories(gtest PUBLIC ${Ceres_SOURCE_DIR}/internal/ceres)
  if (BUILD_SHARED_LIBS)
    # Define gtest-specific shared library flags for compilation.
    append_target_property(gtest COMPILE_DEFINITIONS
      GTEST_CREATE_SHARED_LIBRARY)
  endif()
  set_target_properties (gtest PROPERTIES CXX_VISIBILITY_PRESET default)

  add_library(test_util
              evaluator_test_utils.cc
              numeric_diff_test_utils.cc
              test_util.cc)
<<<<<<< HEAD
  set_target_properties (test_util PROPERTIES CXX_VISIBILITY_PRESET default)
=======
  target_include_directories(test_util PUBLIC ${Ceres_SOURCE_DIR}/internal)
>>>>>>> a6579cb7

  if (WITH_MINILOG)
    # When using miniglog, it is compiled into Ceres, thus Ceres becomes
    # the library against which other libraries should link for logging.
    target_link_libraries(gtest ${gflags_LIBRARIES} ceres)
    target_link_libraries(test_util ceres gtest)
  else (WITH_MINILOG)
    target_link_libraries(gtest ${gflags_LIBRARIES} glog::glog)
    target_link_libraries(test_util ceres gtest glog::glog)
  endif (WITH_MINILOG)

  macro (CERES_TEST NAME)
    add_executable(${NAME}_test ${NAME}_test.cc)
    # Pull in local headers from the generated test directories when ceres_test()
    # is invoked there, as well as the private headers in this directory which
    # may be referenced without the 'ceres' path prefix.
    target_include_directories(${NAME}_test PUBLIC ${CMAKE_CURRENT_LIST_DIR})
    target_include_directories(${NAME}_test PUBLIC ${Ceres_SOURCE_DIR}/internal/ceres)
    target_link_libraries(${NAME}_test test_util ceres gtest)
    if (BUILD_SHARED_LIBS)
      # Define gtest-specific shared library flags for linking.
      append_target_property(${NAME}_test COMPILE_DEFINITIONS
        GTEST_LINKED_AS_SHARED_LIBRARY)
    endif()
    add_test(NAME ${NAME}_test
             COMMAND ${CMAKE_RUNTIME_OUTPUT_DIRECTORY}/${NAME}_test
             --test_srcdir
             ${Ceres_SOURCE_DIR}/data)
  endmacro (CERES_TEST)

  ceres_test(array_utils)
  ceres_test(autodiff)
  ceres_test(autodiff_cost_function)
  ceres_test(autodiff_local_parameterization)
  ceres_test(block_jacobi_preconditioner)
  ceres_test(block_random_access_dense_matrix)
  ceres_test(block_random_access_diagonal_matrix)
  ceres_test(block_random_access_sparse_matrix)
  ceres_test(block_sparse_matrix)
  ceres_test(c_api)
  ceres_test(canonical_views_clustering)
  ceres_test(compressed_col_sparse_matrix_utils)
  ceres_test(compressed_row_sparse_matrix)
  ceres_test(concurrent_queue)
  ceres_test(conditioned_cost_function)
  ceres_test(conjugate_gradients_solver)
  ceres_test(corrector)
  ceres_test(cost_function_to_functor)
  ceres_test(covariance)
  ceres_test(cubic_interpolation)
  ceres_test(dense_linear_solver)
  ceres_test(dense_sparse_matrix)
  ceres_test(detect_structure)
  ceres_test(dogleg_strategy)
  ceres_test(dynamic_autodiff_cost_function)
  ceres_test(dynamic_compressed_row_sparse_matrix)
  ceres_test(dynamic_numeric_diff_cost_function)
  ceres_test(dynamic_sparse_normal_cholesky_solver)
  ceres_test(dynamic_sparsity)
  ceres_test(evaluation_callback)
  ceres_test(evaluator)
  ceres_test(gradient_checker)
  ceres_test(gradient_checking_cost_function)
  ceres_test(gradient_problem)
  ceres_test(gradient_problem_solver)
  ceres_test(graph)
  ceres_test(graph_algorithms)
  ceres_test(householder_vector)
  ceres_test(implicit_schur_complement)
  ceres_test(inner_product_computer)
  ceres_test(invert_psd_matrix)
  ceres_test(is_close)
  ceres_test(iterative_refiner)
  ceres_test(iterative_schur_complement_solver)
  ceres_test(jet)
  ceres_test(levenberg_marquardt_strategy)
  ceres_test(line_search_minimizer)
  ceres_test(line_search_preprocessor)
  ceres_test(local_parameterization)
  ceres_test(loss_function)
  ceres_test(minimizer)
  ceres_test(normal_prior)
  ceres_test(numeric_diff_cost_function)
  ceres_test(ordered_groups)
  ceres_test(parallel_for)
  ceres_test(parallel_utils)
  ceres_test(parameter_block)
  ceres_test(parameter_block_ordering)
  ceres_test(partitioned_matrix_view)
  ceres_test(polynomial)
  ceres_test(problem)
  ceres_test(program)
  ceres_test(reorder_program)
  ceres_test(residual_block)
  ceres_test(residual_block_utils)
  ceres_test(rotation)
  ceres_test(schur_complement_solver)
  ceres_test(schur_eliminator)
  ceres_test(single_linkage_clustering)
  ceres_test(small_blas)
  ceres_test(solver)
  ceres_test(sparse_cholesky)
  ceres_test(sparse_normal_cholesky_solver)
  ceres_test(subset_preconditioner)
  ceres_test(system)
  ceres_test(tiny_solver)
  ceres_test(tiny_solver_autodiff_function)
  ceres_test(tiny_solver_cost_function_adapter)
  ceres_test(thread_pool)
  ceres_test(triplet_sparse_matrix)
  ceres_test(trust_region_minimizer)
  ceres_test(trust_region_preprocessor)
  ceres_test(visibility)
  ceres_test(visibility_based_preconditioner)

  add_subdirectory(generated_bundle_adjustment_tests)

endif (BUILD_TESTING AND WITH_GFLAGS AND gflags_FOUND)

macro(add_dependencies_to_benchmark BENCHMARK_TARGET)
  target_link_libraries(${BENCHMARK_TARGET} ceres benchmark::benchmark)
  target_include_directories(${BENCHMARK_TARGET} PUBLIC ${Ceres_SOURCE_DIR}/internal)
endmacro()

if (BUILD_BENCHMARKS)
  add_executable(autodiff_cost_function_benchmark autodiff_cost_function_benchmark.cc)
  add_dependencies_to_benchmark(autodiff_cost_function_benchmark)

  add_executable(small_blas_gemv_benchmark small_blas_gemv_benchmark.cc)
  add_dependencies_to_benchmark(small_blas_gemv_benchmark)

  add_executable(small_blas_gemm_benchmark small_blas_gemm_benchmark.cc)
  add_dependencies_to_benchmark(small_blas_gemm_benchmark)
endif (BUILD_BENCHMARKS)<|MERGE_RESOLUTION|>--- conflicted
+++ resolved
@@ -30,30 +30,11 @@
 
 # Avoid 'xxx.cc has no symbols' warnings from source files which are 'empty'
 # when their enclosing #ifdefs are disabled.
-<<<<<<< HEAD
 if (WITH_CXX11_THREADS)
   set(CERES_PARALLEL_FOR_SRC parallel_for_cxx.cc thread_pool.cc)
 elseif (WITH_OPENMP)
   set(CERES_PARALLEL_FOR_SRC parallel_for_openmp.cc)
-elseif (WITH_TBB)
-  set(CERES_PARALLEL_FOR_SRC parallel_for_tbb.cc)
 else()
-=======
-find_package(Threads QUIET)
-if (CERES_THREADING_MODEL STREQUAL "CXX11_THREADS")
-  set(CERES_PARALLEL_FOR_SRC parallel_for_cxx.cc thread_pool.cc)
-elseif (CERES_THREADING_MODEL STREQUAL "OPENMP")
-  set(CERES_PARALLEL_FOR_SRC parallel_for_openmp.cc)
-  if (CMAKE_COMPILER_IS_GNUCXX)
-    # OpenMP in GCC requires the GNU OpenMP library.
-    list(APPEND CERES_LIBRARY_PRIVATE_DEPENDENCIES gomp)
-  endif()
-  if (NOT MSVC)
-    # Add thread library dependencies for OpenMP to the Ceres target.
-    list(APPEND CERES_LIBRARY_PRIVATE_DEPENDENCIES ${CMAKE_THREAD_LIBS_INIT})
-  endif()
-elseif (CERES_THREADING_MODEL STREQUAL "NO_THREADS")
->>>>>>> a6579cb7
   set(CERES_PARALLEL_FOR_SRC parallel_for_nothreads.cc)
 endif()
 
@@ -197,19 +178,10 @@
   list(APPEND CERES_LIBRARY_PUBLIC_DEPENDENCIES SuiteSparse::CHOLMOD SuiteSparse::SPQR)
 endif (WITH_SUITESPARSE AND SuiteSparse_FOUND)
 
-<<<<<<< HEAD
 if (WITH_LAPACK AND BLAS_FOUND AND LAPACK_FOUND)
-=======
-if (ACCELERATESPARSE AND AccelerateSparse_FOUND)
-  list(APPEND CERES_LIBRARY_PRIVATE_DEPENDENCIES ${AccelerateSparse_LIBRARIES})
-endif()
-
-if (LAPACK_FOUND)
->>>>>>> a6579cb7
   list(APPEND CERES_LIBRARY_PRIVATE_DEPENDENCIES ${LAPACK_LIBRARIES})
 endif (WITH_LAPACK AND BLAS_FOUND AND LAPACK_FOUND)
 
-<<<<<<< HEAD
 if (WITH_OPENMP AND OPENMP_FOUND)
   # OpenMP support in Clang requires a non-GNU OpenMP library.
   if (CMAKE_COMPILER_IS_GNUCXX)
@@ -227,8 +199,6 @@
   endif (NOT MSVC)
 endif (WITH_TBB AND TBB_FOUND)
 
-=======
->>>>>>> a6579cb7
 set(CERES_LIBRARY_SOURCE
     ${CERES_INTERNAL_SRC}
     ${CERES_INTERNAL_HDRS}
@@ -325,80 +295,6 @@
   PUBLIC ${CERES_LIBRARY_PUBLIC_DEPENDENCIES}
   PRIVATE ${CERES_LIBRARY_PRIVATE_DEPENDENCIES})
 
-# Add the Ceres headers to its target.
-#
-# Force the location containing the configured config.h to the front of the
-# include_directories list (by default it is appended to the back) to ensure
-# that if the user has an installed version of Ceres in the same location as one
-# of the dependencies (e.g. /usr/local) that we find the config.h we just
-# configured, not the (older) installed config.h.
-target_include_directories(ceres BEFORE PUBLIC
-  $<BUILD_INTERFACE:${Ceres_BINARY_DIR}/config>)
-target_include_directories(ceres PRIVATE ${Ceres_SOURCE_DIR}/internal)
-target_include_directories(ceres PUBLIC
-  $<BUILD_INTERFACE:${Ceres_SOURCE_DIR}/include>
-  $<INSTALL_INTERFACE:include>)
-
-# Eigen SparseQR generates various compiler warnings related to unused and
-# uninitialised local variables.  To avoid having to individually suppress these
-# warnings around the #include statments for Eigen headers across all GCC/Clang
-# versions, we tell CMake to treat Eigen headers as system headers.  This
-# results in all compiler warnings from them being suppressed.
-target_include_directories(ceres SYSTEM PUBLIC ${EIGEN_INCLUDE_DIRS})
-
-# Gather the list of public & private include locations for all enabled optional
-# dependencies to be added to the Ceres target.
-set(CERES_LIBRARY_PRIVATE_DEPENDENCIES_INCLUDE_DIRS "")
-set(CERES_LIBRARY_PUBLIC_DEPENDENCIES_INCLUDE_DIRS "")
-if (MINIGLOG)
-  # Force the miniglog headers to the front of the public include directories
-  # to protect against the case when the user has glog installed in a standard
-  # location (specifically the same as the Ceres install location) but compiled
-  # Ceres with MINIGLOG anyway.  Otherwise: "glog/logging.h" in the public Ceres
-  # headers used in client code would match the installed version of glog, not
-  # the miniglog headers, and the client application would fail to link.
-  #
-  # Note that this is an imperfect fix, as we cannot control the include
-  # directories in client projects, and they could easily invert this ordering
-  # themselves (intentionally or otherwise) and so break their build.
-  target_include_directories(ceres BEFORE PUBLIC
-    $<BUILD_INTERFACE:${Ceres_SOURCE_DIR}/internal/ceres/miniglog>
-    $<INSTALL_INTERFACE:include/ceres/internal/miniglog>)
-elseif (NOT FOUND_INSTALLED_GLOG_CMAKE_CONFIGURATION)
-  # Only append glog include directories if the glog found was not a CMake
-  # exported target that already includes them.
-  list(APPEND CERES_LIBRARY_PUBLIC_DEPENDENCIES_INCLUDE_DIRS
-    ${GLOG_INCLUDE_DIRS})
-endif()
-if (SUITESPARSE)
-  list(APPEND CERES_LIBRARY_PRIVATE_DEPENDENCIES_INCLUDE_DIRS
-    ${SUITESPARSE_INCLUDE_DIRS})
-endif()
-if (CXSPARSE)
-  list(APPEND CERES_LIBRARY_PRIVATE_DEPENDENCIES_INCLUDE_DIRS
-    ${CXSPARSE_INCLUDE_DIRS})
-endif()
-if (ACCELERATESPARSE)
-  list(APPEND CERES_LIBRARY_PRIVATE_DEPENDENCIES_INCLUDE_DIRS
-    ${AccelerateSparse_INCLUDE_DIRS})
-endif()
-if (GFLAGS AND NOT FOUND_INSTALLED_GFLAGS_CMAKE_CONFIGURATION)
-  # Only append gflags include directories if the gflags found was not a CMake
-  # exported target that already includes them.
-  list(APPEND CERES_LIBRARY_PUBLIC_DEPENDENCIES_INCLUDE_DIRS
-    ${GFLAGS_INCLUDE_DIRS})
-endif()
-# Add include locations for optional dependencies to the Ceres target without
-# duplication.
-list(REMOVE_DUPLICATES CERES_LIBRARY_PRIVATE_DEPENDENCIES_INCLUDE_DIRS)
-foreach(INC_DIR ${CERES_LIBRARY_PRIVATE_DEPENDENCIES_INCLUDE_DIRS})
-  target_include_directories(ceres PRIVATE ${INC_DIR})
-endforeach()
-list(REMOVE_DUPLICATES CERES_LIBRARY_PUBLIC_DEPENDENCIES_INCLUDE_DIRS)
-foreach(INC_DIR ${CERES_LIBRARY_PUBLIC_DEPENDENCIES_INCLUDE_DIRS})
-  target_include_directories(ceres PUBLIC ${INC_DIR})
-endforeach()
-
 install(TARGETS ceres
         EXPORT  CeresTargets
         RUNTIME DESTINATION ${CMAKE_INSTALL_BINDIR}
@@ -407,7 +303,6 @@
 
 if (BUILD_TESTING AND WITH_GFLAGS AND gflags_FOUND)
   add_library(gtest gmock_gtest_all.cc gmock_main.cc)
-  target_include_directories(gtest PUBLIC ${Ceres_SOURCE_DIR}/internal/ceres)
   if (BUILD_SHARED_LIBS)
     # Define gtest-specific shared library flags for compilation.
     append_target_property(gtest COMPILE_DEFINITIONS
@@ -419,11 +314,7 @@
               evaluator_test_utils.cc
               numeric_diff_test_utils.cc
               test_util.cc)
-<<<<<<< HEAD
   set_target_properties (test_util PROPERTIES CXX_VISIBILITY_PRESET default)
-=======
-  target_include_directories(test_util PUBLIC ${Ceres_SOURCE_DIR}/internal)
->>>>>>> a6579cb7
 
   if (WITH_MINILOG)
     # When using miniglog, it is compiled into Ceres, thus Ceres becomes
