--- conflicted
+++ resolved
@@ -122,25 +122,17 @@
   endif (SuiteSparse_Partition_FOUND)
 endif (SuiteSparse_FOUND)
 
-<<<<<<< HEAD
 if (METIS_FOUND)
   # Define version information for use in Solver::FullReport.
   add_definitions (-DCERES_METIS_VERSION="${METIS_VERSION}")
   list (APPEND CERES_LIBRARY_PRIVATE_DEPENDENCIES METIS::METIS)
 endif (METIS_FOUND)
-=======
-if (SuiteSparse_Partition_FOUND OR EIGENMETIS)
-  # Define version information for use in Solver::FullReport.
-  add_definitions(-DCERES_METIS_VERSION="${METIS_VERSION}")
-  list(APPEND CERES_LIBRARY_PRIVATE_DEPENDENCIES METIS::METIS)
-endif (SuiteSparse_Partition_FOUND OR EIGENMETIS)
->>>>>>> 2f660464
 
 if (LAPACK_FOUND)
   list (APPEND CERES_LIBRARY_PRIVATE_DEPENDENCIES LAPACK::LAPACK)
 endif (LAPACK_FOUND)
 
-if (USE_CUDA)
+if (CMAKE_CUDA_COMPILER_LOADED)
   list(APPEND
        CERES_LIBRARY_PRIVATE_DEPENDENCIES
        ${CUDA_LIBRARIES}
@@ -161,7 +153,7 @@
   add_library(ceres_cuda_kernels ceres_cuda_kernels.cu)
   target_compile_features(ceres_cuda_kernels PRIVATE cxx_std_14)
   list(APPEND CERES_LIBRARY_PRIVATE_DEPENDENCIES ceres_cuda_kernels)
-endif (USE_CUDA)
+endif (CMAKE_CUDA_COMPILER_LOADED)
 
 # Source files that contain private symbols and live in the ceres::internal
 # namespace. The corresponding symbols (classes, functions, etc.) are expected
@@ -377,36 +369,8 @@
 # dependencies to be added to the Ceres target.
 set(CERES_LIBRARY_PRIVATE_DEPENDENCIES_INCLUDE_DIRS "")
 set(CERES_LIBRARY_PUBLIC_DEPENDENCIES_INCLUDE_DIRS "")
-<<<<<<< HEAD
-
-if (CUDA_FOUND)
-=======
-if (MINIGLOG)
-  # Force the miniglog headers to the front of the public include directories
-  # to protect against the case when the user has glog installed in a standard
-  # location (specifically the same as the Ceres install location) but compiled
-  # Ceres with MINIGLOG anyway.  Otherwise: "glog/logging.h" in the public Ceres
-  # headers used in client code would match the installed version of glog, not
-  # the miniglog headers, and the client application would fail to link.
-  #
-  # Note that this is an imperfect fix, as we cannot control the include
-  # directories in client projects, and they could easily invert this ordering
-  # themselves (intentionally or otherwise) and so break their build.
-  target_include_directories(ceres BEFORE PUBLIC
-    $<BUILD_INTERFACE:${Ceres_SOURCE_DIR}/internal/ceres/miniglog>
-    $<INSTALL_INTERFACE:${CMAKE_INSTALL_INCLUDEDIR}/ceres/internal/miniglog>)
-elseif (NOT FOUND_INSTALLED_GLOG_CMAKE_CONFIGURATION)
-  # Only append glog include directories if the glog found was not a CMake
-  # exported target that already includes them.
-  list(APPEND CERES_LIBRARY_PUBLIC_DEPENDENCIES_INCLUDE_DIRS
-    ${GLOG_INCLUDE_DIRS})
-endif()
-if (ACCELERATESPARSE)
-  list(APPEND CERES_LIBRARY_PRIVATE_DEPENDENCIES_INCLUDE_DIRS
-    ${AccelerateSparse_INCLUDE_DIRS})
-endif()
-if (USE_CUDA)
->>>>>>> 2f660464
+
+if (CMAKE_CUDA_COMPILER_LOADED)
   list(APPEND CERES_LIBRARY_PRIVATE_DEPENDENCIES_INCLUDE_DIRS
     ${CUDA_INCLUDE_DIRS})
 endif()
@@ -422,19 +386,13 @@
 generate_export_header(ceres EXPORT_FILE_NAME
   ${Ceres_BINARY_DIR}/${CMAKE_INSTALL_INCLUDEDIR}/ceres/internal/export.h)
 
-if (USE_CUDA)
-  install(TARGETS ceres_cuda_kernels
-          EXPORT  CeresExport
-          RUNTIME DESTINATION ${CMAKE_INSTALL_BINDIR}
-          LIBRARY DESTINATION ${CMAKE_INSTALL_LIBDIR}
-          ARCHIVE DESTINATION ${CMAKE_INSTALL_LIBDIR})
-endif(USE_CUDA)
-
-install(TARGETS ceres
-        EXPORT  CeresTargets
-        RUNTIME DESTINATION ${CMAKE_INSTALL_BINDIR}
-        LIBRARY DESTINATION ${CMAKE_INSTALL_LIBDIR}
-        ARCHIVE DESTINATION ${CMAKE_INSTALL_LIBDIR})
+set (_Ceres_EXPORT_TARGETS ceres PARENT_SCOPE)
+
+if (CMAKE_CUDA_COMPILER_LOADED)
+  # list (APPEND ...) does not allow to modify the list in the parent scope
+  set (_Ceres_EXPORT_TARGETS ${_Ceres_EXPORT_TARGETS} ceres_cuda_kernels
+    PARENT_SCOPE)
+endif(CMAKE_CUDA_COMPILER_LOADED)
 
 if (BUILD_TESTING AND gflags_FOUND)
   add_library(gtest STATIC gmock_gtest_all.cc gmock_main.cc)
