--- conflicted
+++ resolved
@@ -33,33 +33,24 @@
 # Avoid 'xxx.cc has no symbols' warnings from source files which are 'empty'
 # when their enclosing #ifdefs are disabled.
 if (WITH_CXX_THREADS)
-  set(CERES_PARALLEL_FOR_SRC parallel_for_cxx.cc thread_pool.cc)
-<<<<<<< HEAD
-  list(APPEND APPEND CERES_LIBRARY_PRIVATE_DEPENDENCIES Threads::Threads)
-  set (Threads_DEPENDENCY "find_dependency (Threads)")
+  set (CERES_PARALLEL_FOR_SRC parallel_for_cxx.cc thread_pool.cc)
+  find_package (Threads REQUIRED)
+  list (APPEND CERES_LIBRARY_PRIVATE_DEPENDENCIES Threads::Threads)
+
+  # Make dependency visible to the parent CMakeLists.txt
+  set (Threads_DEPENDENCY "find_dependency (Threads)" PARENT_SCOPE)
+  list (APPEND APPEND CERES_LIBRARY_PRIVATE_DEPENDENCIES Threads::Threads)
 elseif (WITH_OPENMP)
-  set(CERES_PARALLEL_FOR_SRC parallel_for_openmp.cc)
-  list(APPEND APPEND CERES_LIBRARY_PRIVATE_DEPENDENCIES OpenMP::OpenMP_CXX)
-else()
-=======
-  find_package(Threads REQUIRED)
-  list(APPEND CERES_LIBRARY_PRIVATE_DEPENDENCIES Threads::Threads)
-
-  # Make dependency visible to the parent CMakeLists.txt
-  set(Threads_DEPENDENCY "find_dependency (Threads)" PARENT_SCOPE)
-elseif (CERES_THREADING_MODEL STREQUAL "OPENMP")
   # OpenMP requires linking to the corresponding library.
   find_package(OpenMP REQUIRED COMPONENTS CXX)
 
-  set(CERES_PARALLEL_FOR_SRC parallel_for_openmp.cc)
-  list(APPEND CERES_LIBRARY_PRIVATE_DEPENDENCIES OpenMP::OpenMP_CXX)
+  set (CERES_PARALLEL_FOR_SRC parallel_for_openmp.cc)
+  list (APPEND CERES_LIBRARY_PRIVATE_DEPENDENCIES OpenMP::OpenMP_CXX)
 
   # Make dependency visible to the parent CMakeLists.txt
-  set(OpenMP_DEPENDENCY "find_dependency (OpenMP ${OpenMP_CXX_VERSION} COMPONENTS CXX)" PARENT_SCOPE)
-elseif (CERES_THREADING_MODEL STREQUAL "NO_THREADS")
->>>>>>> 5de77f39
-  set(CERES_PARALLEL_FOR_SRC parallel_for_nothreads.cc)
-endif()
+  set (OpenMP_DEPENDENCY "find_dependency (OpenMP ${OpenMP_CXX_VERSION} COMPONENTS CXX)" PARENT_SCOPE)
+  set (CERES_PARALLEL_FOR_SRC parallel_for_nothreads.cc)
+endif (WITH_CXX_THREADS)
 
 # Source files that contain public symbols and live in the ceres namespaces.
 # Such symbols are expected to be marked with CERES_EXPORT and the files below
@@ -116,55 +107,30 @@
   message(FATAL_ERROR "Unity build requires cmake 3.16 or newer.  Please unset CMAKE_UNITY_BUILD.")
 endif()
 
-<<<<<<< HEAD
-# Build the list of dependencies for Ceres based on the current configuration.
 if (glog_FOUND)
   # Public export to allow the user to call InitGoogleLogging.
   list(APPEND CERES_LIBRARY_PUBLIC_DEPENDENCIES glog::glog)
 endif (glog_FOUND)
-=======
-if (NOT MINIGLOG AND GLOG_FOUND)
-  list(APPEND CERES_LIBRARY_PUBLIC_DEPENDENCIES ${GLOG_LIBRARIES})
-  if (gflags_FOUND)
-    # If glog & gflags are both found, we assume that glog was built with
-    # gflags, as it is awkward to perform a try_compile() to verify this
-    # when gflags is an imported target (as it is in newer versions).
-    # As glog #includes gflags/gflags.h in glog/logging.h if compiled with
-    # gflags, it is thus a public dependency for Ceres in this case.
-    list(APPEND CERES_LIBRARY_PUBLIC_DEPENDENCIES gflags)
-  endif()
-endif (NOT MINIGLOG AND GLOG_FOUND)
->>>>>>> 5de77f39
 
 if (SuiteSparse_FOUND)
   # Define version information for use in Solver::FullReport.
   add_definitions(-DCERES_SUITESPARSE_VERSION="${SuiteSparse_VERSION}")
-<<<<<<< HEAD
   list(APPEND CERES_LIBRARY_PRIVATE_DEPENDENCIES SuiteSparse::CHOLMOD SuiteSparse::SPQR)
+
+  if (SuiteSparse_Partition_FOUND)
+    list (APPEND CERES_LIBRARY_PRIVATE_DEPENDENCIES SuiteSparse::Partition)
+  endif (SuiteSparse_Partition_FOUND)
 endif (SuiteSparse_FOUND)
 
+if (METIS_FOUND)
+  # Define version information for use in Solver::FullReport.
+  add_definitions (-DCERES_METIS_VERSION="${METIS_VERSION}")
+  list (APPEND CERES_LIBRARY_PRIVATE_DEPENDENCIES METIS::METIS)
+endif (METIS_FOUND)
+
 if (LAPACK_FOUND)
-  list(APPEND CERES_LIBRARY_PRIVATE_DEPENDENCIES LAPACK::LAPACK)
+  list (APPEND CERES_LIBRARY_PRIVATE_DEPENDENCIES LAPACK::LAPACK)
 endif (LAPACK_FOUND)
-=======
-  list(APPEND CERES_LIBRARY_PRIVATE_DEPENDENCIES SuiteSparse::CHOLMOD
-    SuiteSparse::SPQR)
-
-  if (SuiteSparse_Partition_FOUND)
-    list(APPEND CERES_LIBRARY_PRIVATE_DEPENDENCIES SuiteSparse::Partition)
-  endif (SuiteSparse_Partition_FOUND)
-endif (SUITESPARSE AND SuiteSparse_FOUND)
-
-if (EIGENMETIS AND METIS_FOUND)
-  # Define version information for use in Solver::FullReport.
-  add_definitions(-DCERES_METIS_VERSION="${METIS_VERSION}")
-  list(APPEND CERES_LIBRARY_PRIVATE_DEPENDENCIES METIS::METIS)
-endif (EIGENMETIS AND METIS_FOUND)
-
-if (ACCELERATESPARSE AND AccelerateSparse_FOUND)
-  list(APPEND CERES_LIBRARY_PRIVATE_DEPENDENCIES ${AccelerateSparse_LIBRARIES})
-endif()
->>>>>>> 5de77f39
 
 if (CUDA_FOUND)
   list(APPEND
