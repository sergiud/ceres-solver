--- conflicted
+++ resolved
@@ -40,10 +40,6 @@
 #include "ceres/function_sample.h"
 #include "ceres/internal/eigen.h"
 #include "ceres/internal/export.h"
-<<<<<<< HEAD
-#include "ceres/internal/port.h"
-=======
->>>>>>> 84e1696f
 #include "ceres/types.h"
 
 namespace ceres {
@@ -263,11 +259,7 @@
 // minFunc package by Mark Schmidt.
 //
 // For more details: http://www.di.ens.fr/~mschmidt/Software/minFunc.html
-<<<<<<< HEAD
-class CERES_NO_EXPORT ArmijoLineSearch : public LineSearch {
-=======
 class CERES_NO_EXPORT ArmijoLineSearch final : public LineSearch {
->>>>>>> 84e1696f
  public:
   explicit ArmijoLineSearch(const LineSearch::Options& options);
 
@@ -285,11 +277,7 @@
 //
 // [1] Nocedal J., Wright S., Numerical Optimization, 2nd Ed., Springer, 1999.
 // [2] http://www.di.ens.fr/~mschmidt/Software/minFunc.html.
-<<<<<<< HEAD
-class CERES_NO_EXPORT WolfeLineSearch : public LineSearch {
-=======
 class CERES_NO_EXPORT WolfeLineSearch final : public LineSearch {
->>>>>>> 84e1696f
  public:
   explicit WolfeLineSearch(const LineSearch::Options& options);
 
