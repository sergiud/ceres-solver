--- conflicted
+++ resolved
@@ -50,11 +50,7 @@
 //
 // as required for solving for x in the least squares sense. Currently only
 // block diagonal preconditioning is supported.
-<<<<<<< HEAD
-class CERES_NO_EXPORT CgnrSolver : public BlockSparseMatrixSolver {
-=======
 class CERES_NO_EXPORT CgnrSolver final : public BlockSparseMatrixSolver {
->>>>>>> 84e1696f
  public:
   explicit CgnrSolver(const LinearSolver::Options& options);
   CgnrSolver(const CgnrSolver&) = delete;
