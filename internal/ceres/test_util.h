// Ceres Solver - A fast non-linear least squares minimizer
// Copyright 2015 Google Inc. All rights reserved.
// http://ceres-solver.org/
//
// Redistribution and use in source and binary forms, with or without
// modification, are permitted provided that the following conditions are met:
//
// * Redistributions of source code must retain the above copyright notice,
//   this list of conditions and the following disclaimer.
// * Redistributions in binary form must reproduce the above copyright notice,
//   this list of conditions and the following disclaimer in the documentation
//   and/or other materials provided with the distribution.
// * Neither the name of Google Inc. nor the names of its contributors may be
//   used to endorse or promote products derived from this software without
//   specific prior written permission.
//
// THIS SOFTWARE IS PROVIDED BY THE COPYRIGHT HOLDERS AND CONTRIBUTORS "AS IS"
// AND ANY EXPRESS OR IMPLIED WARRANTIES, INCLUDING, BUT NOT LIMITED TO, THE
// IMPLIED WARRANTIES OF MERCHANTABILITY AND FITNESS FOR A PARTICULAR PURPOSE
// ARE DISCLAIMED. IN NO EVENT SHALL THE COPYRIGHT OWNER OR CONTRIBUTORS BE
// LIABLE FOR ANY DIRECT, INDIRECT, INCIDENTAL, SPECIAL, EXEMPLARY, OR
// CONSEQUENTIAL DAMAGES (INCLUDING, BUT NOT LIMITED TO, PROCUREMENT OF
// SUBSTITUTE GOODS OR SERVICES; LOSS OF USE, DATA, OR PROFITS; OR BUSINESS
// INTERRUPTION) HOWEVER CAUSED AND ON ANY THEORY OF LIABILITY, WHETHER IN
// CONTRACT, STRICT LIABILITY, OR TORT (INCLUDING NEGLIGENCE OR OTHERWISE)
// ARISING IN ANY WAY OUT OF THE USE OF THIS SOFTWARE, EVEN IF ADVISED OF THE
// POSSIBILITY OF SUCH DAMAGE.
//
// Author: keir@google.com (Keir Mierle)

#ifndef CERES_INTERNAL_TEST_UTIL_H_
#define CERES_INTERNAL_TEST_UTIL_H_

#include <string>

#include "ceres/internal/port.h"
#include "ceres/problem.h"
#include "ceres/solver.h"
#include "ceres/stringprintf.h"
#include "ceres/internal/export.h"
#include "gtest/gtest.h"

#include "ceres/internal/prefix.h"

namespace ceres {
namespace internal {

// Expects that x and y have a relative difference of no more than
// max_abs_relative_difference. If either x or y is zero, then the relative
// difference is interpreted as an absolute difference.
// If x and y have the same non-finite value (inf or nan) we treat them as being
// close. In such a case no error is thrown and true is returned.
<<<<<<< HEAD
CERES_EXPORT
bool ExpectClose(double x, double y, double max_abs_relative_difference);
=======
CERES_EXPORT_INTERNAL bool ExpectClose(double x,
                                       double y,
                                       double max_abs_relative_difference);
>>>>>>> bb127272

// Expects that for all i = 1,.., n - 1
//
//   |p[i] - q[i]| / max(|p[i]|, |q[i]|) < tolerance
<<<<<<< HEAD
CERES_EXPORT
void ExpectArraysClose(int n,
                       const double* p,
                       const double* q,
                       double tolerance);
=======
CERES_EXPORT_INTERNAL void ExpectArraysClose(int n,
                                             const double* p,
                                             const double* q,
                                             double tolerance);
>>>>>>> bb127272

// Expects that for all i = 1,.., n - 1
//
//   |p[i] / max_norm_p - q[i] / max_norm_q| < tolerance
//
// where max_norm_p and max_norm_q are the max norms of the arrays p
// and q respectively.
CERES_EXPORT_INTERNAL void ExpectArraysCloseUptoScale(int n,
                                                      const double* p,
                                                      const double* q,
                                                      double tolerance);

// Construct a fully qualified path for the test file depending on the
// local build/testing environment.
CERES_EXPORT_INTERNAL std::string TestFileAbsolutePath(
    const std::string& filename);

CERES_EXPORT_INTERNAL std::string ToString(const Solver::Options& options);

// A templated test fixture, that is used for testing Ceres end to end
// by computing a solution to the problem for a given solver
// configuration and comparing it to a reference solver configuration.
//
// It is assumed that the SystemTestProblem has an Solver::Options
// struct that contains the reference Solver configuration.
template <typename SystemTestProblem>
class SystemTest : public ::testing::Test {
 protected:
  void SetUp() final {
    SystemTestProblem system_test_problem;
    SolveAndEvaluateFinalResiduals(
        *system_test_problem.mutable_solver_options(),
        system_test_problem.mutable_problem(),
        &expected_final_residuals_);
  }

  void RunSolverForConfigAndExpectResidualsMatch(const Solver::Options& options,
                                                 Problem* problem) {
    std::vector<double> final_residuals;
    SolveAndEvaluateFinalResiduals(options, problem, &final_residuals);

    // We compare solutions by comparing their residual vectors. We do
    // not compare parameter vectors because it is much more brittle
    // and error prone to do so, since the same problem can have
    // nearly the same residuals at two completely different positions
    // in parameter space.
    CHECK_EQ(expected_final_residuals_.size(), final_residuals.size());
    for (int i = 0; i < final_residuals.size(); ++i) {
      EXPECT_NEAR(final_residuals[i],
                  expected_final_residuals_[i],
                  SystemTestProblem::kResidualTolerance)
          << "Not close enough residual:" << i;
    }
  }

  void SolveAndEvaluateFinalResiduals(const Solver::Options& options,
                                      Problem* problem,
                                      std::vector<double>* final_residuals) {
    Solver::Summary summary;
    Solve(options, problem, &summary);
    CHECK_NE(summary.termination_type, ceres::FAILURE);
    problem->Evaluate(
        Problem::EvaluateOptions(), nullptr, final_residuals, nullptr, nullptr);
  }

  std::vector<double> expected_final_residuals_;
};

}  // namespace internal
}  // namespace ceres

#include "ceres/internal/suffix.h"

#endif  // CERES_INTERNAL_TEST_UTIL_H_<|MERGE_RESOLUTION|>--- conflicted
+++ resolved
@@ -50,30 +50,17 @@
 // difference is interpreted as an absolute difference.
 // If x and y have the same non-finite value (inf or nan) we treat them as being
 // close. In such a case no error is thrown and true is returned.
-<<<<<<< HEAD
-CERES_EXPORT
-bool ExpectClose(double x, double y, double max_abs_relative_difference);
-=======
-CERES_EXPORT_INTERNAL bool ExpectClose(double x,
+CERES_EXPORT bool ExpectClose(double x,
                                        double y,
                                        double max_abs_relative_difference);
->>>>>>> bb127272
 
 // Expects that for all i = 1,.., n - 1
 //
 //   |p[i] - q[i]| / max(|p[i]|, |q[i]|) < tolerance
-<<<<<<< HEAD
-CERES_EXPORT
-void ExpectArraysClose(int n,
-                       const double* p,
-                       const double* q,
-                       double tolerance);
-=======
-CERES_EXPORT_INTERNAL void ExpectArraysClose(int n,
+CERES_EXPORT void ExpectArraysClose(int n,
                                              const double* p,
                                              const double* q,
                                              double tolerance);
->>>>>>> bb127272
 
 // Expects that for all i = 1,.., n - 1
 //
@@ -81,17 +68,17 @@
 //
 // where max_norm_p and max_norm_q are the max norms of the arrays p
 // and q respectively.
-CERES_EXPORT_INTERNAL void ExpectArraysCloseUptoScale(int n,
+CERES_EXPORT void ExpectArraysCloseUptoScale(int n,
                                                       const double* p,
                                                       const double* q,
                                                       double tolerance);
 
 // Construct a fully qualified path for the test file depending on the
 // local build/testing environment.
-CERES_EXPORT_INTERNAL std::string TestFileAbsolutePath(
+CERES_EXPORT std::string TestFileAbsolutePath(
     const std::string& filename);
 
-CERES_EXPORT_INTERNAL std::string ToString(const Solver::Options& options);
+CERES_EXPORT std::string ToString(const Solver::Options& options);
 
 // A templated test fixture, that is used for testing Ceres end to end
 // by computing a solution to the problem for a given solver
