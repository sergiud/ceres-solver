// Ceres Solver - A fast non-linear least squares minimizer
// Copyright 2015 Google Inc. All rights reserved.
// http://ceres-solver.org/
//
// Redistribution and use in source and binary forms, with or without
// modification, are permitted provided that the following conditions are met:
//
// * Redistributions of source code must retain the above copyright notice,
//   this list of conditions and the following disclaimer.
// * Redistributions in binary form must reproduce the above copyright notice,
//   this list of conditions and the following disclaimer in the documentation
//   and/or other materials provided with the distribution.
// * Neither the name of Google Inc. nor the names of its contributors may be
//   used to endorse or promote products derived from this software without
//   specific prior written permission.
//
// THIS SOFTWARE IS PROVIDED BY THE COPYRIGHT HOLDERS AND CONTRIBUTORS "AS IS"
// AND ANY EXPRESS OR IMPLIED WARRANTIES, INCLUDING, BUT NOT LIMITED TO, THE
// IMPLIED WARRANTIES OF MERCHANTABILITY AND FITNESS FOR A PARTICULAR PURPOSE
// ARE DISCLAIMED. IN NO EVENT SHALL THE COPYRIGHT OWNER OR CONTRIBUTORS BE
// LIABLE FOR ANY DIRECT, INDIRECT, INCIDENTAL, SPECIAL, EXEMPLARY, OR
// CONSEQUENTIAL DAMAGES (INCLUDING, BUT NOT LIMITED TO, PROCUREMENT OF
// SUBSTITUTE GOODS OR SERVICES; LOSS OF USE, DATA, OR PROFITS; OR BUSINESS
// INTERRUPTION) HOWEVER CAUSED AND ON ANY THEORY OF LIABILITY, WHETHER IN
// CONTRACT, STRICT LIABILITY, OR TORT (INCLUDING NEGLIGENCE OR OTHERWISE)
// ARISING IN ANY WAY OUT OF THE USE OF THIS SOFTWARE, EVEN IF ADVISED OF THE
// POSSIBILITY OF SUCH DAMAGE.
//
// Author: keir@google.com (Keir Mierle)

#ifndef CERES_INTERNAL_TEST_UTIL_H_
#define CERES_INTERNAL_TEST_UTIL_H_

#include <string>

#include "ceres/internal/port.h"
#include "ceres/problem.h"
#include "ceres/solver.h"
#include "ceres/stringprintf.h"
#include "ceres/internal/export.h"
#include "gtest/gtest.h"

#include "ceres/internal/prefix.h"

namespace ceres {
namespace internal {

// Expects that x and y have a relative difference of no more than
// max_abs_relative_difference. If either x or y is zero, then the relative
// difference is interpreted as an absolute difference.
<<<<<<< HEAD
CERES_EXPORT
=======
//
// If x and y have the same non-finite value (inf or nan) we treat them as being
// close. In such a case no error is thrown and true is returned.
>>>>>>> e7a30359
bool ExpectClose(double x, double y, double max_abs_relative_difference);

// Expects that for all i = 1,.., n - 1
//
//   |p[i] - q[i]| / max(|p[i]|, |q[i]|) < tolerance
CERES_EXPORT
void ExpectArraysClose(int n,
                       const double* p,
                       const double* q,
                       double tolerance);

// Expects that for all i = 1,.., n - 1
//
//   |p[i] / max_norm_p - q[i] / max_norm_q| < tolerance
//
// where max_norm_p and max_norm_q are the max norms of the arrays p
// and q respectively.
void ExpectArraysCloseUptoScale(int n,
                                const double* p,
                                const double* q,
                                double tolerance);

// Construct a fully qualified path for the test file depending on the
// local build/testing environment.
std::string TestFileAbsolutePath(const std::string& filename);

std::string ToString(const Solver::Options& options);

// A templated test fixture, that is used for testing Ceres end to end
// by computing a solution to the problem for a given solver
// configuration and comparing it to a reference solver configuration.
//
// It is assumed that the SystemTestProblem has an Solver::Options
// struct that contains the reference Solver configuration.
template <typename SystemTestProblem>
class SystemTest : public ::testing::Test {
 protected:
  void SetUp() final {
    SystemTestProblem system_test_problem;
    SolveAndEvaluateFinalResiduals(
        *system_test_problem.mutable_solver_options(),
        system_test_problem.mutable_problem(),
        &expected_final_residuals_);
  }

  void RunSolverForConfigAndExpectResidualsMatch(const Solver::Options& options,
                                                 Problem* problem) {
    std::vector<double> final_residuals;
    SolveAndEvaluateFinalResiduals(options, problem, &final_residuals);

    // We compare solutions by comparing their residual vectors. We do
    // not compare parameter vectors because it is much more brittle
    // and error prone to do so, since the same problem can have
    // nearly the same residuals at two completely different positions
    // in parameter space.
    CHECK_EQ(expected_final_residuals_.size(), final_residuals.size());
    for (int i = 0; i < final_residuals.size(); ++i) {
      EXPECT_NEAR(final_residuals[i],
                  expected_final_residuals_[i],
                  SystemTestProblem::kResidualTolerance)
          << "Not close enough residual:" << i;
    }
  }

  void SolveAndEvaluateFinalResiduals(const Solver::Options& options,
                                      Problem* problem,
                                      std::vector<double>* final_residuals) {
    Solver::Summary summary;
    Solve(options, problem, &summary);
    CHECK_NE(summary.termination_type, ceres::FAILURE);
    problem->Evaluate(
        Problem::EvaluateOptions(), nullptr, final_residuals, nullptr, nullptr);
  }

  std::vector<double> expected_final_residuals_;
};

}  // namespace internal
}  // namespace ceres

#include "ceres/internal/suffix.h"

#endif  // CERES_INTERNAL_TEST_UTIL_H_<|MERGE_RESOLUTION|>--- conflicted
+++ resolved
@@ -48,13 +48,9 @@
 // Expects that x and y have a relative difference of no more than
 // max_abs_relative_difference. If either x or y is zero, then the relative
 // difference is interpreted as an absolute difference.
-<<<<<<< HEAD
-CERES_EXPORT
-=======
-//
 // If x and y have the same non-finite value (inf or nan) we treat them as being
 // close. In such a case no error is thrown and true is returned.
->>>>>>> e7a30359
+CERES_EXPORT
 bool ExpectClose(double x, double y, double max_abs_relative_difference);
 
 // Expects that for all i = 1,.., n - 1
