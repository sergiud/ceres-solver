--- conflicted
+++ resolved
@@ -35,14 +35,11 @@
 #ifndef CERES_INTERNAL_VISIBILITY_H_
 #define CERES_INTERNAL_VISIBILITY_H_
 
-#include "ceres/internal/export.h"
-
 #include <set>
 #include <vector>
 
 #include "ceres/graph.h"
-#include "ceres/internal/port.h"
-
+#include "ceres/internal/export.h"
 #include "ceres/internal/prefix.h"
 
 namespace ceres {
@@ -58,17 +55,10 @@
 //
 // In a structure from motion problem, e_blocks correspond to 3D
 // points and f_blocks correspond to cameras.
-<<<<<<< HEAD
-CERES_EXPORT
-void ComputeVisibility(const CompressedRowBlockStructure& block_structure,
-                       int num_eliminate_blocks,
-                       std::vector<std::set<int>>* visibility);
-=======
-CERES_EXPORT_INTERNAL void ComputeVisibility(
+CERES_EXPORT void ComputeVisibility(
     const CompressedRowBlockStructure& block_structure,
     int num_eliminate_blocks,
     std::vector<std::set<int>>* visibility);
->>>>>>> bb127272
 
 // Given f_block visibility as computed by the ComputeVisibility
 // function above, construct and return a graph whose vertices are
@@ -83,12 +73,7 @@
 //
 // Caller acquires ownership of the returned WeightedGraph pointer
 // (heap-allocated).
-<<<<<<< HEAD
-CERES_EXPORT
-WeightedGraph<int>* CreateSchurComplementGraph(
-=======
-CERES_EXPORT_INTERNAL WeightedGraph<int>* CreateSchurComplementGraph(
->>>>>>> bb127272
+CERES_EXPORT WeightedGraph<int>* CreateSchurComplementGraph(
     const std::vector<std::set<int>>& visibility);
 
 }  // namespace internal
