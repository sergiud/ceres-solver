--- conflicted
+++ resolved
@@ -37,11 +37,6 @@
 #include "ceres/internal/disable_warnings.h"
 #include "ceres/internal/eigen.h"
 #include "ceres/internal/export.h"
-<<<<<<< HEAD
-#include "ceres/internal/port.h"
-#include "ceres/internal/prefix.h"
-=======
->>>>>>> 84e1696f
 
 namespace ceres {
 namespace internal {
@@ -71,13 +66,8 @@
 // Failure indicates that the polynomial is invalid (of size 0) or
 // that the eigenvalues of the companion matrix could not be computed.
 // On failure, a more detailed message will be written to LOG(ERROR).
-<<<<<<< HEAD
-// If real is not NULL, the real parts of the roots will be returned in it.
-// Likewise, if imaginary is not NULL, imaginary parts will be returned in it.
-=======
 // If real is not nullptr, the real parts of the roots will be returned in it.
 // Likewise, if imaginary is not nullptr, imaginary parts will be returned in it.
->>>>>>> 84e1696f
 CERES_NO_EXPORT bool FindPolynomialRoots(const Vector& polynomial,
                                          Vector* real,
                                          Vector* imaginary);
@@ -128,10 +118,6 @@
 }  // namespace internal
 }  // namespace ceres
 
-<<<<<<< HEAD
-#include "ceres/internal/suffix.h"
-=======
 #include "ceres/internal/reenable_warnings.h"
->>>>>>> 84e1696f
 
 #endif  // CERES_INTERNAL_POLYNOMIAL_SOLVER_H_