// Ceres Solver - A fast non-linear least squares minimizer
// Copyright 2015 Google Inc. All rights reserved.
// http://ceres-solver.org/
//
// Redistribution and use in source and binary forms, with or without
// modification, are permitted provided that the following conditions are met:
//
// * Redistributions of source code must retain the above copyright notice,
//   this list of conditions and the following disclaimer.
// * Redistributions in binary form must reproduce the above copyright notice,
//   this list of conditions and the following disclaimer in the documentation
//   and/or other materials provided with the distribution.
// * Neither the name of Google Inc. nor the names of its contributors may be
//   used to endorse or promote products derived from this software without
//   specific prior written permission.
//
// THIS SOFTWARE IS PROVIDED BY THE COPYRIGHT HOLDERS AND CONTRIBUTORS "AS IS"
// AND ANY EXPRESS OR IMPLIED WARRANTIES, INCLUDING, BUT NOT LIMITED TO, THE
// IMPLIED WARRANTIES OF MERCHANTABILITY AND FITNESS FOR A PARTICULAR PURPOSE
// ARE DISCLAIMED. IN NO EVENT SHALL THE COPYRIGHT OWNER OR CONTRIBUTORS BE
// LIABLE FOR ANY DIRECT, INDIRECT, INCIDENTAL, SPECIAL, EXEMPLARY, OR
// CONSEQUENTIAL DAMAGES (INCLUDING, BUT NOT LIMITED TO, PROCUREMENT OF
// SUBSTITUTE GOODS OR SERVICES; LOSS OF USE, DATA, OR PROFITS; OR BUSINESS
// INTERRUPTION) HOWEVER CAUSED AND ON ANY THEORY OF LIABILITY, WHETHER IN
// CONTRACT, STRICT LIABILITY, OR TORT (INCLUDING NEGLIGENCE OR OTHERWISE)
// ARISING IN ANY WAY OUT OF THE USE OF THIS SOFTWARE, EVEN IF ADVISED OF THE
// POSSIBILITY OF SUCH DAMAGE.
//
// Author: sameeragarwal@google.com (Sameer Agarwal)
//         keir@google.com (Keir Mierle)

#ifndef CERES_INTERNAL_EVALUATOR_H_
#define CERES_INTERNAL_EVALUATOR_H_

#include <map>
#include <string>
#include <vector>

#include "ceres/context_impl.h"
#include "ceres/execution_summary.h"
#include "ceres/internal/export.h"
#include "ceres/internal/port.h"
#include "ceres/internal/prefix.h"
#include "ceres/types.h"

namespace ceres {

struct CRSMatrix;
class EvaluationCallback;

namespace internal {

class Program;
class SparseMatrix;

// The Evaluator interface offers a way to interact with a least squares cost
// function that is useful for an optimizer that wants to minimize the least
// squares objective. This insulates the optimizer from issues like Jacobian
<<<<<<< HEAD
// storage, parameterization, etc.
class CERES_NO_EXPORT Evaluator {
=======
// storage, manifolds, etc.
class CERES_EXPORT_INTERNAL Evaluator {
>>>>>>> 7d6524da
 public:
  virtual ~Evaluator();

  struct Options {
    int num_threads = 1;
    int num_eliminate_blocks = -1;
    LinearSolverType linear_solver_type = DENSE_QR;
    bool dynamic_sparsity = false;
    ContextImpl* context = nullptr;
    EvaluationCallback* evaluation_callback = nullptr;
  };

  static Evaluator* Create(const Options& options,
                           Program* program,
                           std::string* error);

  // Build and return a sparse matrix for storing and working with the Jacobian
  // of the objective function. The jacobian has dimensions
  // NumEffectiveParameters() by NumParameters(), and is typically extremely
  // sparse. Since the sparsity pattern of the Jacobian remains constant over
  // the lifetime of the optimization problem, this method is used to
  // instantiate a SparseMatrix object with the appropriate sparsity structure
  // (which can be an expensive operation) and then reused by the optimization
  // algorithm and the various linear solvers.
  //
  // It is expected that the classes implementing this interface will be aware
  // of their client's requirements for the kind of sparse matrix storage and
  // layout that is needed for an efficient implementation. For example
  // CompressedRowOptimizationProblem creates a compressed row representation of
  // the jacobian for use with CHOLMOD, where as BlockOptimizationProblem
  // creates a BlockSparseMatrix representation of the jacobian for use in the
  // Schur complement based methods.
  virtual SparseMatrix* CreateJacobian() const = 0;

  // Options struct to control Evaluator::Evaluate;
  struct EvaluateOptions {
    // If false, the loss function correction is not applied to the
    // residual blocks.
    bool apply_loss_function = true;

    // If false, this evaluation point is the same as the last one.
    bool new_evaluation_point = true;
  };

  // Evaluate the cost function for the given state. Returns the cost,
  // residuals, and jacobian in the corresponding arguments. Both residuals and
  // jacobian are optional; to avoid computing them, pass NULL.
  //
  // If non-NULL, the Jacobian must have a suitable sparsity pattern; only the
  // values array of the jacobian is modified.
  //
  // state is an array of size NumParameters(), cost is a pointer to a single
  // double, and residuals is an array of doubles of size NumResiduals().
  virtual bool Evaluate(const EvaluateOptions& evaluate_options,
                        const double* state,
                        double* cost,
                        double* residuals,
                        double* gradient,
                        SparseMatrix* jacobian) = 0;

  // Variant of Evaluator::Evaluate where the user wishes to use the
  // default EvaluateOptions struct. This is mostly here as a
  // convenience method.
  bool Evaluate(const double* state,
                double* cost,
                double* residuals,
                double* gradient,
                SparseMatrix* jacobian) {
    return Evaluate(
        EvaluateOptions(), state, cost, residuals, gradient, jacobian);
  }

  // Make a change delta (of size NumEffectiveParameters()) to state (of size
  // NumParameters()) and store the result in state_plus_delta.
  //
  // In the case that there are no manifolds used, this is equivalent to
  //
  //   state_plus_delta[i] = state[i] + delta[i] ;
  //
  // however, the mapping is more complicated in the case of manifolds
  // like quaternions. This is the same as the "Plus()" operation in
  // manifold.h, but operating over the entire state vector for a
  // problem.
  virtual bool Plus(const double* state,
                    const double* delta,
                    double* state_plus_delta) const = 0;

  // The number of parameters in the optimization problem.
  virtual int NumParameters() const = 0;

  // This is the effective number of parameters that the optimizer may adjust.
  // This applies when there are manifolds on some of the parameters.
  virtual int NumEffectiveParameters() const = 0;

  // The number of residuals in the optimization problem.
  virtual int NumResiduals() const = 0;

  // The following two methods return copies instead of references so
  // that the base class implementation does not have to worry about
  // life time issues. Further, these calls are not expected to be
  // frequent or performance sensitive.
  virtual std::map<std::string, CallStatistics> Statistics() const {
    return std::map<std::string, CallStatistics>();
  }
};

}  // namespace internal
}  // namespace ceres

#include "ceres/internal/suffix.h"

#endif  // CERES_INTERNAL_EVALUATOR_H_<|MERGE_RESOLUTION|>--- conflicted
+++ resolved
@@ -56,13 +56,8 @@
 // The Evaluator interface offers a way to interact with a least squares cost
 // function that is useful for an optimizer that wants to minimize the least
 // squares objective. This insulates the optimizer from issues like Jacobian
-<<<<<<< HEAD
-// storage, parameterization, etc.
+// storage, manifolds, etc.
 class CERES_NO_EXPORT Evaluator {
-=======
-// storage, manifolds, etc.
-class CERES_EXPORT_INTERNAL Evaluator {
->>>>>>> 7d6524da
  public:
   virtual ~Evaluator();
 
