// Ceres Solver - A fast non-linear least squares minimizer
// Copyright 2015 Google Inc. All rights reserved.
// http://ceres-solver.org/
//
// Redistribution and use in source and binary forms, with or without
// modification, are permitted provided that the following conditions are met:
//
// * Redistributions of source code must retain the above copyright notice,
//   this list of conditions and the following disclaimer.
// * Redistributions in binary form must reproduce the above copyright notice,
//   this list of conditions and the following disclaimer in the documentation
//   and/or other materials provided with the distribution.
// * Neither the name of Google Inc. nor the names of its contributors may be
//   used to endorse or promote products derived from this software without
//   specific prior written permission.
//
// THIS SOFTWARE IS PROVIDED BY THE COPYRIGHT HOLDERS AND CONTRIBUTORS "AS IS"
// AND ANY EXPRESS OR IMPLIED WARRANTIES, INCLUDING, BUT NOT LIMITED TO, THE
// IMPLIED WARRANTIES OF MERCHANTABILITY AND FITNESS FOR A PARTICULAR PURPOSE
// ARE DISCLAIMED. IN NO EVENT SHALL THE COPYRIGHT OWNER OR CONTRIBUTORS BE
// LIABLE FOR ANY DIRECT, INDIRECT, INCIDENTAL, SPECIAL, EXEMPLARY, OR
// CONSEQUENTIAL DAMAGES (INCLUDING, BUT NOT LIMITED TO, PROCUREMENT OF
// SUBSTITUTE GOODS OR SERVICES; LOSS OF USE, DATA, OR PROFITS; OR BUSINESS
// INTERRUPTION) HOWEVER CAUSED AND ON ANY THEORY OF LIABILITY, WHETHER IN
// CONTRACT, STRICT LIABILITY, OR TORT (INCLUDING NEGLIGENCE OR OTHERWISE)
// ARISING IN ANY WAY OUT OF THE USE OF THIS SOFTWARE, EVEN IF ADVISED OF THE
// POSSIBILITY OF SUCH DAMAGE.
//
// Author: sameeragarwal@google.com (Sameer Agarwal)

#ifndef CERES_INTERNAL_CALLBACKS_H_
#define CERES_INTERNAL_CALLBACKS_H_

#include <string>

#include "ceres/internal/export.h"
#include "ceres/iteration_callback.h"

namespace ceres {
namespace internal {

class Program;

// Callback for updating the externally visible state of parameter
// blocks.
<<<<<<< HEAD
class CERES_NO_EXPORT StateUpdatingCallback : public IterationCallback {
=======
class CERES_NO_EXPORT StateUpdatingCallback final : public IterationCallback {
>>>>>>> 84e1696f
 public:
  StateUpdatingCallback(Program* program, double* parameters);
  ~StateUpdatingCallback() override;
  CallbackReturnType operator()(const IterationSummary& summary) final;

 private:
  Program* program_;
  double* parameters_;
};

// Callback for updating the externally visible state of the
// parameters vector for GradientProblemSolver.
<<<<<<< HEAD
class CERES_NO_EXPORT GradientProblemSolverStateUpdatingCallback
=======
class CERES_NO_EXPORT GradientProblemSolverStateUpdatingCallback final
>>>>>>> 84e1696f
    : public IterationCallback {
 public:
  GradientProblemSolverStateUpdatingCallback(int num_parameters,
                                             const double* internal_parameters,
                                             double* user_parameters);
  ~GradientProblemSolverStateUpdatingCallback() override;
  CallbackReturnType operator()(const IterationSummary& summary) final;

 private:
  int num_parameters_;
  const double* internal_parameters_;
  double* user_parameters_;
};

// Callback for logging the state of the minimizer to STDERR or
// STDOUT depending on the user's preferences and logging level.
<<<<<<< HEAD
class CERES_NO_EXPORT LoggingCallback : public IterationCallback {
=======
class CERES_NO_EXPORT LoggingCallback final : public IterationCallback {
>>>>>>> 84e1696f
 public:
  LoggingCallback(MinimizerType minimizer_type, bool log_to_stdout);
  ~LoggingCallback() override;
  CallbackReturnType operator()(const IterationSummary& summary) final;

 private:
  const MinimizerType minimizer_type;
  const bool log_to_stdout_;
};

}  // namespace internal
}  // namespace ceres

#endif  // CERES_INTERNAL_CALLBACKS_H_<|MERGE_RESOLUTION|>--- conflicted
+++ resolved
@@ -43,11 +43,7 @@
 
 // Callback for updating the externally visible state of parameter
 // blocks.
-<<<<<<< HEAD
-class CERES_NO_EXPORT StateUpdatingCallback : public IterationCallback {
-=======
 class CERES_NO_EXPORT StateUpdatingCallback final : public IterationCallback {
->>>>>>> 84e1696f
  public:
   StateUpdatingCallback(Program* program, double* parameters);
   ~StateUpdatingCallback() override;
@@ -60,11 +56,7 @@
 
 // Callback for updating the externally visible state of the
 // parameters vector for GradientProblemSolver.
-<<<<<<< HEAD
-class CERES_NO_EXPORT GradientProblemSolverStateUpdatingCallback
-=======
 class CERES_NO_EXPORT GradientProblemSolverStateUpdatingCallback final
->>>>>>> 84e1696f
     : public IterationCallback {
  public:
   GradientProblemSolverStateUpdatingCallback(int num_parameters,
@@ -81,11 +73,7 @@
 
 // Callback for logging the state of the minimizer to STDERR or
 // STDOUT depending on the user's preferences and logging level.
-<<<<<<< HEAD
-class CERES_NO_EXPORT LoggingCallback : public IterationCallback {
-=======
 class CERES_NO_EXPORT LoggingCallback final : public IterationCallback {
->>>>>>> 84e1696f
  public:
   LoggingCallback(MinimizerType minimizer_type, bool log_to_stdout);
   ~LoggingCallback() override;
