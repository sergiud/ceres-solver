// Ceres Solver - A fast non-linear least squares minimizer
// Copyright 2015 Google Inc. All rights reserved.
// http://ceres-solver.org/
//
// Redistribution and use in source and binary forms, with or without
// modification, are permitted provided that the following conditions are met:
//
// * Redistributions of source code must retain the above copyright notice,
//   this list of conditions and the following disclaimer.
// * Redistributions in binary form must reproduce the above copyright notice,
//   this list of conditions and the following disclaimer in the documentation
//   and/or other materials provided with the distribution.
// * Neither the name of Google Inc. nor the names of its contributors may be
//   used to endorse or promote products derived from this software without
//   specific prior written permission.
//
// THIS SOFTWARE IS PROVIDED BY THE COPYRIGHT HOLDERS AND CONTRIBUTORS "AS IS"
// AND ANY EXPRESS OR IMPLIED WARRANTIES, INCLUDING, BUT NOT LIMITED TO, THE
// IMPLIED WARRANTIES OF MERCHANTABILITY AND FITNESS FOR A PARTICULAR PURPOSE
// ARE DISCLAIMED. IN NO EVENT SHALL THE COPYRIGHT OWNER OR CONTRIBUTORS BE
// LIABLE FOR ANY DIRECT, INDIRECT, INCIDENTAL, SPECIAL, EXEMPLARY, OR
// CONSEQUENTIAL DAMAGES (INCLUDING, BUT NOT LIMITED TO, PROCUREMENT OF
// SUBSTITUTE GOODS OR SERVICES; LOSS OF USE, DATA, OR PROFITS; OR BUSINESS
// INTERRUPTION) HOWEVER CAUSED AND ON ANY THEORY OF LIABILITY, WHETHER IN
// CONTRACT, STRICT LIABILITY, OR TORT (INCLUDING NEGLIGENCE OR OTHERWISE)
// ARISING IN ANY WAY OUT OF THE USE OF THIS SOFTWARE, EVEN IF ADVISED OF THE
// POSSIBILITY OF SUCH DAMAGE.
//
// Author: sameeragarwal@google.com (Sameer Agarwal)
//
// Block structure objects are used to carry information about the
// dense block structure of sparse matrices. The BlockSparseMatrix
// object uses the BlockStructure objects to keep track of the matrix
// structure and operate upon it. This allows us to use more cache
// friendly block oriented linear algebra operations on the matrix
// instead of accessing it one scalar entry at a time.

#ifndef CERES_INTERNAL_BLOCK_STRUCTURE_H_
#define CERES_INTERNAL_BLOCK_STRUCTURE_H_

#include <cstdint>
#include <vector>

#include "ceres/internal/export.h"
<<<<<<< HEAD
#include "ceres/internal/port.h"
=======
>>>>>>> 84e1696f

namespace ceres {
namespace internal {

typedef int32_t BlockSize;

struct CERES_NO_EXPORT Block {
  Block() : size(-1), position(-1) {}
  Block(int size_, int position_) : size(size_), position(position_) {}

  BlockSize size;
  int position;  // Position along the row/column.
};

struct CERES_NO_EXPORT Cell {
  Cell() : block_id(-1), position(-1) {}
  Cell(int block_id_, int position_)
      : block_id(block_id_), position(position_) {}

  // Column or row block id as the case maybe.
  int block_id;
  // Where in the values array of the jacobian is this cell located.
  int position;
};

// Order cell by their block_id;
<<<<<<< HEAD
bool CERES_NO_EXPORT CellLessThan(const Cell& lhs, const Cell& rhs);

struct CERES_NO_EXPORT CompressedList {
  CompressedList() {}
=======
CERES_NO_EXPORT bool CellLessThan(const Cell& lhs, const Cell& rhs);

struct CERES_NO_EXPORT CompressedList {
  CompressedList() = default;
>>>>>>> 84e1696f

  // Construct a CompressedList with the cells containing num_cells
  // entries.
  CompressedList(int num_cells) : cells(num_cells) {}
  Block block;
  std::vector<Cell> cells;
};

typedef CompressedList CompressedRow;
typedef CompressedList CompressedColumn;

struct CERES_NO_EXPORT CompressedRowBlockStructure {
  std::vector<Block> cols;
  std::vector<CompressedRow> rows;
};

struct CERES_NO_EXPORT CompressedColumnBlockStructure {
  std::vector<Block> rows;
  std::vector<CompressedColumn> cols;
};

}  // namespace internal
}  // namespace ceres

#endif  // CERES_INTERNAL_BLOCK_STRUCTURE_H_<|MERGE_RESOLUTION|>--- conflicted
+++ resolved
@@ -42,10 +42,6 @@
 #include <vector>
 
 #include "ceres/internal/export.h"
-<<<<<<< HEAD
-#include "ceres/internal/port.h"
-=======
->>>>>>> 84e1696f
 
 namespace ceres {
 namespace internal {
@@ -72,17 +68,10 @@
 };
 
 // Order cell by their block_id;
-<<<<<<< HEAD
-bool CERES_NO_EXPORT CellLessThan(const Cell& lhs, const Cell& rhs);
-
-struct CERES_NO_EXPORT CompressedList {
-  CompressedList() {}
-=======
 CERES_NO_EXPORT bool CellLessThan(const Cell& lhs, const Cell& rhs);
 
 struct CERES_NO_EXPORT CompressedList {
   CompressedList() = default;
->>>>>>> 84e1696f
 
   // Construct a CompressedList with the cells containing num_cells
   // entries.
