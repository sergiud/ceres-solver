// Ceres Solver - A fast non-linear least squares minimizer
// Copyright 2016 Google Inc. All rights reserved.
// http://ceres-solver.org/
//
// Redistribution and use in source and binary forms, with or without
// modification, are permitted provided that the following conditions are met:
//
// * Redistributions of source code must retain the above copyright notice,
//   this list of conditions and the following disclaimer.
// * Redistributions in binary form must reproduce the above copyright notice,
//   this list of conditions and the following disclaimer in the documentation
//   and/or other materials provided with the distribution.
// * Neither the name of Google Inc. nor the names of its contributors may be
//   used to endorse or promote products derived from this software without
//   specific prior written permission.
//
// THIS SOFTWARE IS PROVIDED BY THE COPYRIGHT HOLDERS AND CONTRIBUTORS "AS IS"
// AND ANY EXPRESS OR IMPLIED WARRANTIES, INCLUDING, BUT NOT LIMITED TO, THE
// IMPLIED WARRANTIES OF MERCHANTABILITY AND FITNESS FOR A PARTICULAR PURPOSE
// ARE DISCLAIMED. IN NO EVENT SHALL THE COPYRIGHT OWNER OR CONTRIBUTORS BE
// LIABLE FOR ANY DIRECT, INDIRECT, INCIDENTAL, SPECIAL, EXEMPLARY, OR
// CONSEQUENTIAL DAMAGES (INCLUDING, BUT NOT LIMITED TO, PROCUREMENT OF
// SUBSTITUTE GOODS OR SERVICES; LOSS OF USE, DATA, OR PROFITS; OR BUSINESS
// INTERRUPTION) HOWEVER CAUSED AND ON ANY THEORY OF LIABILITY, WHETHER IN
// CONTRACT, STRICT LIABILITY, OR TORT (INCLUDING NEGLIGENCE OR OTHERWISE)
// ARISING IN ANY WAY OUT OF THE USE OF THIS SOFTWARE, EVEN IF ADVISED OF THE
// POSSIBILITY OF SUCH DAMAGE.
//
// Author: sameeragarwal@google.com (Sameer Agarwal)

#ifndef CERES_INTERNAL_TRUST_REGION_MINIMIZER_H_
#define CERES_INTERNAL_TRUST_REGION_MINIMIZER_H_

#include <memory>

#include "ceres/internal/eigen.h"
#include "ceres/internal/port.h"
#include "ceres/minimizer.h"
#include "ceres/solver.h"
#include "ceres/sparse_matrix.h"
#include "ceres/trust_region_step_evaluator.h"
#include "ceres/trust_region_strategy.h"
#include "ceres/types.h"
#include "ceres/internal/export.h"

#include "ceres/internal/prefix.h"

namespace ceres {
namespace internal {

// Generic trust region minimization algorithm.
//
// For example usage, see SolverImpl::Minimize.
<<<<<<< HEAD
class CERES_EXPORT TrustRegionMinimizer : public Minimizer {
=======
class CERES_EXPORT_INTERNAL TrustRegionMinimizer : public Minimizer {
>>>>>>> bb127272
 public:
  ~TrustRegionMinimizer();

  // This method is not thread safe.
  void Minimize(const Minimizer::Options& options,
                double* parameters,
                Solver::Summary* solver_summary) override;

 private:
  void Init(const Minimizer::Options& options,
            double* parameters,
            Solver::Summary* solver_summary);
  bool IterationZero();
  bool FinalizeIterationAndCheckIfMinimizerCanContinue();
  bool ComputeTrustRegionStep();

  bool EvaluateGradientAndJacobian(bool new_evaluation_point);
  void ComputeCandidatePointAndEvaluateCost();

  void DoLineSearch(const Vector& x,
                    const Vector& gradient,
                    const double cost,
                    Vector* delta);
  void DoInnerIterationsIfNeeded();

  bool ParameterToleranceReached();
  bool FunctionToleranceReached();
  bool GradientToleranceReached();
  bool MaxSolverTimeReached();
  bool MaxSolverIterationsReached();
  bool MinTrustRegionRadiusReached();

  bool IsStepSuccessful();
  bool HandleSuccessfulStep();
  bool HandleInvalidStep();

  Minimizer::Options options_;

  // These pointers are shortcuts to objects passed to the
  // TrustRegionMinimizer. The TrustRegionMinimizer does not own them.
  double* parameters_;
  Solver::Summary* solver_summary_;
  Evaluator* evaluator_;
  SparseMatrix* jacobian_;
  TrustRegionStrategy* strategy_;

  std::unique_ptr<TrustRegionStepEvaluator> step_evaluator_;

  bool is_not_silent_;
  bool inner_iterations_are_enabled_;
  bool inner_iterations_were_useful_;

  // Summary of the current iteration.
  IterationSummary iteration_summary_;

  // Dimensionality of the problem in the ambient space.
  int num_parameters_;
  // Dimensionality of the problem in the tangent space. This is the
  // number of columns in the Jacobian.
  int num_effective_parameters_;
  // Length of the residual vector, also the number of rows in the Jacobian.
  int num_residuals_;

  // Current point.
  Vector x_;
  // Residuals at x_;
  Vector residuals_;
  // Gradient at x_.
  Vector gradient_;
  // Solution computed by the inner iterations.
  Vector inner_iteration_x_;
  // model_residuals = J * trust_region_step
  Vector model_residuals_;
  Vector negative_gradient_;
  // projected_gradient_step = Plus(x, -gradient), an intermediate
  // quantity used to compute the projected gradient norm.
  Vector projected_gradient_step_;
  // The step computed by the trust region strategy. If Jacobi scaling
  // is enabled, this is a vector in the scaled space.
  Vector trust_region_step_;
  // The current proposal for how far the trust region algorithm
  // thinks we should move. In the most basic case, it is just the
  // trust_region_step_ with the Jacobi scaling undone. If bounds
  // constraints are present, then it is the result of the projected
  // line search.
  Vector delta_;
  // candidate_x  = Plus(x, delta)
  Vector candidate_x_;
  // Scaling vector to scale the columns of the Jacobian.
  Vector jacobian_scaling_;

  // Euclidean norm of x_.
  double x_norm_;
  // Cost at x_.
  double x_cost_;
  // Minimum cost encountered up till now.
  double minimum_cost_;
  // How much did the trust region strategy reduce the cost of the
  // linearized Gauss-Newton model.
  double model_cost_change_;
  // Cost at candidate_x_.
  double candidate_cost_;

  // Time at which the minimizer was started.
  double start_time_in_secs_;
  // Time at which the current iteration was started.
  double iteration_start_time_in_secs_;
  // Number of consecutive steps where the minimizer loop computed a
  // numerically invalid step.
  int num_consecutive_invalid_steps_;
};

}  // namespace internal
}  // namespace ceres

#include "ceres/internal/suffix.h"

#endif  // CERES_INTERNAL_TRUST_REGION_MINIMIZER_H_<|MERGE_RESOLUTION|>--- conflicted
+++ resolved
@@ -51,11 +51,7 @@
 // Generic trust region minimization algorithm.
 //
 // For example usage, see SolverImpl::Minimize.
-<<<<<<< HEAD
 class CERES_EXPORT TrustRegionMinimizer : public Minimizer {
-=======
-class CERES_EXPORT_INTERNAL TrustRegionMinimizer : public Minimizer {
->>>>>>> bb127272
  public:
   ~TrustRegionMinimizer();
 
