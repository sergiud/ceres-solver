--- conflicted
+++ resolved
@@ -36,11 +36,6 @@
 #include "ceres/internal/disable_warnings.h"
 #include "ceres/internal/eigen.h"
 #include "ceres/internal/export.h"
-<<<<<<< HEAD
-#include "ceres/internal/port.h"
-#include "ceres/internal/prefix.h"
-=======
->>>>>>> 84e1696f
 #include "ceres/minimizer.h"
 #include "ceres/solver.h"
 #include "ceres/sparse_matrix.h"
@@ -54,11 +49,7 @@
 // Generic trust region minimization algorithm.
 //
 // For example usage, see SolverImpl::Minimize.
-<<<<<<< HEAD
-class CERES_NO_EXPORT TrustRegionMinimizer : public Minimizer {
-=======
 class CERES_NO_EXPORT TrustRegionMinimizer final : public Minimizer {
->>>>>>> 84e1696f
  public:
   // This method is not thread safe.
   void Minimize(const Minimizer::Options& options,
@@ -172,10 +163,6 @@
 }  // namespace internal
 }  // namespace ceres
 
-<<<<<<< HEAD
-#include "ceres/internal/suffix.h"
-=======
 #include "ceres/internal/reenable_warnings.h"
->>>>>>> 84e1696f
 
 #endif  // CERES_INTERNAL_TRUST_REGION_MINIMIZER_H_