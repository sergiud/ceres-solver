// Ceres Solver - A fast non-linear least squares minimizer
// Copyright 2015 Google Inc. All rights reserved.
// http://ceres-solver.org/
//
// Redistribution and use in source and binary forms, with or without
// modification, are permitted provided that the following conditions are met:
//
// * Redistributions of source code must retain the above copyright notice,
//   this list of conditions and the following disclaimer.
// * Redistributions in binary form must reproduce the above copyright notice,
//   this list of conditions and the following disclaimer in the documentation
//   and/or other materials provided with the distribution.
// * Neither the name of Google Inc. nor the names of its contributors may be
//   used to endorse or promote products derived from this software without
//   specific prior written permission.
//
// THIS SOFTWARE IS PROVIDED BY THE COPYRIGHT HOLDERS AND CONTRIBUTORS "AS IS"
// AND ANY EXPRESS OR IMPLIED WARRANTIES, INCLUDING, BUT NOT LIMITED TO, THE
// IMPLIED WARRANTIES OF MERCHANTABILITY AND FITNESS FOR A PARTICULAR PURPOSE
// ARE DISCLAIMED. IN NO EVENT SHALL THE COPYRIGHT OWNER OR CONTRIBUTORS BE
// LIABLE FOR ANY DIRECT, INDIRECT, INCIDENTAL, SPECIAL, EXEMPLARY, OR
// CONSEQUENTIAL DAMAGES (INCLUDING, BUT NOT LIMITED TO, PROCUREMENT OF
// SUBSTITUTE GOODS OR SERVICES; LOSS OF USE, DATA, OR PROFITS; OR BUSINESS
// INTERRUPTION) HOWEVER CAUSED AND ON ANY THEORY OF LIABILITY, WHETHER IN
// CONTRACT, STRICT LIABILITY, OR TORT (INCLUDING NEGLIGENCE OR OTHERWISE)
// ARISING IN ANY WAY OUT OF THE USE OF THIS SOFTWARE, EVEN IF ADVISED OF THE
// POSSIBILITY OF SUCH DAMAGE.
//
// Author: sameragarwal@google.com (Sameer Agarwal)

#ifndef CERES_INTERNAL_TRUST_REGION_PREPROCESSOR_H_
#define CERES_INTERNAL_TRUST_REGION_PREPROCESSOR_H_

<<<<<<< HEAD
#include "ceres/internal/export.h"
#include "ceres/internal/prefix.h"
=======
#include "ceres/internal/disable_warnings.h"
#include "ceres/internal/export.h"
>>>>>>> 84e1696f
#include "ceres/preprocessor.h"

namespace ceres {
namespace internal {

<<<<<<< HEAD
class CERES_NO_EXPORT TrustRegionPreprocessor : public Preprocessor {
=======
class CERES_NO_EXPORT TrustRegionPreprocessor final : public Preprocessor {
>>>>>>> 84e1696f
 public:
  bool Preprocess(const Solver::Options& options,
                  ProblemImpl* problem,
                  PreprocessedProblem* preprocessed_problem) override;
};

}  // namespace internal
}  // namespace ceres

<<<<<<< HEAD
#include "ceres/internal/suffix.h"
=======
#include "ceres/internal/reenable_warnings.h"
>>>>>>> 84e1696f

#endif  // CERES_INTERNAL_TRUST_REGION_PREPROCESSOR_H_<|MERGE_RESOLUTION|>--- conflicted
+++ resolved
@@ -31,23 +31,14 @@
 #ifndef CERES_INTERNAL_TRUST_REGION_PREPROCESSOR_H_
 #define CERES_INTERNAL_TRUST_REGION_PREPROCESSOR_H_
 
-<<<<<<< HEAD
-#include "ceres/internal/export.h"
-#include "ceres/internal/prefix.h"
-=======
 #include "ceres/internal/disable_warnings.h"
 #include "ceres/internal/export.h"
->>>>>>> 84e1696f
 #include "ceres/preprocessor.h"
 
 namespace ceres {
 namespace internal {
 
-<<<<<<< HEAD
-class CERES_NO_EXPORT TrustRegionPreprocessor : public Preprocessor {
-=======
 class CERES_NO_EXPORT TrustRegionPreprocessor final : public Preprocessor {
->>>>>>> 84e1696f
  public:
   bool Preprocess(const Solver::Options& options,
                   ProblemImpl* problem,
@@ -57,10 +48,6 @@
 }  // namespace internal
 }  // namespace ceres
 
-<<<<<<< HEAD
-#include "ceres/internal/suffix.h"
-=======
 #include "ceres/internal/reenable_warnings.h"
->>>>>>> 84e1696f
 
 #endif  // CERES_INTERNAL_TRUST_REGION_PREPROCESSOR_H_