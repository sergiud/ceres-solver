// Ceres Solver - A fast non-linear least squares minimizer
// Copyright 2015 Google Inc. All rights reserved.
// http://ceres-solver.org/
//
// Redistribution and use in source and binary forms, with or without
// modification, are permitted provided that the following conditions are met:
//
// * Redistributions of source code must retain the above copyright notice,
//   this list of conditions and the following disclaimer.
// * Redistributions in binary form must reproduce the above copyright notice,
//   this list of conditions and the following disclaimer in the documentation
//   and/or other materials provided with the distribution.
// * Neither the name of Google Inc. nor the names of its contributors may be
//   used to endorse or promote products derived from this software without
//   specific prior written permission.
//
// THIS SOFTWARE IS PROVIDED BY THE COPYRIGHT HOLDERS AND CONTRIBUTORS "AS IS"
// AND ANY EXPRESS OR IMPLIED WARRANTIES, INCLUDING, BUT NOT LIMITED TO, THE
// IMPLIED WARRANTIES OF MERCHANTABILITY AND FITNESS FOR A PARTICULAR PURPOSE
// ARE DISCLAIMED. IN NO EVENT SHALL THE COPYRIGHT OWNER OR CONTRIBUTORS BE
// LIABLE FOR ANY DIRECT, INDIRECT, INCIDENTAL, SPECIAL, EXEMPLARY, OR
// CONSEQUENTIAL DAMAGES (INCLUDING, BUT NOT LIMITED TO, PROCUREMENT OF
// SUBSTITUTE GOODS OR SERVICES; LOSS OF USE, DATA, OR PROFITS; OR BUSINESS
// INTERRUPTION) HOWEVER CAUSED AND ON ANY THEORY OF LIABILITY, WHETHER IN
// CONTRACT, STRICT LIABILITY, OR TORT (INCLUDING NEGLIGENCE OR OTHERWISE)
// ARISING IN ANY WAY OUT OF THE USE OF THIS SOFTWARE, EVEN IF ADVISED OF THE
// POSSIBILITY OF SUCH DAMAGE.
//
// Author: keir@google.com (Keir Mierle)
//
// A dense matrix implemented under the SparseMatrix interface.

#ifndef CERES_INTERNAL_DENSE_SPARSE_MATRIX_H_
#define CERES_INTERNAL_DENSE_SPARSE_MATRIX_H_

#include "ceres/internal/eigen.h"
#include "ceres/internal/export.h"
#include "ceres/internal/port.h"
#include "ceres/internal/prefix.h"
#include "ceres/sparse_matrix.h"
#include "ceres/types.h"

namespace ceres {
namespace internal {

class TripletSparseMatrix;

class CERES_NO_EXPORT DenseSparseMatrix : public SparseMatrix {
 public:
  // Build a matrix with the same content as the TripletSparseMatrix
  // m. This assumes that m does not have any repeated entries.
  explicit DenseSparseMatrix(const TripletSparseMatrix& m);
  explicit DenseSparseMatrix(const Matrix& m);
  DenseSparseMatrix(int num_rows, int num_cols);

<<<<<<< HEAD
  ~DenseSparseMatrix();
=======
  virtual ~DenseSparseMatrix() = default;
>>>>>>> 182cb01c

  // SparseMatrix interface.
  void SetZero() final;
  void RightMultiply(const double* x, double* y) const final;
  void LeftMultiply(const double* x, double* y) const final;
  void SquaredColumnNorm(double* x) const final;
  void ScaleColumns(const double* scale) final;
  void ToDenseMatrix(Matrix* dense_matrix) const final;
  void ToTextFile(FILE* file) const final;
  int num_rows() const final;
  int num_cols() const final;
  int num_nonzeros() const final;
  const double* values() const final { return m_.data(); }
  double* mutable_values() final { return m_.data(); }

  const Matrix& matrix() const;
  Matrix* mutable_matrix();

 private:
  Matrix m_;
};

}  // namespace internal
}  // namespace ceres

#include "ceres/internal/suffix.h"

#endif  // CERES_INTERNAL_DENSE_SPARSE_MATRIX_H_<|MERGE_RESOLUTION|>--- conflicted
+++ resolved
@@ -53,11 +53,7 @@
   explicit DenseSparseMatrix(const Matrix& m);
   DenseSparseMatrix(int num_rows, int num_cols);
 
-<<<<<<< HEAD
   ~DenseSparseMatrix();
-=======
-  virtual ~DenseSparseMatrix() = default;
->>>>>>> 182cb01c
 
   // SparseMatrix interface.
   void SetZero() final;
