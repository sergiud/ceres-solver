// Ceres Solver - A fast non-linear least squares minimizer
// Copyright 2015 Google Inc. All rights reserved.
// http://ceres-solver.org/
//
// Redistribution and use in source and binary forms, with or without
// modification, are permitted provided that the following conditions are met:
//
// * Redistributions of source code must retain the above copyright notice,
//   this list of conditions and the following disclaimer.
// * Redistributions in binary form must reproduce the above copyright notice,
//   this list of conditions and the following disclaimer in the documentation
//   and/or other materials provided with the distribution.
// * Neither the name of Google Inc. nor the names of its contributors may be
//   used to endorse or promote products derived from this software without
//   specific prior written permission.
//
// THIS SOFTWARE IS PROVIDED BY THE COPYRIGHT HOLDERS AND CONTRIBUTORS "AS IS"
// AND ANY EXPRESS OR IMPLIED WARRANTIES, INCLUDING, BUT NOT LIMITED TO, THE
// IMPLIED WARRANTIES OF MERCHANTABILITY AND FITNESS FOR A PARTICULAR PURPOSE
// ARE DISCLAIMED. IN NO EVENT SHALL THE COPYRIGHT OWNER OR CONTRIBUTORS BE
// LIABLE FOR ANY DIRECT, INDIRECT, INCIDENTAL, SPECIAL, EXEMPLARY, OR
// CONSEQUENTIAL DAMAGES (INCLUDING, BUT NOT LIMITED TO, PROCUREMENT OF
// SUBSTITUTE GOODS OR SERVICES; LOSS OF USE, DATA, OR PROFITS; OR BUSINESS
// INTERRUPTION) HOWEVER CAUSED AND ON ANY THEORY OF LIABILITY, WHETHER IN
// CONTRACT, STRICT LIABILITY, OR TORT (INCLUDING NEGLIGENCE OR OTHERWISE)
// ARISING IN ANY WAY OUT OF THE USE OF THIS SOFTWARE, EVEN IF ADVISED OF THE
// POSSIBILITY OF SUCH DAMAGE.
//
// Author: keir@google.com (Keir Mierle)
//
// A dense matrix implemented under the SparseMatrix interface.

#ifndef CERES_INTERNAL_DENSE_SPARSE_MATRIX_H_
#define CERES_INTERNAL_DENSE_SPARSE_MATRIX_H_

#include "ceres/internal/eigen.h"
#include "ceres/internal/port.h"
#include "ceres/sparse_matrix.h"
#include "ceres/types.h"
#include "ceres/internal/export.h"

#include "ceres/internal/prefix.h"

namespace ceres {
namespace internal {

class TripletSparseMatrix;

<<<<<<< HEAD
class CERES_EXPORT DenseSparseMatrix : public SparseMatrix {
=======
class CERES_EXPORT_INTERNAL DenseSparseMatrix : public SparseMatrix {
>>>>>>> bb127272
 public:
  // Build a matrix with the same content as the TripletSparseMatrix
  // m. This assumes that m does not have any repeated entries.
  explicit DenseSparseMatrix(const TripletSparseMatrix& m);
  explicit DenseSparseMatrix(const ColMajorMatrix& m);

  DenseSparseMatrix(int num_rows, int num_cols);
  DenseSparseMatrix(int num_rows, int num_cols, bool reserve_diagonal);

  ~DenseSparseMatrix();

  // SparseMatrix interface.
  void SetZero() final;
  void RightMultiply(const double* x, double* y) const final;
  void LeftMultiply(const double* x, double* y) const final;
  void SquaredColumnNorm(double* x) const final;
  void ScaleColumns(const double* scale) final;
  void ToDenseMatrix(Matrix* dense_matrix) const final;
  void ToTextFile(FILE* file) const final;
  int num_rows() const final;
  int num_cols() const final;
  int num_nonzeros() const final;
  const double* values() const final { return m_.data(); }
  double* mutable_values() final { return m_.data(); }

  ConstColMajorMatrixRef matrix() const;
  ColMajorMatrixRef mutable_matrix();

  // Only one diagonal can be appended at a time. The diagonal is appended to
  // as a new set of rows, e.g.
  //
  // Original matrix:
  //
  //   x x x
  //   x x x
  //   x x x
  //
  // After append diagonal (1, 2, 3):
  //
  //   x x x
  //   x x x
  //   x x x
  //   1 0 0
  //   0 2 0
  //   0 0 3
  //
  // Calling RemoveDiagonal removes the block. It is a fatal error to append a
  // diagonal to a matrix that already has an appended diagonal, and it is also
  // a fatal error to remove a diagonal from a matrix that has none.
  void AppendDiagonal(double* d);
  void RemoveDiagonal();

 private:
  ColMajorMatrix m_;
  bool has_diagonal_appended_;
  bool has_diagonal_reserved_;
};

}  // namespace internal
}  // namespace ceres

#include "ceres/internal/suffix.h"

#endif  // CERES_INTERNAL_DENSE_SPARSE_MATRIX_H_<|MERGE_RESOLUTION|>--- conflicted
+++ resolved
@@ -46,11 +46,7 @@
 
 class TripletSparseMatrix;
 
-<<<<<<< HEAD
 class CERES_EXPORT DenseSparseMatrix : public SparseMatrix {
-=======
-class CERES_EXPORT_INTERNAL DenseSparseMatrix : public SparseMatrix {
->>>>>>> bb127272
  public:
   // Build a matrix with the same content as the TripletSparseMatrix
   // m. This assumes that m does not have any repeated entries.
