// Ceres Solver - A fast non-linear least squares minimizer
// Copyright 2015 Google Inc. All rights reserved.
// http://ceres-solver.org/
//
// Redistribution and use in source and binary forms, with or without
// modification, are permitted provided that the following conditions are met:
//
// * Redistributions of source code must retain the above copyright notice,
//   this list of conditions and the following disclaimer.
// * Redistributions in binary form must reproduce the above copyright notice,
//   this list of conditions and the following disclaimer in the documentation
//   and/or other materials provided with the distribution.
// * Neither the name of Google Inc. nor the names of its contributors may be
//   used to endorse or promote products derived from this software without
//   specific prior written permission.
//
// THIS SOFTWARE IS PROVIDED BY THE COPYRIGHT HOLDERS AND CONTRIBUTORS "AS IS"
// AND ANY EXPRESS OR IMPLIED WARRANTIES, INCLUDING, BUT NOT LIMITED TO, THE
// IMPLIED WARRANTIES OF MERCHANTABILITY AND FITNESS FOR A PARTICULAR PURPOSE
// ARE DISCLAIMED. IN NO EVENT SHALL THE COPYRIGHT OWNER OR CONTRIBUTORS BE
// LIABLE FOR ANY DIRECT, INDIRECT, INCIDENTAL, SPECIAL, EXEMPLARY, OR
// CONSEQUENTIAL DAMAGES (INCLUDING, BUT NOT LIMITED TO, PROCUREMENT OF
// SUBSTITUTE GOODS OR SERVICES; LOSS OF USE, DATA, OR PROFITS; OR BUSINESS
// INTERRUPTION) HOWEVER CAUSED AND ON ANY THEORY OF LIABILITY, WHETHER IN
// CONTRACT, STRICT LIABILITY, OR TORT (INCLUDING NEGLIGENCE OR OTHERWISE)
// ARISING IN ANY WAY OUT OF THE USE OF THIS SOFTWARE, EVEN IF ADVISED OF THE
// POSSIBILITY OF SUCH DAMAGE.
//
// Author: keir@google.com (Keir Mierle)
//
// A scratch evaluate preparer provides temporary storage for the jacobians that
// are created when running user-provided cost functions. The evaluator takes
// care to avoid evaluating the jacobian for fixed parameters.

#ifndef CERES_INTERNAL_SCRATCH_EVALUATE_PREPARER_H_
#define CERES_INTERNAL_SCRATCH_EVALUATE_PREPARER_H_

#include <memory>

<<<<<<< HEAD
=======
#include "ceres/internal/disable_warnings.h"
>>>>>>> 84e1696f
#include "ceres/internal/export.h"

namespace ceres {
namespace internal {

class Program;
class ResidualBlock;
class SparseMatrix;

class CERES_NO_EXPORT ScratchEvaluatePreparer {
 public:
  // Create num_threads ScratchEvaluatePreparers.
  static std::unique_ptr<ScratchEvaluatePreparer[]> Create(
      const Program& program, int num_threads);

  // EvaluatePreparer interface
  void Init(int max_derivatives_per_residual_block);
  void Prepare(const ResidualBlock* residual_block,
               int residual_block_index,
               SparseMatrix* jacobian,
               double** jacobians);

 private:
  // Scratch space for the jacobians; each jacobian is packed one after another.
  // There is enough scratch to hold all the jacobians for the largest residual.
  std::unique_ptr<double[]> jacobian_scratch_;
};

}  // namespace internal
}  // namespace ceres

#include "ceres/internal/reenable_warnings.h"

#endif  // CERES_INTERNAL_SCRATCH_EVALUATE_PREPARER_H_<|MERGE_RESOLUTION|>--- conflicted
+++ resolved
@@ -37,10 +37,7 @@
 
 #include <memory>
 
-<<<<<<< HEAD
-=======
 #include "ceres/internal/disable_warnings.h"
->>>>>>> 84e1696f
 #include "ceres/internal/export.h"
 
 namespace ceres {
