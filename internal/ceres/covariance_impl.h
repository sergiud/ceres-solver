// Ceres Solver - A fast non-linear least squares minimizer
// Copyright 2015 Google Inc. All rights reserved.
// http://ceres-solver.org/
//
// Redistribution and use in source and binary forms, with or without
// modification, are permitted provided that the following conditions are met:
//
// * Redistributions of source code must retain the above copyright notice,
//   this list of conditions and the following disclaimer.
// * Redistributions in binary form must reproduce the above copyright notice,
//   this list of conditions and the following disclaimer in the documentation
//   and/or other materials provided with the distribution.
// * Neither the name of Google Inc. nor the names of its contributors may be
//   used to endorse or promote products derived from this software without
//   specific prior written permission.
//
// THIS SOFTWARE IS PROVIDED BY THE COPYRIGHT HOLDERS AND CONTRIBUTORS "AS IS"
// AND ANY EXPRESS OR IMPLIED WARRANTIES, INCLUDING, BUT NOT LIMITED TO, THE
// IMPLIED WARRANTIES OF MERCHANTABILITY AND FITNESS FOR A PARTICULAR PURPOSE
// ARE DISCLAIMED. IN NO EVENT SHALL THE COPYRIGHT OWNER OR CONTRIBUTORS BE
// LIABLE FOR ANY DIRECT, INDIRECT, INCIDENTAL, SPECIAL, EXEMPLARY, OR
// CONSEQUENTIAL DAMAGES (INCLUDING, BUT NOT LIMITED TO, PROCUREMENT OF
// SUBSTITUTE GOODS OR SERVICES; LOSS OF USE, DATA, OR PROFITS; OR BUSINESS
// INTERRUPTION) HOWEVER CAUSED AND ON ANY THEORY OF LIABILITY, WHETHER IN
// CONTRACT, STRICT LIABILITY, OR TORT (INCLUDING NEGLIGENCE OR OTHERWISE)
// ARISING IN ANY WAY OUT OF THE USE OF THIS SOFTWARE, EVEN IF ADVISED OF THE
// POSSIBILITY OF SUCH DAMAGE.
//
// Author: sameeragarwal@google.com (Sameer Agarwal)

#ifndef CERES_INTERNAL_COVARIANCE_IMPL_H_
#define CERES_INTERNAL_COVARIANCE_IMPL_H_

#include <map>
#include <memory>
#include <set>
#include <utility>
#include <vector>

#include "ceres/covariance.h"
#include "ceres/internal/port.h"
#include "ceres/problem_impl.h"
#include "ceres/suitesparse.h"
#include "ceres/internal/export.h"

#include "ceres/internal/prefix.h"

namespace ceres {
namespace internal {

class CompressedRowSparseMatrix;

<<<<<<< HEAD
class CERES_EXPORT CovarianceImpl {
=======
class CERES_EXPORT_INTERNAL CovarianceImpl {
>>>>>>> bb127272
 public:
  explicit CovarianceImpl(const Covariance::Options& options);
  ~CovarianceImpl();

  bool Compute(const std::vector<std::pair<const double*, const double*>>&
                   covariance_blocks,
               ProblemImpl* problem);

  bool Compute(const std::vector<const double*>& parameter_blocks,
               ProblemImpl* problem);

  bool GetCovarianceBlockInTangentOrAmbientSpace(
      const double* parameter_block1,
      const double* parameter_block2,
      bool lift_covariance_to_ambient_space,
      double* covariance_block) const;

  bool GetCovarianceMatrixInTangentOrAmbientSpace(
      const std::vector<const double*>& parameters,
      bool lift_covariance_to_ambient_space,
      double* covariance_matrix) const;

  bool ComputeCovarianceSparsity(
      const std::vector<std::pair<const double*, const double*>>&
          covariance_blocks,
      ProblemImpl* problem);

  bool ComputeCovarianceValues();
  bool ComputeCovarianceValuesUsingDenseSVD();
  bool ComputeCovarianceValuesUsingSuiteSparseQR();
  bool ComputeCovarianceValuesUsingEigenSparseQR();

  const CompressedRowSparseMatrix* covariance_matrix() const {
    return covariance_matrix_.get();
  }

 private:
  ProblemImpl* problem_;
  Covariance::Options options_;
  Problem::EvaluateOptions evaluate_options_;
  bool is_computed_;
  bool is_valid_;
  std::map<const double*, int> parameter_block_to_row_index_;
  std::set<const double*> constant_parameter_blocks_;
  std::unique_ptr<CompressedRowSparseMatrix> covariance_matrix_;
};

}  // namespace internal
}  // namespace ceres

#include "ceres/internal/suffix.h"

#endif  // CERES_INTERNAL_COVARIANCE_IMPL_H_<|MERGE_RESOLUTION|>--- conflicted
+++ resolved
@@ -50,11 +50,7 @@
 
 class CompressedRowSparseMatrix;
 
-<<<<<<< HEAD
 class CERES_EXPORT CovarianceImpl {
-=======
-class CERES_EXPORT_INTERNAL CovarianceImpl {
->>>>>>> bb127272
  public:
   explicit CovarianceImpl(const Covariance::Options& options);
   ~CovarianceImpl();
