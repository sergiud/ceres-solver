--- conflicted
+++ resolved
@@ -39,11 +39,6 @@
 #include "ceres/internal/disable_warnings.h"
 #include "ceres/internal/eigen.h"
 #include "ceres/internal/export.h"
-<<<<<<< HEAD
-#include "ceres/internal/port.h"
-#include "ceres/internal/prefix.h"
-=======
->>>>>>> 84e1696f
 #include "ceres/linear_operator.h"
 #include "ceres/linear_solver.h"
 #include "ceres/partitioned_matrix_view.h"
@@ -94,11 +89,7 @@
 // RightMultiply (and the LeftMultiply) methods are not thread safe as
 // they depend on mutable arrays used for the temporaries needed to
 // compute the product y += Sx;
-<<<<<<< HEAD
-class CERES_NO_EXPORT ImplicitSchurComplement : public LinearOperator {
-=======
 class CERES_NO_EXPORT ImplicitSchurComplement final : public LinearOperator {
->>>>>>> 84e1696f
  public:
   // num_eliminate_blocks is the number of E blocks in the matrix
   // A.
@@ -175,10 +166,6 @@
 }  // namespace internal
 }  // namespace ceres
 
-<<<<<<< HEAD
-#include "ceres/internal/suffix.h"
-=======
 #include "ceres/internal/reenable_warnings.h"
->>>>>>> 84e1696f
 
 #endif  // CERES_INTERNAL_IMPLICIT_SCHUR_COMPLEMENT_H_