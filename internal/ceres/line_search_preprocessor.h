// Ceres Solver - A fast non-linear least squares minimizer
// Copyright 2015 Google Inc. All rights reserved.
// http://ceres-solver.org/
//
// Redistribution and use in source and binary forms, with or without
// modification, are permitted provided that the following conditions are met:
//
// * Redistributions of source code must retain the above copyright notice,
//   this list of conditions and the following disclaimer.
// * Redistributions in binary form must reproduce the above copyright notice,
//   this list of conditions and the following disclaimer in the documentation
//   and/or other materials provided with the distribution.
// * Neither the name of Google Inc. nor the names of its contributors may be
//   used to endorse or promote products derived from this software without
//   specific prior written permission.
//
// THIS SOFTWARE IS PROVIDED BY THE COPYRIGHT HOLDERS AND CONTRIBUTORS "AS IS"
// AND ANY EXPRESS OR IMPLIED WARRANTIES, INCLUDING, BUT NOT LIMITED TO, THE
// IMPLIED WARRANTIES OF MERCHANTABILITY AND FITNESS FOR A PARTICULAR PURPOSE
// ARE DISCLAIMED. IN NO EVENT SHALL THE COPYRIGHT OWNER OR CONTRIBUTORS BE
// LIABLE FOR ANY DIRECT, INDIRECT, INCIDENTAL, SPECIAL, EXEMPLARY, OR
// CONSEQUENTIAL DAMAGES (INCLUDING, BUT NOT LIMITED TO, PROCUREMENT OF
// SUBSTITUTE GOODS OR SERVICES; LOSS OF USE, DATA, OR PROFITS; OR BUSINESS
// INTERRUPTION) HOWEVER CAUSED AND ON ANY THEORY OF LIABILITY, WHETHER IN
// CONTRACT, STRICT LIABILITY, OR TORT (INCLUDING NEGLIGENCE OR OTHERWISE)
// ARISING IN ANY WAY OUT OF THE USE OF THIS SOFTWARE, EVEN IF ADVISED OF THE
// POSSIBILITY OF SUCH DAMAGE.
//
// Author: sameragarwal@google.com (Sameer Agarwal)

#ifndef CERES_INTERNAL_LINE_SEARCH_PREPROCESSOR_H_
#define CERES_INTERNAL_LINE_SEARCH_PREPROCESSOR_H_

#include "ceres/internal/port.h"
#include "ceres/preprocessor.h"
#include "ceres/internal/export.h"

#include "ceres/internal/prefix.h"

namespace ceres {
namespace internal {

<<<<<<< HEAD
class CERES_EXPORT LineSearchPreprocessor : public Preprocessor {
=======
class CERES_EXPORT_INTERNAL LineSearchPreprocessor : public Preprocessor {
>>>>>>> bb127272
 public:
  virtual ~LineSearchPreprocessor();
  bool Preprocess(const Solver::Options& options,
                  ProblemImpl* problem,
                  PreprocessedProblem* preprocessed_problem) final;
};

}  // namespace internal
}  // namespace ceres

#include "ceres/internal/suffix.h"

#endif  // CERES_INTERNAL_LINE_SEARCH_PREPROCESSOR_H_<|MERGE_RESOLUTION|>--- conflicted
+++ resolved
@@ -40,11 +40,7 @@
 namespace ceres {
 namespace internal {
 
-<<<<<<< HEAD
 class CERES_EXPORT LineSearchPreprocessor : public Preprocessor {
-=======
-class CERES_EXPORT_INTERNAL LineSearchPreprocessor : public Preprocessor {
->>>>>>> bb127272
  public:
   virtual ~LineSearchPreprocessor();
   bool Preprocess(const Solver::Options& options,
