// Ceres Solver - A fast non-linear least squares minimizer
// Copyright 2015 Google Inc. All rights reserved.
// http://ceres-solver.org/
//
// Redistribution and use in source and binary forms, with or without
// modification, are permitted provided that the following conditions are met:
//
// * Redistributions of source code must retain the above copyright notice,
//   this list of conditions and the following disclaimer.
// * Redistributions in binary form must reproduce the above copyright notice,
//   this list of conditions and the following disclaimer in the documentation
//   and/or other materials provided with the distribution.
// * Neither the name of Google Inc. nor the names of its contributors may be
//   used to endorse or promote products derived from this software without
//   specific prior written permission.
//
// THIS SOFTWARE IS PROVIDED BY THE COPYRIGHT HOLDERS AND CONTRIBUTORS "AS IS"
// AND ANY EXPRESS OR IMPLIED WARRANTIES, INCLUDING, BUT NOT LIMITED TO, THE
// IMPLIED WARRANTIES OF MERCHANTABILITY AND FITNESS FOR A PARTICULAR PURPOSE
// ARE DISCLAIMED. IN NO EVENT SHALL THE COPYRIGHT OWNER OR CONTRIBUTORS BE
// LIABLE FOR ANY DIRECT, INDIRECT, INCIDENTAL, SPECIAL, EXEMPLARY, OR
// CONSEQUENTIAL DAMAGES (INCLUDING, BUT NOT LIMITED TO, PROCUREMENT OF
// SUBSTITUTE GOODS OR SERVICES; LOSS OF USE, DATA, OR PROFITS; OR BUSINESS
// INTERRUPTION) HOWEVER CAUSED AND ON ANY THEORY OF LIABILITY, WHETHER IN
// CONTRACT, STRICT LIABILITY, OR TORT (INCLUDING NEGLIGENCE OR OTHERWISE)
// ARISING IN ANY WAY OUT OF THE USE OF THIS SOFTWARE, EVEN IF ADVISED OF THE
// POSSIBILITY OF SUCH DAMAGE.
//
// Author: keir@google.com (Keir Mierle)
//         sameeragarwal@google.com (Sameer Agarwal)
//
// Test utils used for evaluation testing.

#include "ceres/internal/export.h"

namespace ceres {
namespace internal {

// Fixed sized struct for storing an evaluation.
struct CERES_NO_EXPORT ExpectedEvaluation {
  int num_rows;
  int num_cols;
  double cost;
  const double residuals[50];
  const double gradient[50];
  const double jacobian[200];
};

// Compare two evaluations.
<<<<<<< HEAD
CERES_EXPORT void CompareEvaluations(int expected_num_rows,
                                     int expected_num_cols,
                                     double expected_cost,
                                     const double* expected_residuals,
                                     const double* expected_gradient,
                                     const double* expected_jacobian,
                                     const double actual_cost,
                                     const double* actual_residuals,
                                     const double* actual_gradient,
                                     const double* actual_jacobian);
=======
CERES_NO_EXPORT void CompareEvaluations(int expected_num_rows,
                                        int expected_num_cols,
                                        double expected_cost,
                                        const double* expected_residuals,
                                        const double* expected_gradient,
                                        const double* expected_jacobian,
                                        const double actual_cost,
                                        const double* actual_residuals,
                                        const double* actual_gradient,
                                        const double* actual_jacobian);
>>>>>>> 84e1696f

}  // namespace internal
}  // namespace ceres<|MERGE_RESOLUTION|>--- conflicted
+++ resolved
@@ -47,18 +47,6 @@
 };
 
 // Compare two evaluations.
-<<<<<<< HEAD
-CERES_EXPORT void CompareEvaluations(int expected_num_rows,
-                                     int expected_num_cols,
-                                     double expected_cost,
-                                     const double* expected_residuals,
-                                     const double* expected_gradient,
-                                     const double* expected_jacobian,
-                                     const double actual_cost,
-                                     const double* actual_residuals,
-                                     const double* actual_gradient,
-                                     const double* actual_jacobian);
-=======
 CERES_NO_EXPORT void CompareEvaluations(int expected_num_rows,
                                         int expected_num_cols,
                                         double expected_cost,
@@ -69,7 +57,6 @@
                                         const double* actual_residuals,
                                         const double* actual_gradient,
                                         const double* actual_jacobian);
->>>>>>> 84e1696f
 
 }  // namespace internal
 }  // namespace ceres