--- conflicted
+++ resolved
@@ -45,13 +45,9 @@
 #include <vector>
 
 #include "ceres/graph.h"
-<<<<<<< HEAD
 #include "ceres/internal/export.h"
 
 #include "ceres/internal/prefix.h"
-=======
-#include "ceres/internal/port.h"
->>>>>>> bb127272
 
 namespace ceres {
 namespace internal {
@@ -101,18 +97,13 @@
 // It is possible depending on the configuration of the clustering
 // algorithm that some of the vertices may not be assigned to any
 // cluster. In this case they are assigned to a cluster with id = -1;
-<<<<<<< HEAD
-CERES_EXPORT
-void ComputeCanonicalViewsClustering(
-=======
-CERES_EXPORT_INTERNAL void ComputeCanonicalViewsClustering(
->>>>>>> bb127272
+CERES_EXPORT void ComputeCanonicalViewsClustering(
     const CanonicalViewsClusteringOptions& options,
     const WeightedGraph<int>& graph,
     std::vector<int>* centers,
     std::unordered_map<int, int>* membership);
 
-struct CERES_EXPORT_INTERNAL CanonicalViewsClusteringOptions {
+struct CanonicalViewsClusteringOptions {
   // The minimum number of canonical views to compute.
   int min_views = 3;
 
