// Ceres Solver - A fast non-linear least squares minimizer
// Copyright 2015 Google Inc. All rights reserved.
// http://ceres-solver.org/
//
// Redistribution and use in source and binary forms, with or without
// modification, are permitted provided that the following conditions are met:
//
// * Redistributions of source code must retain the above copyright notice,
//   this list of conditions and the following disclaimer.
// * Redistributions in binary form must reproduce the above copyright notice,
//   this list of conditions and the following disclaimer in the documentation
//   and/or other materials provided with the distribution.
// * Neither the name of Google Inc. nor the names of its contributors may be
//   used to endorse or promote products derived from this software without
//   specific prior written permission.
//
// THIS SOFTWARE IS PROVIDED BY THE COPYRIGHT HOLDERS AND CONTRIBUTORS "AS IS"
// AND ANY EXPRESS OR IMPLIED WARRANTIES, INCLUDING, BUT NOT LIMITED TO, THE
// IMPLIED WARRANTIES OF MERCHANTABILITY AND FITNESS FOR A PARTICULAR PURPOSE
// ARE DISCLAIMED. IN NO EVENT SHALL THE COPYRIGHT OWNER OR CONTRIBUTORS BE
// LIABLE FOR ANY DIRECT, INDIRECT, INCIDENTAL, SPECIAL, EXEMPLARY, OR
// CONSEQUENTIAL DAMAGES (INCLUDING, BUT NOT LIMITED TO, PROCUREMENT OF
// SUBSTITUTE GOODS OR SERVICES; LOSS OF USE, DATA, OR PROFITS; OR BUSINESS
// INTERRUPTION) HOWEVER CAUSED AND ON ANY THEORY OF LIABILITY, WHETHER IN
// CONTRACT, STRICT LIABILITY, OR TORT (INCLUDING NEGLIGENCE OR OTHERWISE)
// ARISING IN ANY WAY OUT OF THE USE OF THIS SOFTWARE, EVEN IF ADVISED OF THE
// POSSIBILITY OF SUCH DAMAGE.
//
// Author: sameeragarwal@google.com (Sameer Agarwal)

#ifndef CERES_INTERNAL_NUMERIC_DIFF_TEST_UTILS_H_
#define CERES_INTERNAL_NUMERIC_DIFF_TEST_UTILS_H_

#include "ceres/cost_function.h"
#include "ceres/internal/export.h"
#include "ceres/sized_cost_function.h"
#include "ceres/types.h"

namespace ceres {
namespace internal {

// Noise factor for randomized cost function.
static constexpr double kNoiseFactor = 0.01;

// Default random seed for randomized cost function.
static constexpr unsigned int kRandomSeed = 1234;

// y1 = x1'x2      -> dy1/dx1 = x2,               dy1/dx2 = x1
// y2 = (x1'x2)^2  -> dy2/dx1 = 2 * x2 * (x1'x2), dy2/dx2 = 2 * x1 * (x1'x2)
// y3 = x2'x2      -> dy3/dx1 = 0,                dy3/dx2 = 2 * x2
<<<<<<< HEAD
class CERES_EXPORT EasyFunctor {
=======
class CERES_NO_EXPORT EasyFunctor {
>>>>>>> 84e1696f
 public:
  bool operator()(const double* x1, const double* x2, double* residuals) const;
  void ExpectCostFunctionEvaluationIsNearlyCorrect(
      const CostFunction& cost_function, NumericDiffMethodType method) const;
};

class EasyCostFunction : public SizedCostFunction<3, 5, 5> {
 public:
  bool Evaluate(double const* const* parameters,
                double* residuals,
                double** /* not used */) const final {
    return functor_(parameters[0], parameters[1], residuals);
  }

 private:
  EasyFunctor functor_;
};

// y1 = sin(x1'x2)
// y2 = exp(-x1'x2 / 10)
//
// dy1/dx1 =  x2 * cos(x1'x2),            dy1/dx2 =  x1 * cos(x1'x2)
// dy2/dx1 = -x2 * exp(-x1'x2 / 10) / 10, dy2/dx2 = -x2 * exp(-x1'x2 / 10) / 10
class CERES_NO_EXPORT TranscendentalFunctor {
 public:
  bool operator()(const double* x1, const double* x2, double* residuals) const;
  void ExpectCostFunctionEvaluationIsNearlyCorrect(
      const CostFunction& cost_function, NumericDiffMethodType method) const;
};

class CERES_EXPORT TranscendentalCostFunction
    : public SizedCostFunction<2, 5, 5> {
 public:
  bool Evaluate(double const* const* parameters,
                double* residuals,
                double** /* not used */) const final {
    return functor_(parameters[0], parameters[1], residuals);
  }

 private:
  TranscendentalFunctor functor_;
};

// y = exp(x), dy/dx = exp(x)
<<<<<<< HEAD
class CERES_EXPORT ExponentialFunctor {
=======
class CERES_NO_EXPORT ExponentialFunctor {
>>>>>>> 84e1696f
 public:
  bool operator()(const double* x1, double* residuals) const;
  void ExpectCostFunctionEvaluationIsNearlyCorrect(
      const CostFunction& cost_function) const;
};

class ExponentialCostFunction : public SizedCostFunction<1, 1> {
 public:
  bool Evaluate(double const* const* parameters,
                double* residuals,
                double** /* not used */) const final {
    return functor_(parameters[0], residuals);
  }

 private:
  ExponentialFunctor functor_;
};

// Test adaptive numeric differentiation by synthetically adding random noise
// to a functor.
// y = x^2 + [random noise], dy/dx ~ 2x
<<<<<<< HEAD
class CERES_EXPORT RandomizedFunctor {
=======
class CERES_NO_EXPORT RandomizedFunctor {
>>>>>>> 84e1696f
 public:
  RandomizedFunctor(double noise_factor, unsigned int random_seed)
      : noise_factor_(noise_factor), random_seed_(random_seed) {}

  bool operator()(const double* x1, double* residuals) const;
  void ExpectCostFunctionEvaluationIsNearlyCorrect(
      const CostFunction& cost_function) const;

 private:
  double noise_factor_;
  unsigned int random_seed_;
};

class CERES_EXPORT RandomizedCostFunction : public SizedCostFunction<1, 1> {
 public:
  RandomizedCostFunction(double noise_factor, unsigned int random_seed)
      : functor_(noise_factor, random_seed) {}

  bool Evaluate(double const* const* parameters,
                double* residuals,
                double** /* not used */) const final {
    return functor_(parameters[0], residuals);
  }

 private:
  RandomizedFunctor functor_;
};

}  // namespace internal
}  // namespace ceres

#endif  // CERES_INTERNAL_NUMERIC_DIFF_TEST_UTILS_H_<|MERGE_RESOLUTION|>--- conflicted
+++ resolved
@@ -48,11 +48,7 @@
 // y1 = x1'x2      -> dy1/dx1 = x2,               dy1/dx2 = x1
 // y2 = (x1'x2)^2  -> dy2/dx1 = 2 * x2 * (x1'x2), dy2/dx2 = 2 * x1 * (x1'x2)
 // y3 = x2'x2      -> dy3/dx1 = 0,                dy3/dx2 = 2 * x2
-<<<<<<< HEAD
-class CERES_EXPORT EasyFunctor {
-=======
 class CERES_NO_EXPORT EasyFunctor {
->>>>>>> 84e1696f
  public:
   bool operator()(const double* x1, const double* x2, double* residuals) const;
   void ExpectCostFunctionEvaluationIsNearlyCorrect(
@@ -97,11 +93,7 @@
 };
 
 // y = exp(x), dy/dx = exp(x)
-<<<<<<< HEAD
-class CERES_EXPORT ExponentialFunctor {
-=======
 class CERES_NO_EXPORT ExponentialFunctor {
->>>>>>> 84e1696f
  public:
   bool operator()(const double* x1, double* residuals) const;
   void ExpectCostFunctionEvaluationIsNearlyCorrect(
@@ -123,11 +115,7 @@
 // Test adaptive numeric differentiation by synthetically adding random noise
 // to a functor.
 // y = x^2 + [random noise], dy/dx ~ 2x
-<<<<<<< HEAD
-class CERES_EXPORT RandomizedFunctor {
-=======
 class CERES_NO_EXPORT RandomizedFunctor {
->>>>>>> 84e1696f
  public:
   RandomizedFunctor(double noise_factor, unsigned int random_seed)
       : noise_factor_(noise_factor), random_seed_(random_seed) {}
