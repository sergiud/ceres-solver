--- conflicted
+++ resolved
@@ -44,16 +44,6 @@
 
 #include "glog/logging.h"
 
-<<<<<<< HEAD
-// Needed to make the scoped mock log tests work without modification.
-namespace ceres {
-namespace internal {
-using google::GLOG_WARNING;
-}  // namespace internal
-}  // namespace ceres
-
-=======
->>>>>>> 73341234
 namespace testing {
 
 // A ScopedMockLog object intercepts LOG() messages issued during its
