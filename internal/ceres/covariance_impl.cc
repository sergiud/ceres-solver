--- conflicted
+++ resolved
@@ -341,19 +341,7 @@
                  max_covariance_block_size]);
 
   bool success = true;
-  int num_params = parameters.size();
-
-<<<<<<< HEAD
-#if defined(CERES_USE_OPENMP)
-// The collapse() directive is only supported in OpenMP 3.0 and higher. OpenMP
-// 3.0 was released in May 2008 (hence the version number).
-#if _OPENMP >= 200805
-#  pragma omp parallel for num_threads(num_threads) schedule(dynamic) collapse(2)
-#else
-#  pragma omp parallel for num_threads(num_threads) schedule(dynamic)
-#endif
-#endif
-=======
+
   ThreadTokenProvider thread_token_provider(num_threads);
 
 #ifdef CERES_USE_OPENMP
@@ -364,7 +352,6 @@
 #  else
 #    pragma omp parallel for num_threads(num_threads) schedule(dynamic)
 #  endif
->>>>>>> dc9bf012
   for (int i = 0; i < num_parameters; ++i) {
     for (int j = 0; j < num_parameters; ++j) {
       // The second loop can't start from j = i for compatibility with OpenMP
