--- conflicted
+++ resolved
@@ -45,14 +45,8 @@
 
 #include <string>
 
-<<<<<<< HEAD
-#include "ceres/internal/export.h"
-#include "ceres/internal/port.h"
-#include "ceres/internal/prefix.h"
-=======
 #include "ceres/internal/disable_warnings.h"
 #include "ceres/internal/export.h"
->>>>>>> 84e1696f
 
 namespace ceres {
 namespace internal {
@@ -71,11 +65,7 @@
 CERES_NO_EXPORT int FindInvalidValue(const int size, const double* x);
 
 // Utility routine to print an array of doubles to a string. If the
-<<<<<<< HEAD
-// array pointer is NULL, it is treated as an array of zeros.
-=======
 // array pointer is nullptr, it is treated as an array of zeros.
->>>>>>> 84e1696f
 CERES_NO_EXPORT void AppendArrayToString(const int size,
                                          const double* x,
                                          std::string* result);
@@ -98,10 +88,6 @@
 }  // namespace internal
 }  // namespace ceres
 
-<<<<<<< HEAD
-#include "ceres/internal/suffix.h"
-=======
 #include "ceres/internal/reenable_warnings.h"
->>>>>>> 84e1696f
 
 #endif  // CERES_INTERNAL_ARRAY_UTILS_H_