--- conflicted
+++ resolved
@@ -64,13 +64,9 @@
 // when added with AddResidualBlock().
 class CERES_EXPORT CostFunction {
  public:
-<<<<<<< HEAD
   CostFunction();
-=======
-  CostFunction() : num_residuals_(0) {}
   CostFunction(const CostFunction&) = delete;
   void operator=(const CostFunction&) = delete;
->>>>>>> f52e041c
 
   virtual ~CostFunction();
 
