// Ceres Solver - A fast non-linear least squares minimizer
// Copyright 2015 Google Inc. All rights reserved.
// http://ceres-solver.org/
//
// Redistribution and use in source and binary forms, with or without
// modification, are permitted provided that the following conditions are met:
//
// * Redistributions of source code must retain the above copyright notice,
//   this list of conditions and the following disclaimer.
// * Redistributions in binary form must reproduce the above copyright notice,
//   this list of conditions and the following disclaimer in the documentation
//   and/or other materials provided with the distribution.
// * Neither the name of Google Inc. nor the names of its contributors may be
//   used to endorse or promote products derived from this software without
//   specific prior written permission.
//
// THIS SOFTWARE IS PROVIDED BY THE COPYRIGHT HOLDERS AND CONTRIBUTORS "AS IS"
// AND ANY EXPRESS OR IMPLIED WARRANTIES, INCLUDING, BUT NOT LIMITED TO, THE
// IMPLIED WARRANTIES OF MERCHANTABILITY AND FITNESS FOR A PARTICULAR PURPOSE
// ARE DISCLAIMED. IN NO EVENT SHALL THE COPYRIGHT OWNER OR CONTRIBUTORS BE
// LIABLE FOR ANY DIRECT, INDIRECT, INCIDENTAL, SPECIAL, EXEMPLARY, OR
// CONSEQUENTIAL DAMAGES (INCLUDING, BUT NOT LIMITED TO, PROCUREMENT OF
// SUBSTITUTE GOODS OR SERVICES; LOSS OF USE, DATA, OR PROFITS; OR BUSINESS
// INTERRUPTION) HOWEVER CAUSED AND ON ANY THEORY OF LIABILITY, WHETHER IN
// CONTRACT, STRICT LIABILITY, OR TORT (INCLUDING NEGLIGENCE OR OTHERWISE)
// ARISING IN ANY WAY OUT OF THE USE OF THIS SOFTWARE, EVEN IF ADVISED OF THE
// POSSIBILITY OF SUCH DAMAGE.
//
// Author: keir@google.com (Keir Mierle)

#ifndef CERES_PUBLIC_INTERNAL_PORT_H_
#define CERES_PUBLIC_INTERNAL_PORT_H_

#include <ceres/internal/export.h>

// This file needs to compile as c code.
#include "ceres/internal/config.h"

#if defined(CERES_USE_OPENMP)
#if defined(CERES_USE_CXX_THREADS) || defined(CERES_NO_THREADS)
#error CERES_USE_OPENMP is mutually exclusive to CERES_USE_CXX_THREADS and CERES_NO_THREADS
#endif
#elif defined(CERES_USE_CXX_THREADS)
#if defined(CERES_USE_OPENMP) || defined(CERES_NO_THREADS)
#error CERES_USE_CXX_THREADS is mutually exclusive to CERES_USE_OPENMP, CERES_USE_CXX_THREADS and CERES_NO_THREADS
#endif
#elif defined(CERES_NO_THREADS)
#if defined(CERES_USE_OPENMP) || defined(CERES_USE_CXX_THREADS)
#error CERES_NO_THREADS is mutually exclusive to CERES_USE_OPENMP and CERES_USE_CXX_THREADS
#endif
#else
#  error One of CERES_USE_OPENMP, CERES_USE_CXX_THREADS or CERES_NO_THREADS must be defined.
#endif

// CERES_NO_SPARSE should be automatically defined by config.h if Ceres was
// compiled without any sparse back-end.  Verify that it has not subsequently
// been inconsistently redefined.
#if defined(CERES_NO_SPARSE)
#if !defined(CERES_NO_SUITESPARSE)
#error CERES_NO_SPARSE requires CERES_NO_SUITESPARSE.
#endif
#if !defined(CERES_NO_CXSPARSE)
#error CERES_NO_SPARSE requires CERES_NO_CXSPARSE
#endif
#if !defined(CERES_NO_ACCELERATE_SPARSE)
#error CERES_NO_SPARSE requires CERES_NO_ACCELERATE_SPARSE
#endif
#if defined(CERES_USE_EIGEN_SPARSE)
#error CERES_NO_SPARSE requires !CERES_USE_EIGEN_SPARSE
#endif
#endif

<<<<<<< HEAD
=======
// A macro to signal which functions and classes are exported when
// building a DLL with MSVC.
//
// Note that the ordering here is important, CERES_BUILDING_SHARED_LIBRARY
// is only defined locally when Ceres is compiled, it is never exported to
// users.  However, in order that we do not have to configure config.h
// separately for building vs installing, if we are using MSVC and building
// a shared library, then both CERES_BUILDING_SHARED_LIBRARY and
// CERES_USING_SHARED_LIBRARY will be defined when Ceres is compiled.
// Hence it is important that the check for CERES_BUILDING_SHARED_LIBRARY
// happens first.
#if defined(_MSC_VER) && defined(CERES_BUILDING_SHARED_LIBRARY)
#define CERES_EXPORT __declspec(dllexport)
#elif defined(_MSC_VER) && defined(CERES_USING_SHARED_LIBRARY)
#define CERES_EXPORT __declspec(dllimport)
#else
#define CERES_EXPORT
#endif

>>>>>>> 921368ce
#endif  // CERES_PUBLIC_INTERNAL_PORT_H_<|MERGE_RESOLUTION|>--- conflicted
+++ resolved
@@ -70,26 +70,4 @@
 #endif
 #endif
 
-<<<<<<< HEAD
-=======
-// A macro to signal which functions and classes are exported when
-// building a DLL with MSVC.
-//
-// Note that the ordering here is important, CERES_BUILDING_SHARED_LIBRARY
-// is only defined locally when Ceres is compiled, it is never exported to
-// users.  However, in order that we do not have to configure config.h
-// separately for building vs installing, if we are using MSVC and building
-// a shared library, then both CERES_BUILDING_SHARED_LIBRARY and
-// CERES_USING_SHARED_LIBRARY will be defined when Ceres is compiled.
-// Hence it is important that the check for CERES_BUILDING_SHARED_LIBRARY
-// happens first.
-#if defined(_MSC_VER) && defined(CERES_BUILDING_SHARED_LIBRARY)
-#define CERES_EXPORT __declspec(dllexport)
-#elif defined(_MSC_VER) && defined(CERES_USING_SHARED_LIBRARY)
-#define CERES_EXPORT __declspec(dllimport)
-#else
-#define CERES_EXPORT
-#endif
-
->>>>>>> 921368ce
 #endif  // CERES_PUBLIC_INTERNAL_PORT_H_