// Ceres Solver - A fast non-linear least squares minimizer
// Copyright 2015 Google Inc. All rights reserved.
// http://ceres-solver.org/
//
// Redistribution and use in source and binary forms, with or without
// modification, are permitted provided that the following conditions are met:
//
// * Redistributions of source code must retain the above copyright notice,
//   this list of conditions and the following disclaimer.
// * Redistributions in binary form must reproduce the above copyright notice,
//   this list of conditions and the following disclaimer in the documentation
//   and/or other materials provided with the distribution.
// * Neither the name of Google Inc. nor the names of its contributors may be
//   used to endorse or promote products derived from this software without
//   specific prior written permission.
//
// THIS SOFTWARE IS PROVIDED BY THE COPYRIGHT HOLDERS AND CONTRIBUTORS "AS IS"
// AND ANY EXPRESS OR IMPLIED WARRANTIES, INCLUDING, BUT NOT LIMITED TO, THE
// IMPLIED WARRANTIES OF MERCHANTABILITY AND FITNESS FOR A PARTICULAR PURPOSE
// ARE DISCLAIMED. IN NO EVENT SHALL THE COPYRIGHT OWNER OR CONTRIBUTORS BE
// LIABLE FOR ANY DIRECT, INDIRECT, INCIDENTAL, SPECIAL, EXEMPLARY, OR
// CONSEQUENTIAL DAMAGES (INCLUDING, BUT NOT LIMITED TO, PROCUREMENT OF
// SUBSTITUTE GOODS OR SERVICES; LOSS OF USE, DATA, OR PROFITS; OR BUSINESS
// INTERRUPTION) HOWEVER CAUSED AND ON ANY THEORY OF LIABILITY, WHETHER IN
// CONTRACT, STRICT LIABILITY, OR TORT (INCLUDING NEGLIGENCE OR OTHERWISE)
// ARISING IN ANY WAY OUT OF THE USE OF THIS SOFTWARE, EVEN IF ADVISED OF THE
// POSSIBILITY OF SUCH DAMAGE.
//
// Author: keir@google.com (Keir Mierle)
//
// A simple implementation of N-dimensional dual numbers, for automatically
// computing exact derivatives of functions.
//
// While a complete treatment of the mechanics of automatic differentation is
// beyond the scope of this header (see
// http://en.wikipedia.org/wiki/Automatic_differentiation for details), the
// basic idea is to extend normal arithmetic with an extra element, "e," often
// denoted with the greek symbol epsilon, such that e != 0 but e^2 = 0. Dual
// numbers are extensions of the real numbers analogous to complex numbers:
// whereas complex numbers augment the reals by introducing an imaginary unit i
// such that i^2 = -1, dual numbers introduce an "infinitesimal" unit e such
// that e^2 = 0. Dual numbers have two components: the "real" component and the
// "infinitesimal" component, generally written as x + y*e. Surprisingly, this
// leads to a convenient method for computing exact derivatives without needing
// to manipulate complicated symbolic expressions.
//
// For example, consider the function
//
//   f(x) = x^2 ,
//
// evaluated at 10. Using normal arithmetic, f(10) = 100, and df/dx(10) = 20.
// Next, augument 10 with an infinitesimal to get:
//
//   f(10 + e) = (10 + e)^2
//             = 100 + 2 * 10 * e + e^2
//             = 100 + 20 * e       -+-
//                     --            |
//                     |             +--- This is zero, since e^2 = 0
//                     |
//                     +----------------- This is df/dx!
//
// Note that the derivative of f with respect to x is simply the infinitesimal
// component of the value of f(x + e). So, in order to take the derivative of
// any function, it is only necessary to replace the numeric "object" used in
// the function with one extended with infinitesimals. The class Jet, defined in
// this header, is one such example of this, where substitution is done with
// templates.
//
// To handle derivatives of functions taking multiple arguments, different
// infinitesimals are used, one for each variable to take the derivative of. For
// example, consider a scalar function of two scalar parameters x and y:
//
//   f(x, y) = x^2 + x * y
//
// Following the technique above, to compute the derivatives df/dx and df/dy for
// f(1, 3) involves doing two evaluations of f, the first time replacing x with
// x + e, the second time replacing y with y + e.
//
// For df/dx:
//
//   f(1 + e, y) = (1 + e)^2 + (1 + e) * 3
//               = 1 + 2 * e + 3 + 3 * e
//               = 4 + 5 * e
//
//               --> df/dx = 5
//
// For df/dy:
//
//   f(1, 3 + e) = 1^2 + 1 * (3 + e)
//               = 1 + 3 + e
//               = 4 + e
//
//               --> df/dy = 1
//
// To take the gradient of f with the implementation of dual numbers ("jets") in
// this file, it is necessary to create a single jet type which has components
// for the derivative in x and y, and passing them to a templated version of f:
//
//   template<typename T>
//   T f(const T &x, const T &y) {
//     return x * x + x * y;
//   }
//
//   // The "2" means there should be 2 dual number components.
//   Jet<double, 2> x(0);  // Pick the 0th dual number for x.
//   Jet<double, 2> y(1);  // Pick the 1st dual number for y.
//   Jet<double, 2> z = f(x, y);
//
//   LOG(INFO) << "df/dx = " << z.v[0]
//             << "df/dy = " << z.v[1];
//
// Most users should not use Jet objects directly; a wrapper around Jet objects,
// which makes computing the derivative, gradient, or jacobian of templated
// functors simple, is in autodiff.h. Even autodiff.h should not be used
// directly; instead autodiff_cost_function.h is typically the file of interest.
//
// For the more mathematically inclined, this file implements first-order
// "jets". A 1st order jet is an element of the ring
//
//   T[N] = T[t_1, ..., t_N] / (t_1, ..., t_N)^2
//
// which essentially means that each jet consists of a "scalar" value 'a' from T
// and a 1st order perturbation vector 'v' of length N:
//
//   x = a + \sum_i v[i] t_i
//
// A shorthand is to write an element as x = a + u, where u is the pertubation.
// Then, the main point about the arithmetic of jets is that the product of
// perturbations is zero:
//
//   (a + u) * (b + v) = ab + av + bu + uv
//                     = ab + (av + bu) + 0
//
// which is what operator* implements below. Addition is simpler:
//
//   (a + u) + (b + v) = (a + b) + (u + v).
//
// The only remaining question is how to evaluate the function of a jet, for
// which we use the chain rule:
//
//   f(a + u) = f(a) + f'(a) u
//
// where f'(a) is the (scalar) derivative of f at a.
//
// By pushing these things through sufficiently and suitably templated
// functions, we can do automatic differentiation. Just be sure to turn on
// function inlining and common-subexpression elimination, or it will be very
// slow!
//
// WARNING: Most Ceres users should not directly include this file or know the
// details of how jets work. Instead the suggested method for automatic
// derivatives is to use autodiff_cost_function.h, which is a wrapper around
// both jets.h and autodiff.h to make taking derivatives of cost functions for
// use in Ceres easier.

#ifndef CERES_PUBLIC_JET_H_
#define CERES_PUBLIC_JET_H_

#include <cmath>
#include <iosfwd>
#include <iostream>  // NOLINT
#include <limits>
#include <string>

#include "Eigen/Core"
#include "ceres/fpclassify.h"
#include "ceres/internal/port.h"

namespace ceres {

template <typename T, int N>
struct Jet {
  enum { DIMENSION = N };

  // Default-construct "a" because otherwise this can lead to false errors about
  // uninitialized uses when other classes relying on default constructed T
  // (where T is a Jet<T, N>). This usually only happens in opt mode. Note that
  // the C++ standard mandates that e.g. default constructed doubles are
  // initialized to 0.0; see sections 8.5 of the C++03 standard.
  Jet() : a() {
    v.setZero();
  }

  // Constructor from scalar: a + 0.
  explicit Jet(const T& value) {
    a = value;
    v.setZero();
  }

  // Constructor from scalar plus variable: a + t_i.
  Jet(const T& value, int k) {
    a = value;
    v.setZero();
    v[k] = T(1.0);
  }

  // Constructor from scalar and vector part
  // The use of Eigen::DenseBase allows Eigen expressions
  // to be passed in without being fully evaluated until
  // they are assigned to v
  template<typename Derived>
  EIGEN_STRONG_INLINE Jet(const T& a, const Eigen::DenseBase<Derived> &v)
      : a(a), v(v) {
  }

  // Compound operators
  Jet<T, N>& operator+=(const Jet<T, N> &y) {
    *this = *this + y;
    return *this;
  }

  Jet<T, N>& operator-=(const Jet<T, N> &y) {
    *this = *this - y;
    return *this;
  }

  Jet<T, N>& operator*=(const Jet<T, N> &y) {
    *this = *this * y;
    return *this;
  }

  Jet<T, N>& operator/=(const Jet<T, N> &y) {
    *this = *this / y;
    return *this;
  }

  // The scalar part.
  T a;

  // The infinitesimal part.

  // We allocate Jets on the stack and other places they
  // might not be aligned to 16-byte boundaries.  If we have C++11, we
  // can specify their alignment anyway, and thus can safely enable
  // vectorization on those matrices; in C++99, we are out of luck.  Figure out
  // what case we're in and do the right thing.
#ifndef CERES_USE_CXX11
  // fall back to safe version:
  Eigen::Matrix<T, N, 1, Eigen::DontAlign> v;
#else
  static constexpr bool kShouldAlignMatrix =
      16 <= ::ceres::port_constants::kMaxAlignBytes;
  static constexpr int kAlignHint = kShouldAlignMatrix ?
      Eigen::AutoAlign : Eigen::DontAlign;
  static constexpr size_t kAlignment = kShouldAlignMatrix ? 16 : 1;
  alignas(kAlignment) Eigen::Matrix<T, N, 1, kAlignHint> v;
#endif
};

// Unary +
template<typename T, int N> inline
Jet<T, N> const& operator+(const Jet<T, N>& f) {
  return f;
}

// TODO(keir): Try adding __attribute__((always_inline)) to these functions to
// see if it causes a performance increase.

// Unary -
template<typename T, int N> inline
Jet<T, N> operator-(const Jet<T, N>&f) {
  return Jet<T, N>(-f.a, -f.v);
}

// Binary +
template<typename T, int N> inline
Jet<T, N> operator+(const Jet<T, N>& f,
                    const Jet<T, N>& g) {
  return Jet<T, N>(f.a + g.a, f.v + g.v);
}

// Binary + with a scalar: x + s
template<typename T, int N> inline
Jet<T, N> operator+(const Jet<T, N>& f, T s) {
  return Jet<T, N>(f.a + s, f.v);
}

// Binary + with a scalar: s + x
template<typename T, int N> inline
Jet<T, N> operator+(T s, const Jet<T, N>& f) {
  return Jet<T, N>(f.a + s, f.v);
}

// Binary -
template<typename T, int N> inline
Jet<T, N> operator-(const Jet<T, N>& f,
                    const Jet<T, N>& g) {
  return Jet<T, N>(f.a - g.a, f.v - g.v);
}

// Binary - with a scalar: x - s
template<typename T, int N> inline
Jet<T, N> operator-(const Jet<T, N>& f, T s) {
  return Jet<T, N>(f.a - s, f.v);
}

// Binary - with a scalar: s - x
template<typename T, int N> inline
Jet<T, N> operator-(T s, const Jet<T, N>& f) {
  return Jet<T, N>(s - f.a, -f.v);
}

// Binary *
template<typename T, int N> inline
Jet<T, N> operator*(const Jet<T, N>& f,
                    const Jet<T, N>& g) {
  return Jet<T, N>(f.a * g.a, f.a * g.v + f.v * g.a);
}

// Binary * with a scalar: x * s
template<typename T, int N> inline
Jet<T, N> operator*(const Jet<T, N>& f, T s) {
  return Jet<T, N>(f.a * s, f.v * s);
}

// Binary * with a scalar: s * x
template<typename T, int N> inline
Jet<T, N> operator*(T s, const Jet<T, N>& f) {
  return Jet<T, N>(f.a * s, f.v * s);
}

// Binary /
template<typename T, int N> inline
Jet<T, N> operator/(const Jet<T, N>& f,
                    const Jet<T, N>& g) {
  // This uses:
  //
  //   a + u   (a + u)(b - v)   (a + u)(b - v)
  //   ----- = -------------- = --------------
  //   b + v   (b + v)(b - v)        b^2
  //
  // which holds because v*v = 0.
  const T g_a_inverse = T(1.0) / g.a;
  const T f_a_by_g_a = f.a * g_a_inverse;
  return Jet<T, N>(f.a * g_a_inverse, (f.v - f_a_by_g_a * g.v) * g_a_inverse);
}

// Binary / with a scalar: s / x
template<typename T, int N> inline
Jet<T, N> operator/(T s, const Jet<T, N>& g) {
  const T minus_s_g_a_inverse2 = -s / (g.a * g.a);
  return Jet<T, N>(s / g.a, g.v * minus_s_g_a_inverse2);
}

// Binary / with a scalar: x / s
template<typename T, int N> inline
Jet<T, N> operator/(const Jet<T, N>& f, T s) {
  const T s_inverse = 1.0 / s;
  return Jet<T, N>(f.a * s_inverse, f.v * s_inverse);
}

// Binary comparison operators for both scalars and jets.
#define CERES_DEFINE_JET_COMPARISON_OPERATOR(op) \
template<typename T, int N> inline \
bool operator op(const Jet<T, N>& f, const Jet<T, N>& g) { \
  return f.a op g.a; \
} \
template<typename T, int N> inline \
bool operator op(const T& s, const Jet<T, N>& g) { \
  return s op g.a; \
} \
template<typename T, int N> inline \
bool operator op(const Jet<T, N>& f, const T& s) { \
  return f.a op s; \
}
CERES_DEFINE_JET_COMPARISON_OPERATOR( <  )  // NOLINT
CERES_DEFINE_JET_COMPARISON_OPERATOR( <= )  // NOLINT
CERES_DEFINE_JET_COMPARISON_OPERATOR( >  )  // NOLINT
CERES_DEFINE_JET_COMPARISON_OPERATOR( >= )  // NOLINT
CERES_DEFINE_JET_COMPARISON_OPERATOR( == )  // NOLINT
CERES_DEFINE_JET_COMPARISON_OPERATOR( != )  // NOLINT
#undef CERES_DEFINE_JET_COMPARISON_OPERATOR

// Pull some functions from namespace std.
//
// This is necessary because we want to use the same name (e.g. 'sqrt') for
// double-valued and Jet-valued functions, but we are not allowed to put
// Jet-valued functions inside namespace std.
//
// TODO(keir): Switch to "using".
inline double abs     (double x) { return std::abs(x);      }
inline double log     (double x) { return std::log(x);      }
inline double exp     (double x) { return std::exp(x);      }
inline double sqrt    (double x) { return std::sqrt(x);     }
inline double cos     (double x) { return std::cos(x);      }
inline double acos    (double x) { return std::acos(x);     }
inline double sin     (double x) { return std::sin(x);      }
inline double asin    (double x) { return std::asin(x);     }
inline double tan     (double x) { return std::tan(x);      }
inline double atan    (double x) { return std::atan(x);     }
inline double sinh    (double x) { return std::sinh(x);     }
inline double cosh    (double x) { return std::cosh(x);     }
inline double tanh    (double x) { return std::tanh(x);     }
inline double floor   (double x) { return std::floor(x);    }
inline double ceil    (double x) { return std::ceil(x);     }
inline double pow  (double x, double y) { return std::pow(x, y);   }
inline double atan2(double y, double x) { return std::atan2(y, x); }

// In general, f(a + h) ~= f(a) + f'(a) h, via the chain rule.

// abs(x + h) ~= x + h or -(x + h)
template <typename T, int N> inline
Jet<T, N> abs(const Jet<T, N>& f) {
  return f.a < T(0.0) ? -f : f;
}

// log(a + h) ~= log(a) + h / a
template <typename T, int N> inline
Jet<T, N> log(const Jet<T, N>& f) {
  const T a_inverse = T(1.0) / f.a;
  return Jet<T, N>(log(f.a), f.v * a_inverse);
}

// exp(a + h) ~= exp(a) + exp(a) h
template <typename T, int N> inline
Jet<T, N> exp(const Jet<T, N>& f) {
  const T tmp = exp(f.a);
  return Jet<T, N>(tmp, tmp * f.v);
}

// sqrt(a + h) ~= sqrt(a) + h / (2 sqrt(a))
template <typename T, int N> inline
Jet<T, N> sqrt(const Jet<T, N>& f) {
  const T tmp = sqrt(f.a);
  const T two_a_inverse = T(1.0) / (T(2.0) * tmp);
  return Jet<T, N>(tmp, f.v * two_a_inverse);
}

// cos(a + h) ~= cos(a) - sin(a) h
template <typename T, int N> inline
Jet<T, N> cos(const Jet<T, N>& f) {
  return Jet<T, N>(cos(f.a), - sin(f.a) * f.v);
}

// acos(a + h) ~= acos(a) - 1 / sqrt(1 - a^2) h
template <typename T, int N> inline
Jet<T, N> acos(const Jet<T, N>& f) {
  const T tmp = - T(1.0) / sqrt(T(1.0) - f.a * f.a);
  return Jet<T, N>(acos(f.a), tmp * f.v);
}

// sin(a + h) ~= sin(a) + cos(a) h
template <typename T, int N> inline
Jet<T, N> sin(const Jet<T, N>& f) {
  return Jet<T, N>(sin(f.a), cos(f.a) * f.v);
}

// asin(a + h) ~= asin(a) + 1 / sqrt(1 - a^2) h
template <typename T, int N> inline
Jet<T, N> asin(const Jet<T, N>& f) {
  const T tmp = T(1.0) / sqrt(T(1.0) - f.a * f.a);
  return Jet<T, N>(asin(f.a), tmp * f.v);
}

// tan(a + h) ~= tan(a) + (1 + tan(a)^2) h
template <typename T, int N> inline
Jet<T, N> tan(const Jet<T, N>& f) {
  const T tan_a = tan(f.a);
  const T tmp = T(1.0) + tan_a * tan_a;
  return Jet<T, N>(tan_a, tmp * f.v);
}

// atan(a + h) ~= atan(a) + 1 / (1 + a^2) h
template <typename T, int N> inline
Jet<T, N> atan(const Jet<T, N>& f) {
  const T tmp = T(1.0) / (T(1.0) + f.a * f.a);
  return Jet<T, N>(atan(f.a), tmp * f.v);
}

// sinh(a + h) ~= sinh(a) + cosh(a) h
template <typename T, int N> inline
Jet<T, N> sinh(const Jet<T, N>& f) {
  return Jet<T, N>(sinh(f.a), cosh(f.a) * f.v);
}

// cosh(a + h) ~= cosh(a) + sinh(a) h
template <typename T, int N> inline
Jet<T, N> cosh(const Jet<T, N>& f) {
  return Jet<T, N>(cosh(f.a), sinh(f.a) * f.v);
}

// tanh(a + h) ~= tanh(a) + (1 - tanh(a)^2) h
template <typename T, int N> inline
Jet<T, N> tanh(const Jet<T, N>& f) {
  const T tanh_a = tanh(f.a);
  const T tmp = T(1.0) - tanh_a * tanh_a;
  return Jet<T, N>(tanh_a, tmp * f.v);
}

// The floor function should be used with extreme care as this operation will
// result in a zero derivative which provides no information to the solver.
//
// floor(a + h) ~= floor(a) + 0
template <typename T, int N> inline
Jet<T, N> floor(const Jet<T, N>& f) {
  return Jet<T, N>(floor(f.a));
}

// The ceil function should be used with extreme care as this operation will
// result in a zero derivative which provides no information to the solver.
//
// ceil(a + h) ~= ceil(a) + 0
template <typename T, int N> inline
Jet<T, N> ceil(const Jet<T, N>& f) {
  return Jet<T, N>(ceil(f.a));
}

// Bessel functions of the first kind with integer order equal to 0, 1, n.
<<<<<<< HEAD
inline double BesselJ0(double x) {
#ifdef HAVE__J0
    return _j0(x);
#else
    return j0(x);
#endif
}
inline double BesselJ1(double x) {
#ifdef HAVE__J1
    return _j1(x);
#else
    return j1(x);
#endif
}
inline double BesselJn(int n, double x) {
#ifdef HAVE__JN
    return _jn(n, x);
#else
    return jn(n, x);
=======
//
// Microsoft has deprecated the j[0,1,n]() POSIX Bessel functions in favour of
// _j[0,1,n]().  Where available on MSVC, use _j[0,1,n]() to avoid deprecated
// function errors in client code (the specific warning is suppressed when
// Ceres itself is built).
inline double BesselJ0(double x) {
#if defined(_MSC_VER) && defined(_j0)
  return _j0(x);
#else
  return j0(x);
#endif
}
inline double BesselJ1(double x) {
#if defined(_MSC_VER) && defined(_j1)
  return _j1(x);
#else
  return j1(x);
#endif
}
inline double BesselJn(int n, double x) {
#if defined(_MSC_VER) && defined(_jn)
  return _jn(n, x);
#else
  return jn(n, x);
>>>>>>> a04490be
#endif
}

// For the formulae of the derivatives of the Bessel functions see the book:
// Olver, Lozier, Boisvert, Clark, NIST Handbook of Mathematical Functions,
// Cambridge University Press 2010.
//
// Formulae are also available at http://dlmf.nist.gov

// See formula http://dlmf.nist.gov/10.6#E3
// j0(a + h) ~= j0(a) - j1(a) h
template <typename T, int N> inline
Jet<T, N> BesselJ0(const Jet<T, N>& f) {
  return Jet<T, N>(BesselJ0(f.a),
                   -BesselJ1(f.a) * f.v);
}

// See formula http://dlmf.nist.gov/10.6#E1
// j1(a + h) ~= j1(a) + 0.5 ( j0(a) - j2(a) ) h
template <typename T, int N> inline
Jet<T, N> BesselJ1(const Jet<T, N>& f) {
  return Jet<T, N>(BesselJ1(f.a),
                   T(0.5) * (BesselJ0(f.a) - BesselJn(2, f.a)) * f.v);
}

// See formula http://dlmf.nist.gov/10.6#E1
// j_n(a + h) ~= j_n(a) + 0.5 ( j_{n-1}(a) - j_{n+1}(a) ) h
template <typename T, int N> inline
Jet<T, N> BesselJn(int n, const Jet<T, N>& f) {
  return Jet<T, N>(BesselJn(n, f.a),
                   T(0.5) * (BesselJn(n - 1, f.a) - BesselJn(n + 1, f.a)) * f.v);
}

// Jet Classification. It is not clear what the appropriate semantics are for
// these classifications. This picks that IsFinite and isnormal are "all"
// operations, i.e. all elements of the jet must be finite for the jet itself
// to be finite (or normal). For IsNaN and IsInfinite, the answer is less
// clear. This takes a "any" approach for IsNaN and IsInfinite such that if any
// part of a jet is nan or inf, then the entire jet is nan or inf. This leads
// to strange situations like a jet can be both IsInfinite and IsNaN, but in
// practice the "any" semantics are the most useful for e.g. checking that
// derivatives are sane.

// The jet is finite if all parts of the jet are finite.
template <typename T, int N> inline
bool IsFinite(const Jet<T, N>& f) {
  if (!IsFinite(f.a)) {
    return false;
  }
  for (int i = 0; i < N; ++i) {
    if (!IsFinite(f.v[i])) {
      return false;
    }
  }
  return true;
}

// The jet is infinite if any part of the jet is infinite.
template <typename T, int N> inline
bool IsInfinite(const Jet<T, N>& f) {
  if (IsInfinite(f.a)) {
    return true;
  }
  for (int i = 0; i < N; i++) {
    if (IsInfinite(f.v[i])) {
      return true;
    }
  }
  return false;
}

// The jet is NaN if any part of the jet is NaN.
template <typename T, int N> inline
bool IsNaN(const Jet<T, N>& f) {
  if (IsNaN(f.a)) {
    return true;
  }
  for (int i = 0; i < N; ++i) {
    if (IsNaN(f.v[i])) {
      return true;
    }
  }
  return false;
}

// The jet is normal if all parts of the jet are normal.
template <typename T, int N> inline
bool IsNormal(const Jet<T, N>& f) {
  if (!IsNormal(f.a)) {
    return false;
  }
  for (int i = 0; i < N; ++i) {
    if (!IsNormal(f.v[i])) {
      return false;
    }
  }
  return true;
}

// atan2(b + db, a + da) ~= atan2(b, a) + (- b da + a db) / (a^2 + b^2)
//
// In words: the rate of change of theta is 1/r times the rate of
// change of (x, y) in the positive angular direction.
template <typename T, int N> inline
Jet<T, N> atan2(const Jet<T, N>& g, const Jet<T, N>& f) {
  // Note order of arguments:
  //
  //   f = a + da
  //   g = b + db

  T const tmp = T(1.0) / (f.a * f.a + g.a * g.a);
  return Jet<T, N>(atan2(g.a, f.a), tmp * (- g.a * f.v + f.a * g.v));
}


// pow -- base is a differentiable function, exponent is a constant.
// (a+da)^p ~= a^p + p*a^(p-1) da
template <typename T, int N> inline
Jet<T, N> pow(const Jet<T, N>& f, double g) {
  T const tmp = g * pow(f.a, g - T(1.0));
  return Jet<T, N>(pow(f.a, g), tmp * f.v);
}

// pow -- base is a constant, exponent is a differentiable function.
// We have various special cases, see the comment for pow(Jet, Jet) for
// analysis:
//
// 1. For f > 0 we have: (f)^(g + dg) ~= f^g + f^g log(f) dg
//
// 2. For f == 0 and g > 0 we have: (f)^(g + dg) ~= f^g
//
// 3. For f < 0 and integer g we have: (f)^(g + dg) ~= f^g but if dg
// != 0, the derivatives are not defined and we return NaN.

template <typename T, int N> inline
Jet<T, N> pow(double f, const Jet<T, N>& g) {
  if (f == 0 && g.a > 0) {
    // Handle case 2.
    return Jet<T, N>(T(0.0));
  }
  if (f < 0 && g.a == floor(g.a)) {
    // Handle case 3.
    Jet<T, N> ret(pow(f, g.a));
    for (int i = 0; i < N; i++) {
      if (g.v[i] != T(0.0)) {
        // Return a NaN when g.v != 0.
        ret.v[i] = std::numeric_limits<T>::quiet_NaN();
      }
    }
    return ret;
  }
  // Handle case 1.
  T const tmp = pow(f, g.a);
  return Jet<T, N>(tmp, log(f) * tmp * g.v);
}

// pow -- both base and exponent are differentiable functions. This has a
// variety of special cases that require careful handling.
//
// 1. For f > 0:
//    (f + df)^(g + dg) ~= f^g + f^(g - 1) * (g * df + f * log(f) * dg)
//    The numerical evaluation of f * log(f) for f > 0 is well behaved, even for
//    extremely small values (e.g. 1e-99).
//
// 2. For f == 0 and g > 1: (f + df)^(g + dg) ~= 0
//    This cases is needed because log(0) can not be evaluated in the f > 0
//    expression. However the function f*log(f) is well behaved around f == 0
//    and its limit as f-->0 is zero.
//
// 3. For f == 0 and g == 1: (f + df)^(g + dg) ~= 0 + df
//
// 4. For f == 0 and 0 < g < 1: The value is finite but the derivatives are not.
//
// 5. For f == 0 and g < 0: The value and derivatives of f^g are not finite.
//
// 6. For f == 0 and g == 0: The C standard incorrectly defines 0^0 to be 1
//    "because there are applications that can exploit this definition". We
//    (arbitrarily) decree that derivatives here will be nonfinite, since that
//    is consistent with the behavior for f == 0, g < 0 and 0 < g < 1.
//    Practically any definition could have been justified because mathematical
//    consistency has been lost at this point.
//
// 7. For f < 0, g integer, dg == 0: (f + df)^(g + dg) ~= f^g + g * f^(g - 1) df
//    This is equivalent to the case where f is a differentiable function and g
//    is a constant (to first order).
//
// 8. For f < 0, g integer, dg != 0: The value is finite but the derivatives are
//    not, because any change in the value of g moves us away from the point
//    with a real-valued answer into the region with complex-valued answers.
//
// 9. For f < 0, g noninteger: The value and derivatives of f^g are not finite.

template <typename T, int N> inline
Jet<T, N> pow(const Jet<T, N>& f, const Jet<T, N>& g) {
  if (f.a == 0 && g.a >= 1) {
    // Handle cases 2 and 3.
    if (g.a > 1) {
      return Jet<T, N>(T(0.0));
    }
    return f;
  }
  if (f.a < 0 && g.a == floor(g.a)) {
    // Handle cases 7 and 8.
    T const tmp = g.a * pow(f.a, g.a - T(1.0));
    Jet<T, N> ret(pow(f.a, g.a), tmp * f.v);
    for (int i = 0; i < N; i++) {
      if (g.v[i] != T(0.0)) {
        // Return a NaN when g.v != 0.
        ret.v[i] = std::numeric_limits<T>::quiet_NaN();
      }
    }
    return ret;
  }
  // Handle the remaining cases. For cases 4,5,6,9 we allow the log() function
  // to generate -HUGE_VAL or NaN, since those cases result in a nonfinite
  // derivative.
  T const tmp1 = pow(f.a, g.a);
  T const tmp2 = g.a * pow(f.a, g.a - T(1.0));
  T const tmp3 = tmp1 * log(f.a);
  return Jet<T, N>(tmp1, tmp2 * f.v + tmp3 * g.v);
}

// Define the helper functions Eigen needs to embed Jet types.
//
// NOTE(keir): machine_epsilon() and precision() are missing, because they don't
// work with nested template types (e.g. where the scalar is itself templated).
// Among other things, this means that decompositions of Jet's does not work,
// for example
//
//   Matrix<Jet<T, N> ... > A, x, b;
//   ...
//   A.solve(b, &x)
//
// does not work and will fail with a strange compiler error.
//
// TODO(keir): This is an Eigen 2.0 limitation that is lifted in 3.0. When we
// switch to 3.0, also add the rest of the specialization functionality.
template<typename T, int N> inline const Jet<T, N>& ei_conj(const Jet<T, N>& x) { return x;              }  // NOLINT
template<typename T, int N> inline const Jet<T, N>& ei_real(const Jet<T, N>& x) { return x;              }  // NOLINT
template<typename T, int N> inline       Jet<T, N>  ei_imag(const Jet<T, N>&  ) { return Jet<T, N>(0.0); }  // NOLINT
template<typename T, int N> inline       Jet<T, N>  ei_abs (const Jet<T, N>& x) { return fabs(x);        }  // NOLINT
template<typename T, int N> inline       Jet<T, N>  ei_abs2(const Jet<T, N>& x) { return x * x;          }  // NOLINT
template<typename T, int N> inline       Jet<T, N>  ei_sqrt(const Jet<T, N>& x) { return sqrt(x);        }  // NOLINT
template<typename T, int N> inline       Jet<T, N>  ei_exp (const Jet<T, N>& x) { return exp(x);         }  // NOLINT
template<typename T, int N> inline       Jet<T, N>  ei_log (const Jet<T, N>& x) { return log(x);         }  // NOLINT
template<typename T, int N> inline       Jet<T, N>  ei_sin (const Jet<T, N>& x) { return sin(x);         }  // NOLINT
template<typename T, int N> inline       Jet<T, N>  ei_cos (const Jet<T, N>& x) { return cos(x);         }  // NOLINT
template<typename T, int N> inline       Jet<T, N>  ei_tan (const Jet<T, N>& x) { return tan(x);         }  // NOLINT
template<typename T, int N> inline       Jet<T, N>  ei_atan(const Jet<T, N>& x) { return atan(x);        }  // NOLINT
template<typename T, int N> inline       Jet<T, N>  ei_sinh(const Jet<T, N>& x) { return sinh(x);        }  // NOLINT
template<typename T, int N> inline       Jet<T, N>  ei_cosh(const Jet<T, N>& x) { return cosh(x);        }  // NOLINT
template<typename T, int N> inline       Jet<T, N>  ei_tanh(const Jet<T, N>& x) { return tanh(x);        }  // NOLINT
template<typename T, int N> inline       Jet<T, N>  ei_pow (const Jet<T, N>& x, Jet<T, N> y) { return pow(x, y); }  // NOLINT

// Note: This has to be in the ceres namespace for argument dependent lookup to
// function correctly. Otherwise statements like CHECK_LE(x, 2.0) fail with
// strange compile errors.
template <typename T, int N>
inline std::ostream &operator<<(std::ostream &s, const Jet<T, N>& z) {
  s << "[" << z.a << " ; ";
  for (int i = 0; i < N; ++i) {
    s << z.v[i];
    if (i != N - 1) {
      s << ", ";
    }
  }
  s << "]";
  return s;
}

}  // namespace ceres

namespace Eigen {

// Creating a specialization of NumTraits enables placing Jet objects inside
// Eigen arrays, getting all the goodness of Eigen combined with autodiff.
template<typename T, int N>
struct NumTraits<ceres::Jet<T, N> > {
  typedef ceres::Jet<T, N> Real;
  typedef ceres::Jet<T, N> NonInteger;
  typedef ceres::Jet<T, N> Nested;

  static typename ceres::Jet<T, N> dummy_precision() {
    return ceres::Jet<T, N>(1e-12);
  }

  static inline Real epsilon() {
    return Real(std::numeric_limits<T>::epsilon());
  }

  enum {
    IsComplex = 0,
    IsInteger = 0,
    IsSigned,
    ReadCost = 1,
    AddCost = 1,
    // For Jet types, multiplication is more expensive than addition.
    MulCost = 3,
    HasFloatingPoint = 1,
    RequireInitialization = 1
  };
};

}  // namespace Eigen

#endif  // CERES_PUBLIC_JET_H_<|MERGE_RESOLUTION|>--- conflicted
+++ resolved
@@ -506,7 +506,10 @@
 }
 
 // Bessel functions of the first kind with integer order equal to 0, 1, n.
-<<<<<<< HEAD
+// Microsoft has deprecated the j[0,1,n]() POSIX Bessel functions in favour of
+// _j[0,1,n]().  Where available on MSVC, use _j[0,1,n]() to avoid deprecated
+// function errors in client code (the specific warning is suppressed when
+// Ceres itself is built).
 inline double BesselJ0(double x) {
 #ifdef HAVE__J0
     return _j0(x);
@@ -526,32 +529,6 @@
     return _jn(n, x);
 #else
     return jn(n, x);
-=======
-//
-// Microsoft has deprecated the j[0,1,n]() POSIX Bessel functions in favour of
-// _j[0,1,n]().  Where available on MSVC, use _j[0,1,n]() to avoid deprecated
-// function errors in client code (the specific warning is suppressed when
-// Ceres itself is built).
-inline double BesselJ0(double x) {
-#if defined(_MSC_VER) && defined(_j0)
-  return _j0(x);
-#else
-  return j0(x);
-#endif
-}
-inline double BesselJ1(double x) {
-#if defined(_MSC_VER) && defined(_j1)
-  return _j1(x);
-#else
-  return j1(x);
-#endif
-}
-inline double BesselJn(int n, double x) {
-#if defined(_MSC_VER) && defined(_jn)
-  return _jn(n, x);
-#else
-  return jn(n, x);
->>>>>>> a04490be
 #endif
 }
 
