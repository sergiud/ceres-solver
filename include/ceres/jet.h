--- conflicted
+++ resolved
@@ -540,37 +540,22 @@
 // function errors in client code (the specific warning is suppressed when
 // Ceres itself is built).
 inline double BesselJ0(double x) {
-<<<<<<< HEAD
 #ifdef HAVE__J0
     return _j0(x);
-=======
-#if defined(CERES_MSVC_USE_UNDERSCORE_PREFIXED_BESSEL_FUNCTIONS)
-  return _j0(x);
->>>>>>> af3b9394
 #else
     return j0(x);
 #endif
 }
 inline double BesselJ1(double x) {
-<<<<<<< HEAD
 #ifdef HAVE__J1
     return _j1(x);
-=======
-#if defined(CERES_MSVC_USE_UNDERSCORE_PREFIXED_BESSEL_FUNCTIONS)
-  return _j1(x);
->>>>>>> af3b9394
 #else
     return j1(x);
 #endif
 }
 inline double BesselJn(int n, double x) {
-<<<<<<< HEAD
 #ifdef HAVE__JN
     return _jn(n, x);
-=======
-#if defined(CERES_MSVC_USE_UNDERSCORE_PREFIXED_BESSEL_FUNCTIONS)
-  return _jn(n, x);
->>>>>>> af3b9394
 #else
     return jn(n, x);
 #endif
@@ -864,13 +849,7 @@
     return Real(std::numeric_limits<T>::epsilon());
   }
 
-<<<<<<< HEAD
-  static inline int digits10() {
-    return std::numeric_limits<T>::digits10;
-  }
-=======
   static inline int digits10() { return NumTraits<T>::digits10(); }
->>>>>>> af3b9394
 
   enum {
     IsComplex = 0,
