// Ceres Solver - A fast non-linear least squares minimizer
// Copyright 2015 Google Inc. All rights reserved.
// http://ceres-solver.org/
//
// Redistribution and use in source and binary forms, with or without
// modification, are permitted provided that the following conditions are met:
//
// * Redistributions of source code must retain the above copyright notice,
//   this list of conditions and the following disclaimer.
// * Redistributions in binary form must reproduce the above copyright notice,
//   this list of conditions and the following disclaimer in the documentation
//   and/or other materials provided with the distribution.
// * Neither the name of Google Inc. nor the names of its contributors may be
//   used to endorse or promote products derived from this software without
//   specific prior written permission.
//
// THIS SOFTWARE IS PROVIDED BY THE COPYRIGHT HOLDERS AND CONTRIBUTORS "AS IS"
// AND ANY EXPRESS OR IMPLIED WARRANTIES, INCLUDING, BUT NOT LIMITED TO, THE
// IMPLIED WARRANTIES OF MERCHANTABILITY AND FITNESS FOR A PARTICULAR PURPOSE
// ARE DISCLAIMED. IN NO EVENT SHALL THE COPYRIGHT OWNER OR CONTRIBUTORS BE
// LIABLE FOR ANY DIRECT, INDIRECT, INCIDENTAL, SPECIAL, EXEMPLARY, OR
// CONSEQUENTIAL DAMAGES (INCLUDING, BUT NOT LIMITED TO, PROCUREMENT OF
// SUBSTITUTE GOODS OR SERVICES; LOSS OF USE, DATA, OR PROFITS; OR BUSINESS
// INTERRUPTION) HOWEVER CAUSED AND ON ANY THEORY OF LIABILITY, WHETHER IN
// CONTRACT, STRICT LIABILITY, OR TORT (INCLUDING NEGLIGENCE OR OTHERWISE)
// ARISING IN ANY WAY OUT OF THE USE OF THIS SOFTWARE, EVEN IF ADVISED OF THE
// POSSIBILITY OF SUCH DAMAGE.
//
// Author: keir@google.com (Keir Mierle)
//         sameeragarwal@google.com (Sameer Agarwal)

#ifndef CERES_PUBLIC_LOCAL_PARAMETERIZATION_H_
#define CERES_PUBLIC_LOCAL_PARAMETERIZATION_H_

#include <array>
#include <memory>
#include <vector>

#include "ceres/internal/disable_warnings.h"
#include "ceres/internal/port.h"

#include "ceres/internal/prefix.h"

namespace ceres {

// Purpose: Sometimes parameter blocks x can overparameterize a problem
//
//   min f(x)
//    x
//
// In that case it is desirable to choose a parameterization for the
// block itself to remove the null directions of the cost. More
// generally, if x lies on a manifold of a smaller dimension than the
// ambient space that it is embedded in, then it is numerically and
// computationally more effective to optimize it using a
// parameterization that lives in the tangent space of that manifold
// at each point.
//
// For example, a sphere in three dimensions is a 2 dimensional
// manifold, embedded in a three dimensional space. At each point on
// the sphere, the plane tangent to it defines a two dimensional
// tangent space. For a cost function defined on this sphere, given a
// point x, moving in the direction normal to the sphere at that point
// is not useful. Thus a better way to do a local optimization is to
// optimize over two dimensional vector delta in the tangent space at
// that point and then "move" to the point x + delta, where the move
// operation involves projecting back onto the sphere. Doing so
// removes a redundant dimension from the optimization, making it
// numerically more robust and efficient.
//
// More generally we can define a function
//
//   x_plus_delta = Plus(x, delta),
//
// where x_plus_delta has the same size as x, and delta is of size
// less than or equal to x. The function Plus, generalizes the
// definition of vector addition. Thus it satisfies the identify
//
//   Plus(x, 0) = x, for all x.
//
// A trivial version of Plus is when delta is of the same size as x
// and
//
//   Plus(x, delta) = x + delta
//
// A more interesting case if x is two dimensional vector, and the
// user wishes to hold the first coordinate constant. Then, delta is a
// scalar and Plus is defined as
//
//   Plus(x, delta) = x + [0] * delta
//                        [1]
//
// An example that occurs commonly in Structure from Motion problems
// is when camera rotations are parameterized using Quaternion. There,
// it is useful only make updates orthogonal to that 4-vector defining
// the quaternion. One way to do this is to let delta be a 3
// dimensional vector and define Plus to be
//
//   Plus(x, delta) = [cos(|delta|), sin(|delta|) delta / |delta|] * x
//
// The multiplication between the two 4-vectors on the RHS is the
// standard quaternion product.
//
// Given g and a point x, optimizing f can now be restated as
//
//     min  f(Plus(x, delta))
//    delta
//
// Given a solution delta to this problem, the optimal value is then
// given by
//
//   x* = Plus(x, delta)
//
// The class LocalParameterization defines the function Plus and its
// Jacobian which is needed to compute the Jacobian of f w.r.t delta.
class CERES_EXPORT LocalParameterization {
 public:
  virtual ~LocalParameterization();

  // Generalization of the addition operation,
  //
  //   x_plus_delta = Plus(x, delta)
  //
  // with the condition that Plus(x, 0) = x.
  virtual bool Plus(const double* x,
                    const double* delta,
                    double* x_plus_delta) const = 0;

  // The jacobian of Plus(x, delta) w.r.t delta at delta = 0.
  //
  // jacobian is a row-major GlobalSize() x LocalSize() matrix.
  virtual bool ComputeJacobian(const double* x, double* jacobian) const = 0;

  // local_matrix = global_matrix * jacobian
  //
  // global_matrix is a num_rows x GlobalSize  row major matrix.
  // local_matrix is a num_rows x LocalSize row major matrix.
  // jacobian(x) is the matrix returned by ComputeJacobian at x.
  //
  // This is only used by GradientProblem. For most normal uses, it is
  // okay to use the default implementation.
  virtual bool MultiplyByJacobian(const double* x,
                                  const int num_rows,
                                  const double* global_matrix,
                                  double* local_matrix) const;

  // Size of x.
  virtual int GlobalSize() const = 0;

  // Size of delta.
  virtual int LocalSize() const = 0;
};

// Some basic parameterizations

// Identity Parameterization: Plus(x, delta) = x + delta
class CERES_EXPORT IdentityParameterization : public LocalParameterization {
 public:
  explicit IdentityParameterization(int size);
<<<<<<< HEAD
  virtual ~IdentityParameterization();
  virtual bool Plus(const double* x,
                    const double* delta,
                    double* x_plus_delta) const;
  virtual bool ComputeJacobian(const double* x,
                               double* jacobian) const;
  virtual bool MultiplyByJacobian(const double* x,
                                  const int num_cols,
                                  const double* global_matrix,
                                  double* local_matrix) const;
  virtual int GlobalSize() const { return size_; }
  virtual int LocalSize() const { return size_; }
=======
  virtual ~IdentityParameterization() {}
  bool Plus(const double* x,
            const double* delta,
            double* x_plus_delta) const override;
  bool ComputeJacobian(const double* x, double* jacobian) const override;
  bool MultiplyByJacobian(const double* x,
                          const int num_cols,
                          const double* global_matrix,
                          double* local_matrix) const override;
  int GlobalSize() const override { return size_; }
  int LocalSize() const override { return size_; }
>>>>>>> d7f428e5

 private:
  const int size_;
};

// Hold a subset of the parameters inside a parameter block constant.
class CERES_EXPORT SubsetParameterization : public LocalParameterization {
 public:
  explicit SubsetParameterization(int size,
                                  const std::vector<int>& constant_parameters);
<<<<<<< HEAD
  virtual ~SubsetParameterization();
  virtual bool Plus(const double* x,
                    const double* delta,
                    double* x_plus_delta) const;
  virtual bool ComputeJacobian(const double* x,
                               double* jacobian) const;
  virtual bool MultiplyByJacobian(const double* x,
                                  const int num_cols,
                                  const double* global_matrix,
                                  double* local_matrix) const;
  virtual int GlobalSize() const {
=======
  virtual ~SubsetParameterization() {}
  bool Plus(const double* x,
            const double* delta,
            double* x_plus_delta) const override;
  bool ComputeJacobian(const double* x, double* jacobian) const override;
  bool MultiplyByJacobian(const double* x,
                          const int num_cols,
                          const double* global_matrix,
                          double* local_matrix) const override;
  int GlobalSize() const override {
>>>>>>> d7f428e5
    return static_cast<int>(constancy_mask_.size());
  }
  int LocalSize() const override { return local_size_; }

 private:
  const int local_size_;
  std::vector<char> constancy_mask_;
};

// Plus(x, delta) = [cos(|delta|), sin(|delta|) delta / |delta|] * x
// with * being the quaternion multiplication operator. Here we assume
// that the first element of the quaternion vector is the real (cos
// theta) part.
class CERES_EXPORT QuaternionParameterization : public LocalParameterization {
 public:
<<<<<<< HEAD
  virtual ~QuaternionParameterization();
  virtual bool Plus(const double* x,
                    const double* delta,
                    double* x_plus_delta) const;
  virtual bool ComputeJacobian(const double* x,
                               double* jacobian) const;
  virtual int GlobalSize() const { return 4; }
  virtual int LocalSize() const { return 3; }
=======
  virtual ~QuaternionParameterization() {}
  bool Plus(const double* x,
            const double* delta,
            double* x_plus_delta) const override;
  bool ComputeJacobian(const double* x, double* jacobian) const override;
  int GlobalSize() const override { return 4; }
  int LocalSize() const override { return 3; }
>>>>>>> d7f428e5
};

// Implements the quaternion local parameterization for Eigen's representation
// of the quaternion. Eigen uses a different internal memory layout for the
// elements of the quaternion than what is commonly used. Specifically, Eigen
// stores the elements in memory as [x, y, z, w] where the real part is last
// whereas it is typically stored first. Note, when creating an Eigen quaternion
// through the constructor the elements are accepted in w, x, y, z order. Since
// Ceres operates on parameter blocks which are raw double pointers this
// difference is important and requires a different parameterization.
//
// Plus(x, delta) = [sin(|delta|) delta / |delta|, cos(|delta|)] * x
// with * being the quaternion multiplication operator.
class CERES_EXPORT EigenQuaternionParameterization
    : public ceres::LocalParameterization {
 public:
<<<<<<< HEAD
  virtual ~EigenQuaternionParameterization();
  virtual bool Plus(const double* x,
                    const double* delta,
                    double* x_plus_delta) const;
  virtual bool ComputeJacobian(const double* x, double* jacobian) const;
  virtual int GlobalSize() const { return 4; }
  virtual int LocalSize() const { return 3; }
=======
  virtual ~EigenQuaternionParameterization() {}
  bool Plus(const double* x,
            const double* delta,
            double* x_plus_delta) const override;
  bool ComputeJacobian(const double* x, double* jacobian) const override;
  int GlobalSize() const override { return 4; }
  int LocalSize() const override { return 3; }
>>>>>>> d7f428e5
};

// This provides a parameterization for homogeneous vectors which are commonly
// used in Structure for Motion problems.  One example where they are used is
// in representing points whose triangulation is ill-conditioned. Here
// it is advantageous to use an over-parameterization since homogeneous vectors
// can represent points at infinity.
//
// The plus operator is defined as
// Plus(x, delta) =
//    [sin(0.5 * |delta|) * delta / |delta|, cos(0.5 * |delta|)] * x
// with * defined as an operator which applies the update orthogonal to x to
// remain on the sphere. We assume that the last element of x is the scalar
// component. The size of the homogeneous vector is required to be greater than
// 1.
class CERES_EXPORT HomogeneousVectorParameterization
    : public LocalParameterization {
 public:
  explicit HomogeneousVectorParameterization(int size);
<<<<<<< HEAD
  virtual ~HomogeneousVectorParameterization();
  virtual bool Plus(const double* x,
                    const double* delta,
                    double* x_plus_delta) const;
  virtual bool ComputeJacobian(const double* x,
                               double* jacobian) const;
  virtual int GlobalSize() const { return size_; }
  virtual int LocalSize() const { return size_ - 1; }
=======
  virtual ~HomogeneousVectorParameterization() {}
  bool Plus(const double* x,
            const double* delta,
            double* x_plus_delta) const override;
  bool ComputeJacobian(const double* x, double* jacobian) const override;
  int GlobalSize() const override { return size_; }
  int LocalSize() const override { return size_ - 1; }
>>>>>>> d7f428e5

 private:
  const int size_;
};

// Construct a local parameterization by taking the Cartesian product
// of a number of other local parameterizations. This is useful, when
// a parameter block is the cartesian product of two or more
// manifolds. For example the parameters of a camera consist of a
// rotation and a translation, i.e., SO(3) x R^3.
//
// Example usage:
//
// ProductParameterization product_param(new QuaterionionParameterization(),
//                                       new IdentityParameterization(3));
//
// is the local parameterization for a rigid transformation, where the
// rotation is represented using a quaternion.
class CERES_EXPORT ProductParameterization : public LocalParameterization {
 public:
  ProductParameterization(const ProductParameterization&) = delete;
  ProductParameterization& operator=(const ProductParameterization&) = delete;
  //
  // NOTE: The constructor takes ownership of the input local
  // parameterizations.
  //
  template <typename... LocalParams>
  ProductParameterization(LocalParams*... local_params)
      : local_params_(sizeof...(LocalParams)),
        local_size_{0},
        global_size_{0},
        buffer_size_{0} {
    constexpr int kNumLocalParams = sizeof...(LocalParams);
    static_assert(kNumLocalParams >= 2,
                  "At least two local parameterizations must be specified.");

    using LocalParameterizationPtr = std::unique_ptr<LocalParameterization>;

    // Wrap all raw pointers into std::unique_ptr for exception safety.
    std::array<LocalParameterizationPtr, kNumLocalParams> local_params_array{
        LocalParameterizationPtr(local_params)...};

    // Initialize internal state.
    for (int i = 0; i < kNumLocalParams; ++i) {
      LocalParameterizationPtr& param = local_params_[i];
      param = std::move(local_params_array[i]);

      buffer_size_ =
          std::max(buffer_size_, param->LocalSize() * param->GlobalSize());
      global_size_ += param->GlobalSize();
      local_size_ += param->LocalSize();
    }
  }

  bool Plus(const double* x,
            const double* delta,
            double* x_plus_delta) const override;
  bool ComputeJacobian(const double* x, double* jacobian) const override;
  int GlobalSize() const override { return global_size_; }
  int LocalSize() const override { return local_size_; }

 private:
  std::vector<std::unique_ptr<LocalParameterization>> local_params_;
  int local_size_;
  int global_size_;
  int buffer_size_;
};

}  // namespace ceres

#include "ceres/internal/suffix.h"

#include "ceres/internal/reenable_warnings.h"

#endif  // CERES_PUBLIC_LOCAL_PARAMETERIZATION_H_<|MERGE_RESOLUTION|>--- conflicted
+++ resolved
@@ -157,21 +157,7 @@
 class CERES_EXPORT IdentityParameterization : public LocalParameterization {
  public:
   explicit IdentityParameterization(int size);
-<<<<<<< HEAD
   virtual ~IdentityParameterization();
-  virtual bool Plus(const double* x,
-                    const double* delta,
-                    double* x_plus_delta) const;
-  virtual bool ComputeJacobian(const double* x,
-                               double* jacobian) const;
-  virtual bool MultiplyByJacobian(const double* x,
-                                  const int num_cols,
-                                  const double* global_matrix,
-                                  double* local_matrix) const;
-  virtual int GlobalSize() const { return size_; }
-  virtual int LocalSize() const { return size_; }
-=======
-  virtual ~IdentityParameterization() {}
   bool Plus(const double* x,
             const double* delta,
             double* x_plus_delta) const override;
@@ -182,7 +168,6 @@
                           double* local_matrix) const override;
   int GlobalSize() const override { return size_; }
   int LocalSize() const override { return size_; }
->>>>>>> d7f428e5
 
  private:
   const int size_;
@@ -193,20 +178,7 @@
  public:
   explicit SubsetParameterization(int size,
                                   const std::vector<int>& constant_parameters);
-<<<<<<< HEAD
   virtual ~SubsetParameterization();
-  virtual bool Plus(const double* x,
-                    const double* delta,
-                    double* x_plus_delta) const;
-  virtual bool ComputeJacobian(const double* x,
-                               double* jacobian) const;
-  virtual bool MultiplyByJacobian(const double* x,
-                                  const int num_cols,
-                                  const double* global_matrix,
-                                  double* local_matrix) const;
-  virtual int GlobalSize() const {
-=======
-  virtual ~SubsetParameterization() {}
   bool Plus(const double* x,
             const double* delta,
             double* x_plus_delta) const override;
@@ -216,7 +188,6 @@
                           const double* global_matrix,
                           double* local_matrix) const override;
   int GlobalSize() const override {
->>>>>>> d7f428e5
     return static_cast<int>(constancy_mask_.size());
   }
   int LocalSize() const override { return local_size_; }
@@ -232,24 +203,13 @@
 // theta) part.
 class CERES_EXPORT QuaternionParameterization : public LocalParameterization {
  public:
-<<<<<<< HEAD
   virtual ~QuaternionParameterization();
-  virtual bool Plus(const double* x,
-                    const double* delta,
-                    double* x_plus_delta) const;
-  virtual bool ComputeJacobian(const double* x,
-                               double* jacobian) const;
-  virtual int GlobalSize() const { return 4; }
-  virtual int LocalSize() const { return 3; }
-=======
-  virtual ~QuaternionParameterization() {}
   bool Plus(const double* x,
             const double* delta,
             double* x_plus_delta) const override;
   bool ComputeJacobian(const double* x, double* jacobian) const override;
   int GlobalSize() const override { return 4; }
   int LocalSize() const override { return 3; }
->>>>>>> d7f428e5
 };
 
 // Implements the quaternion local parameterization for Eigen's representation
@@ -266,23 +226,13 @@
 class CERES_EXPORT EigenQuaternionParameterization
     : public ceres::LocalParameterization {
  public:
-<<<<<<< HEAD
   virtual ~EigenQuaternionParameterization();
-  virtual bool Plus(const double* x,
-                    const double* delta,
-                    double* x_plus_delta) const;
-  virtual bool ComputeJacobian(const double* x, double* jacobian) const;
-  virtual int GlobalSize() const { return 4; }
-  virtual int LocalSize() const { return 3; }
-=======
-  virtual ~EigenQuaternionParameterization() {}
   bool Plus(const double* x,
             const double* delta,
             double* x_plus_delta) const override;
   bool ComputeJacobian(const double* x, double* jacobian) const override;
   int GlobalSize() const override { return 4; }
   int LocalSize() const override { return 3; }
->>>>>>> d7f428e5
 };
 
 // This provides a parameterization for homogeneous vectors which are commonly
@@ -302,24 +252,13 @@
     : public LocalParameterization {
  public:
   explicit HomogeneousVectorParameterization(int size);
-<<<<<<< HEAD
   virtual ~HomogeneousVectorParameterization();
-  virtual bool Plus(const double* x,
-                    const double* delta,
-                    double* x_plus_delta) const;
-  virtual bool ComputeJacobian(const double* x,
-                               double* jacobian) const;
-  virtual int GlobalSize() const { return size_; }
-  virtual int LocalSize() const { return size_ - 1; }
-=======
-  virtual ~HomogeneousVectorParameterization() {}
   bool Plus(const double* x,
             const double* delta,
             double* x_plus_delta) const override;
   bool ComputeJacobian(const double* x, double* jacobian) const override;
   int GlobalSize() const override { return size_; }
   int LocalSize() const override { return size_ - 1; }
->>>>>>> d7f428e5
 
  private:
   const int size_;
