// Ceres Solver - A fast non-linear least squares minimizer
// Copyright 2015 Google Inc. All rights reserved.
// http://ceres-solver.org/
//
// Redistribution and use in source and binary forms, with or without
// modification, are permitted provided that the following conditions are met:
//
// * Redistributions of source code must retain the above copyright notice,
//   this list of conditions and the following disclaimer.
// * Redistributions in binary form must reproduce the above copyright notice,
//   this list of conditions and the following disclaimer in the documentation
//   and/or other materials provided with the distribution.
// * Neither the name of Google Inc. nor the names of its contributors may be
//   used to endorse or promote products derived from this software without
//   specific prior written permission.
//
// THIS SOFTWARE IS PROVIDED BY THE COPYRIGHT HOLDERS AND CONTRIBUTORS "AS IS"
// AND ANY EXPRESS OR IMPLIED WARRANTIES, INCLUDING, BUT NOT LIMITED TO, THE
// IMPLIED WARRANTIES OF MERCHANTABILITY AND FITNESS FOR A PARTICULAR PURPOSE
// ARE DISCLAIMED. IN NO EVENT SHALL THE COPYRIGHT OWNER OR CONTRIBUTORS BE
// LIABLE FOR ANY DIRECT, INDIRECT, INCIDENTAL, SPECIAL, EXEMPLARY, OR
// CONSEQUENTIAL DAMAGES (INCLUDING, BUT NOT LIMITED TO, PROCUREMENT OF
// SUBSTITUTE GOODS OR SERVICES; LOSS OF USE, DATA, OR PROFITS; OR BUSINESS
// INTERRUPTION) HOWEVER CAUSED AND ON ANY THEORY OF LIABILITY, WHETHER IN
// CONTRACT, STRICT LIABILITY, OR TORT (INCLUDING NEGLIGENCE OR OTHERWISE)
// ARISING IN ANY WAY OUT OF THE USE OF THIS SOFTWARE, EVEN IF ADVISED OF THE
// POSSIBILITY OF SUCH DAMAGE.
//
// Author: keir@google.com (Keir Mierle)
//         sameeragarwal@google.com (Sameer Agarwal)

#ifndef CERES_PUBLIC_LOCAL_PARAMETERIZATION_H_
#define CERES_PUBLIC_LOCAL_PARAMETERIZATION_H_

#include <vector>
#include "ceres/internal/port.h"
#include "ceres/internal/scoped_ptr.h"
#include "ceres/internal/disable_warnings.h"

namespace ceres {

// Purpose: Sometimes parameter blocks x can overparameterize a problem
//
//   min f(x)
//    x
//
// In that case it is desirable to choose a parameterization for the
// block itself to remove the null directions of the cost. More
// generally, if x lies on a manifold of a smaller dimension than the
// ambient space that it is embedded in, then it is numerically and
// computationally more effective to optimize it using a
// parameterization that lives in the tangent space of that manifold
// at each point.
//
// For example, a sphere in three dimensions is a 2 dimensional
// manifold, embedded in a three dimensional space. At each point on
// the sphere, the plane tangent to it defines a two dimensional
// tangent space. For a cost function defined on this sphere, given a
// point x, moving in the direction normal to the sphere at that point
// is not useful. Thus a better way to do a local optimization is to
// optimize over two dimensional vector delta in the tangent space at
// that point and then "move" to the point x + delta, where the move
// operation involves projecting back onto the sphere. Doing so
// removes a redundent dimension from the optimization, making it
// numerically more robust and efficient.
//
// More generally we can define a function
//
//   x_plus_delta = Plus(x, delta),
//
// where x_plus_delta has the same size as x, and delta is of size
// less than or equal to x. The function Plus, generalizes the
// definition of vector addition. Thus it satisfies the identify
//
//   Plus(x, 0) = x, for all x.
//
// A trivial version of Plus is when delta is of the same size as x
// and
//
//   Plus(x, delta) = x + delta
//
// A more interesting case if x is two dimensional vector, and the
// user wishes to hold the first coordinate constant. Then, delta is a
// scalar and Plus is defined as
//
//   Plus(x, delta) = x + [0] * delta
//                        [1]
//
// An example that occurs commonly in Structure from Motion problems
// is when camera rotations are parameterized using Quaternion. There,
// it is useful only make updates orthogonal to that 4-vector defining
// the quaternion. One way to do this is to let delta be a 3
// dimensional vector and define Plus to be
//
//   Plus(x, delta) = [cos(|delta|), sin(|delta|) delta / |delta|] * x
//
// The multiplication between the two 4-vectors on the RHS is the
// standard quaternion product.
//
// Given g and a point x, optimizing f can now be restated as
//
//     min  f(Plus(x, delta))
//    delta
//
// Given a solution delta to this problem, the optimal value is then
// given by
//
//   x* = Plus(x, delta)
//
// The class LocalParameterization defines the function Plus and its
// Jacobian which is needed to compute the Jacobian of f w.r.t delta.
class CERES_EXPORT LocalParameterization {
 public:
  virtual ~LocalParameterization();

  // Generalization of the addition operation,
  //
  //   x_plus_delta = Plus(x, delta)
  //
  // with the condition that Plus(x, 0) = x.
  virtual bool Plus(const double* x,
                    const double* delta,
                    double* x_plus_delta) const = 0;

  // The jacobian of Plus(x, delta) w.r.t delta at delta = 0.
  //
  // jacobian is a row-major GlobalSize() x LocalSize() matrix.
  virtual bool ComputeJacobian(const double* x, double* jacobian) const = 0;

  // local_matrix = global_matrix * jacobian
  //
  // global_matrix is a num_rows x GlobalSize  row major matrix.
  // local_matrix is a num_rows x LocalSize row major matrix.
  // jacobian(x) is the matrix returned by ComputeJacobian at x.
  //
  // This is only used by GradientProblem. For most normal uses, it is
  // okay to use the default implementation.
  virtual bool MultiplyByJacobian(const double* x,
                                  const int num_rows,
                                  const double* global_matrix,
                                  double* local_matrix) const;

  // Size of x.
  virtual int GlobalSize() const = 0;

  // Size of delta.
  virtual int LocalSize() const = 0;
};

// Some basic parameterizations

// Identity Parameterization: Plus(x, delta) = x + delta
class CERES_EXPORT IdentityParameterization : public LocalParameterization {
 public:
  explicit IdentityParameterization(int size);
  virtual ~IdentityParameterization();
  virtual bool Plus(const double* x,
                    const double* delta,
                    double* x_plus_delta) const;
  virtual bool ComputeJacobian(const double* x,
                               double* jacobian) const;
  virtual bool MultiplyByJacobian(const double* x,
                                  const int num_cols,
                                  const double* global_matrix,
                                  double* local_matrix) const;
  virtual int GlobalSize() const { return size_; }
  virtual int LocalSize() const { return size_; }

 private:
  const int size_;
};

// Hold a subset of the parameters inside a parameter block constant.
class CERES_EXPORT SubsetParameterization : public LocalParameterization {
 public:
  explicit SubsetParameterization(int size,
                                  const std::vector<int>& constant_parameters);
  virtual ~SubsetParameterization();
  virtual bool Plus(const double* x,
                    const double* delta,
                    double* x_plus_delta) const;
  virtual bool ComputeJacobian(const double* x,
                               double* jacobian) const;
  virtual bool MultiplyByJacobian(const double* x,
                                  const int num_cols,
                                  const double* global_matrix,
                                  double* local_matrix) const;
  virtual int GlobalSize() const {
    return static_cast<int>(constancy_mask_.size());
  }
  virtual int LocalSize() const { return local_size_; }

 private:
  const int local_size_;
  std::vector<char> constancy_mask_;
};

// Plus(x, delta) = [cos(|delta|), sin(|delta|) delta / |delta|] * x
// with * being the quaternion multiplication operator. Here we assume
// that the first element of the quaternion vector is the real (cos
// theta) part.
class CERES_EXPORT QuaternionParameterization : public LocalParameterization {
 public:
  virtual ~QuaternionParameterization();
  virtual bool Plus(const double* x,
                    const double* delta,
                    double* x_plus_delta) const;
  virtual bool ComputeJacobian(const double* x,
                               double* jacobian) const;
  virtual int GlobalSize() const { return 4; }
  virtual int LocalSize() const { return 3; }
};

// Implements the quaternion local parameterization for Eigen's representation
// of the quaternion. Eigen uses a different internal memory layout for the
// elements of the quaternion than what is commonly used. Specifically, Eigen
// stores the elements in memory as [x, y, z, w] where the real part is last
// whereas it is typically stored first. Note, when creating an Eigen quaternion
// through the constructor the elements are accepted in w, x, y, z order. Since
// Ceres operates on parameter blocks which are raw double pointers this
// difference is important and requires a different parameterization.
//
// Plus(x, delta) = [sin(|delta|) delta / |delta|, cos(|delta|)] * x
// with * being the quaternion multiplication operator.
<<<<<<< HEAD
class CERES_EXPORT EigenQuaternionParameterization : public ceres::LocalParameterization {
=======
class CERES_EXPORT EigenQuaternionParameterization
    : public ceres::LocalParameterization {
>>>>>>> 01e53403
 public:
  virtual ~EigenQuaternionParameterization();
  virtual bool Plus(const double* x,
                    const double* delta,
                    double* x_plus_delta) const;
  virtual bool ComputeJacobian(const double* x, double* jacobian) const;
  virtual int GlobalSize() const { return 4; }
  virtual int LocalSize() const { return 3; }
};

// This provides a parameterization for homogeneous vectors which are commonly
// used in Structure for Motion problems.  One example where they are used is
// in representing points whose triangulation is ill-conditioned. Here
// it is advantageous to use an over-parameterization since homogeneous vectors
// can represent points at infinity.
//
// The plus operator is defined as
// Plus(x, delta) =
//    [sin(0.5 * |delta|) * delta / |delta|, cos(0.5 * |delta|)] * x
// with * defined as an operator which applies the update orthogonal to x to
// remain on the sphere. We assume that the last element of x is the scalar
// component. The size of the homogeneous vector is required to be greater than
// 1.
class CERES_EXPORT HomogeneousVectorParameterization :
      public LocalParameterization {
 public:
  explicit HomogeneousVectorParameterization(int size);
  virtual ~HomogeneousVectorParameterization();
  virtual bool Plus(const double* x,
                    const double* delta,
                    double* x_plus_delta) const;
  virtual bool ComputeJacobian(const double* x,
                               double* jacobian) const;
  virtual int GlobalSize() const { return size_; }
  virtual int LocalSize() const { return size_ - 1; }

 private:
  const int size_;
};

// Construct a local parameterization by taking the Cartesian product
// of a number of other local parameterizations. This is useful, when
// a parameter block is the cartesian product of two or more
// manifolds. For example the parameters of a camera consist of a
// rotation and a translation, i.e., SO(3) x R^3.
//
// Currently this class supports taking the cartesian product of up to
// four local parameterizations.
//
// Example usage:
//
// ProductParameterization product_param(new QuaterionionParameterization(),
//                                       new IdentityParameterization(3));
//
// is the local parameterization for a rigid transformation, where the
// rotation is represented using a quaternion.
class CERES_EXPORT ProductParameterization : public LocalParameterization {
 public:
  //
  // NOTE: All the constructors take ownership of the input local
  // parameterizations.
  //
  ProductParameterization(LocalParameterization* local_param1,
                          LocalParameterization* local_param2);

  ProductParameterization(LocalParameterization* local_param1,
                          LocalParameterization* local_param2,
                          LocalParameterization* local_param3);

  ProductParameterization(LocalParameterization* local_param1,
                          LocalParameterization* local_param2,
                          LocalParameterization* local_param3,
                          LocalParameterization* local_param4);

  virtual ~ProductParameterization();
  virtual bool Plus(const double* x,
                    const double* delta,
                    double* x_plus_delta) const;
  virtual bool ComputeJacobian(const double* x,
                               double* jacobian) const;
  virtual int GlobalSize() const { return global_size_; }
  virtual int LocalSize() const { return local_size_; }

 private:
  void Init();

  std::vector<LocalParameterization*> local_params_;
  int local_size_;
  int global_size_;
  int buffer_size_;
};

}  // namespace ceres

#include "ceres/internal/reenable_warnings.h"

#endif  // CERES_PUBLIC_LOCAL_PARAMETERIZATION_H_<|MERGE_RESOLUTION|>--- conflicted
+++ resolved
@@ -222,12 +222,8 @@
 //
 // Plus(x, delta) = [sin(|delta|) delta / |delta|, cos(|delta|)] * x
 // with * being the quaternion multiplication operator.
-<<<<<<< HEAD
-class CERES_EXPORT EigenQuaternionParameterization : public ceres::LocalParameterization {
-=======
 class CERES_EXPORT EigenQuaternionParameterization
     : public ceres::LocalParameterization {
->>>>>>> 01e53403
  public:
   virtual ~EigenQuaternionParameterization();
   virtual bool Plus(const double* x,
