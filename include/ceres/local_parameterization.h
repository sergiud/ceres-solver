--- conflicted
+++ resolved
@@ -356,12 +356,8 @@
 
 }  // namespace ceres
 
-<<<<<<< HEAD
 #include "ceres/internal/suffix.h"
 
-=======
-// clang-format off
->>>>>>> 921368ce
 #include "ceres/internal/reenable_warnings.h"
 #include "ceres/internal/line_parameterization.h"
 
