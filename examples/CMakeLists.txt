# Ceres Solver - A fast non-linear least squares minimizer
# Copyright 2015 Google Inc. All rights reserved.
# http://ceres-solver.org/
#
# Redistribution and use in source and binary forms, with or without
# modification, are permitted provided that the following conditions are met:
#
# * Redistributions of source code must retain the above copyright notice,
#   this list of conditions and the following disclaimer.
# * Redistributions in binary form must reproduce the above copyright notice,
#   this list of conditions and the following disclaimer in the documentation
#   and/or other materials provided with the distribution.
# * Neither the name of Google Inc. nor the names of its contributors may be
#   used to endorse or promote products derived from this software without
#   specific prior written permission.
#
# THIS SOFTWARE IS PROVIDED BY THE COPYRIGHT HOLDERS AND CONTRIBUTORS "AS IS"
# AND ANY EXPRESS OR IMPLIED WARRANTIES, INCLUDING, BUT NOT LIMITED TO, THE
# IMPLIED WARRANTIES OF MERCHANTABILITY AND FITNESS FOR A PARTICULAR PURPOSE
# ARE DISCLAIMED. IN NO EVENT SHALL THE COPYRIGHT OWNER OR CONTRIBUTORS BE
# LIABLE FOR ANY DIRECT, INDIRECT, INCIDENTAL, SPECIAL, EXEMPLARY, OR
# CONSEQUENTIAL DAMAGES (INCLUDING, BUT NOT LIMITED TO, PROCUREMENT OF
# SUBSTITUTE GOODS OR SERVICES; LOSS OF USE, DATA, OR PROFITS; OR BUSINESS
# INTERRUPTION) HOWEVER CAUSED AND ON ANY THEORY OF LIABILITY, WHETHER IN
# CONTRACT, STRICT LIABILITY, OR TORT (INCLUDING NEGLIGENCE OR OTHERWISE)
# ARISING IN ANY WAY OUT OF THE USE OF THIS SOFTWARE, EVEN IF ADVISED OF THE
# POSSIBILITY OF SUCH DAMAGE.
#
# Author: keir@google.com (Keir Mierle)

# Only Ceres itself should be compiled with CERES_BUILDING_SHARED_LIBRARY
# defined, any users of Ceres will have CERES_USING_SHARED_LIBRARY defined
# for them in Ceres' config.h if appropriate.
if (BUILD_SHARED_LIBS)
  remove_definitions(-DCERES_BUILDING_SHARED_LIBRARY)
endif()

add_executable(helloworld helloworld.cc)
target_link_libraries(helloworld ceres)

add_executable(helloworld_numeric_diff helloworld_numeric_diff.cc)
target_link_libraries(helloworld_numeric_diff ceres)

add_executable(helloworld_analytic_diff helloworld_analytic_diff.cc)
target_link_libraries(helloworld_analytic_diff ceres)

add_executable(curve_fitting curve_fitting.cc)
target_link_libraries(curve_fitting ceres)

add_executable(rosenbrock rosenbrock.cc)
target_link_libraries(rosenbrock ceres)

add_executable(curve_fitting_c curve_fitting.c)
target_link_libraries(curve_fitting_c ceres)
# Force CMake to link curve_fitting_c using the C linker, this is important
# when Ceres was compiled using C++11 to ensure that -std=c++11 is not passed
# through.
set_target_properties(curve_fitting_c PROPERTIES LINKER_LANGUAGE C)
# As this is a C file #including <math.h> we have to explicitly add the math
# library (libm). Although some compilers (dependent upon options) will accept
# the indirect link to libm via Ceres, at least GCC 4.8 on pure Debian won't.
if (NOT MSVC)
  target_link_libraries(curve_fitting_c m)
endif (NOT MSVC)

add_executable(ellipse_approximation ellipse_approximation.cc)
target_link_libraries(ellipse_approximation ceres)

add_executable(robust_curve_fitting robust_curve_fitting.cc)
target_link_libraries(robust_curve_fitting ceres)

add_executable(simple_bundle_adjuster simple_bundle_adjuster.cc)
target_link_libraries(simple_bundle_adjuster ceres)

<<<<<<< HEAD
if(CODE_GENERATION)
  include(CeresCodeGeneration)
  ceres_generate_cost_function_implementation_for_functor(
    NAME HelloWorldCostFunction
    INPUT_FILE helloworld_cost_function.h
    OUTPUT_DIRECTORY examples
    NAMESPACE helloworld
    )
  add_executable(helloworld_codegen helloworld_codegen.cc )
  target_link_libraries(helloworld_codegen ceres HelloWorldCostFunction)
endif(CODE_GENERATION)

if (WITH_GFLAGS AND gflags_FOUND)
=======
if (GFLAGS)
>>>>>>> 9435e08a
  add_executable(powell powell.cc)
  TARGET_LINK_LIBRARIES(powell ceres ${gflags_LIBRARIES})

  add_executable(nist nist.cc)
  TARGET_LINK_LIBRARIES(nist ceres ${gflags_LIBRARIES})

  add_executable(more_garbow_hillstrom more_garbow_hillstrom.cc)
  TARGET_LINK_LIBRARIES(more_garbow_hillstrom ceres ${GFLAGS_LIBRARIES})

  add_executable(circle_fit circle_fit.cc)
  TARGET_LINK_LIBRARIES(circle_fit ceres ${gflags_LIBRARIES})

  add_executable(bundle_adjuster
                 bundle_adjuster.cc
                 bal_problem.cc)
  TARGET_LINK_LIBRARIES(bundle_adjuster ceres ${gflags_LIBRARIES})

  add_executable(libmv_bundle_adjuster
                 libmv_bundle_adjuster.cc)
  TARGET_LINK_LIBRARIES(libmv_bundle_adjuster ceres ${gflags_LIBRARIES})

  add_executable(libmv_homography
                 libmv_homography.cc)
  TARGET_LINK_LIBRARIES(libmv_homography ceres ${gflags_LIBRARIES})

  add_executable(denoising
                 denoising.cc
                 fields_of_experts.cc)
  TARGET_LINK_LIBRARIES(denoising ceres ${gflags_LIBRARIES})

  add_executable(robot_pose_mle
                 robot_pose_mle.cc)
  TARGET_LINK_LIBRARIES(robot_pose_mle ceres ${gflags_LIBRARIES})

endif (WITH_GFLAGS AND gflags_FOUND)

add_subdirectory(sampled_function)
add_subdirectory(slam)<|MERGE_RESOLUTION|>--- conflicted
+++ resolved
@@ -72,23 +72,7 @@
 add_executable(simple_bundle_adjuster simple_bundle_adjuster.cc)
 target_link_libraries(simple_bundle_adjuster ceres)
 
-<<<<<<< HEAD
-if(CODE_GENERATION)
-  include(CeresCodeGeneration)
-  ceres_generate_cost_function_implementation_for_functor(
-    NAME HelloWorldCostFunction
-    INPUT_FILE helloworld_cost_function.h
-    OUTPUT_DIRECTORY examples
-    NAMESPACE helloworld
-    )
-  add_executable(helloworld_codegen helloworld_codegen.cc )
-  target_link_libraries(helloworld_codegen ceres HelloWorldCostFunction)
-endif(CODE_GENERATION)
-
 if (WITH_GFLAGS AND gflags_FOUND)
-=======
-if (GFLAGS)
->>>>>>> 9435e08a
   add_executable(powell powell.cc)
   TARGET_LINK_LIBRARIES(powell ceres ${gflags_LIBRARIES})
 
