--- conflicted
+++ resolved
@@ -278,31 +278,14 @@
 endif (LAPACK)
 
 # SuiteSparse.
-<<<<<<< HEAD
-if (SUITESPARSE AND NOT LAPACK)
-  # If user has disabled LAPACK, but left SUITESPARSE ON, turn it OFF,
-  # LAPACK controls whether Ceres will be linked, directly or indirectly
-  # via SuiteSparse to LAPACK.
-  message("-- Disabling SuiteSparse as use of LAPACK has been disabled, "
-    "turn ON LAPACK to enable (optional) building with SuiteSparse.")
-  update_cache_variable(SUITESPARSE OFF)
-endif (SUITESPARSE AND NOT LAPACK)
 if (SUITESPARSE)
-=======
-IF (SUITESPARSE)
->>>>>>> 77abee9d
   # By default, if SuiteSparse and all dependencies are found, Ceres is
   # built with SuiteSparse support.
 
   # Check for SuiteSparse and dependencies.
-<<<<<<< HEAD
-  find_package(SuiteSparse)
-  if (SUITESPARSE_FOUND)
-=======
-  FIND_PACKAGE(SuiteSparse NO_MODULE)
+  find_package(SuiteSparse NO_MODULE)
 
   IF (SuiteSparse_FOUND)
->>>>>>> 77abee9d
     # On Ubuntu the system install of SuiteSparse (v3.4.0) up to at least
     # Ubuntu 13.10 cannot be used to link shared libraries.
     if (BUILD_SHARED_LIBS AND
@@ -321,31 +304,18 @@
 
     # By default, if all of SuiteSparse's dependencies are found, Ceres is
     # built with SuiteSparse support.
-<<<<<<< HEAD
-    message("-- Found SuiteSparse ${SUITESPARSE_VERSION}, "
-=======
-    MESSAGE("-- Found SuiteSparse ${SuiteSparse_VERSION}, "
->>>>>>> 77abee9d
+    message("-- Found SuiteSparse ${SuiteSparse_VERSION}, "
             "building with SuiteSparse.")
   else (SUITESPARSE_FOUND)
     # Disable use of SuiteSparse if it cannot be found and continue.
     message("-- Did not find all SuiteSparse dependencies, disabling "
       "SuiteSparse support.")
-<<<<<<< HEAD
     list(APPEND CERES_COMPILE_OPTIONS CERES_NO_SUITESPARSE)
-  endif (SUITESPARSE_FOUND)
+  endif (SuiteSparse_FOUND)
 else (SUITESPARSE)
   message("-- Building without SuiteSparse.")
   list(APPEND CERES_COMPILE_OPTIONS CERES_NO_SUITESPARSE)
 endif (SUITESPARSE)
-=======
-    LIST(APPEND CERES_COMPILE_OPTIONS CERES_NO_SUITESPARSE)
-  ENDIF (SuiteSparse_FOUND)
-ELSE (SUITESPARSE)
-  MESSAGE("-- Building without SuiteSparse.")
-  LIST(APPEND CERES_COMPILE_OPTIONS CERES_NO_SUITESPARSE)
-ENDIF (SUITESPARSE)
->>>>>>> 77abee9d
 
 # CXSparse.
 if (CXSPARSE)
