# Ceres Solver - A fast non-linear least squares minimizer
# Copyright 2015 Google Inc. All rights reserved.
# http://ceres-solver.org/
#
# Redistribution and use in source and binary forms, with or without
# modification, are permitted provided that the following conditions are met:
#
# * Redistributions of source code must retain the above copyright notice,
#   this list of conditions and the following disclaimer.
# * Redistributions in binary form must reproduce the above copyright notice,
#   this list of conditions and the following disclaimer in the documentation
#   and/or other materials provided with the distribution.
# * Neither the name of Google Inc. nor the names of its contributors may be
#   used to endorse or promote products derived from this software without
#   specific prior written permission.
#
# THIS SOFTWARE IS PROVIDED BY THE COPYRIGHT HOLDERS AND CONTRIBUTORS "AS IS"
# AND ANY EXPRESS OR IMPLIED WARRANTIES, INCLUDING, BUT NOT LIMITED TO, THE
# IMPLIED WARRANTIES OF MERCHANTABILITY AND FITNESS FOR A PARTICULAR PURPOSE
# ARE DISCLAIMED. IN NO EVENT SHALL THE COPYRIGHT OWNER OR CONTRIBUTORS BE
# LIABLE FOR ANY DIRECT, INDIRECT, INCIDENTAL, SPECIAL, EXEMPLARY, OR
# CONSEQUENTIAL DAMAGES (INCLUDING, BUT NOT LIMITED TO, PROCUREMENT OF
# SUBSTITUTE GOODS OR SERVICES; LOSS OF USE, DATA, OR PROFITS; OR BUSINESS
# INTERRUPTION) HOWEVER CAUSED AND ON ANY THEORY OF LIABILITY, WHETHER IN
# CONTRACT, STRICT LIABILITY, OR TORT (INCLUDING NEGLIGENCE OR OTHERWISE)
# ARISING IN ANY WAY OUT OF THE USE OF THIS SOFTWARE, EVEN IF ADVISED OF THE
# POSSIBILITY OF SUCH DAMAGE.
#
# Authors: keir@google.com (Keir Mierle)
#          alexs.mac@gmail.com (Alex Stewart)

cmake_minimum_required(VERSION 3.1)

cmake_policy(SET CMP0003 NEW)
if (POLICY CMP0042)
  cmake_policy(SET CMP0042 NEW)
endif()

project(Ceres C CXX)

# Make CMake aware of the cmake folder for local FindXXX scripts,
# append rather than set in case the user has passed their own
# additional paths via -D.
list(APPEND CMAKE_MODULE_PATH "${CMAKE_SOURCE_DIR}/cmake")
include(UpdateCacheVariable)

# Set up the git hook to make Gerrit Change-Id: lines in commit messages.
include(AddGerritCommitHook)
add_gerrit_commit_hook()

# On OS X, add the Homebrew prefix to the set of prefixes searched by
# CMake in find_path & find_library.  This should ensure that we can
# still build Ceres even if Homebrew is installed in a non-standard
# location (not /usr/local).
if (CMAKE_SYSTEM_NAME MATCHES "Darwin")
  find_program(HOMEBREW_EXECUTABLE brew)
  mark_as_advanced(FORCE HOMEBREW_EXECUTABLE)
  if (HOMEBREW_EXECUTABLE)
    # Detected a Homebrew install, query for its install prefix.
    execute_process(COMMAND ${HOMEBREW_EXECUTABLE} --prefix
      OUTPUT_VARIABLE HOMEBREW_INSTALL_PREFIX
      OUTPUT_STRIP_TRAILING_WHITESPACE)
    message(STATUS "Detected Homebrew with install prefix: "
      "${HOMEBREW_INSTALL_PREFIX}, adding to CMake search paths.")
    list(APPEND CMAKE_PREFIX_PATH "${HOMEBREW_INSTALL_PREFIX}")
  endif()
endif()

set(CMAKE_RUNTIME_OUTPUT_DIRECTORY ${CMAKE_BINARY_DIR}/bin)
set(CMAKE_LIBRARY_OUTPUT_DIRECTORY ${CMAKE_BINARY_DIR}/lib)
set(CMAKE_ARCHIVE_OUTPUT_DIRECTORY ${CMAKE_BINARY_DIR}/lib)
# Set postfixes for generated libraries based on buildtype.
set(CMAKE_RELEASE_POSTFIX "")
set(CMAKE_DEBUG_POSTFIX "-debug")

# Read the Ceres version from the source, such that we only ever have a single
# definition of the Ceres version.
include(ReadCeresVersionFromSource)
read_ceres_version_from_source(${CMAKE_SOURCE_DIR})

set (CPACK_PACKAGE_NAME ceres-solver)
set (CPACK_PACKAGE_DESCRIPTION_SUMMARY "")
set (CPACK_PACKAGE_VERSION_MAJOR ${CERES_VERSION_MAJOR})
set (CPACK_PACKAGE_VERSION_MINOR ${CERES_VERSION_MINOR})
set (CPACK_PACKAGE_VERSION_PATCH ${CERES_VERSION_PATCH})
set (CPACK_PACKAGE_VERSION ${CERES_VERSION})

include (CMakePackageConfigHelpers)
include (CPack)
include(CheckFunctionExists)

option(BUILD_TESTING "Enable tests" ON)

if (BUILD_TESTING)
  enable_testing()
endif (BUILD_TESTING)

option(WITH_MINILOG "Use a stripped down version of glog." OFF)
option(WITH_GFLAGS "Enable Google Flags." ON)
option(WITH_SUITESPARSE "Enable SuiteSparse." ON)
option(WITH_CXSPARSE "Enable CXSparse." ON)
option(WITH_LAPACK "Enable use of LAPACK." ON)
# Template specializations for the Schur complement based solvers. If
# compile time, binary size or compiler performance is an issue, you
# may consider disabling this.
option(WITH_SCHUR_SPECIALIZATIONS "Enable fixed-size schur specializations." ON)
option(WITH_CUSTOM_BLAS
       "Use handcoded BLAS routines (usually faster) instead of Eigen."
       ON)
# Multithreading using OpenMP
option(WITH_OPENMP "Enable threaded solving in Ceres (requires OpenMP)" ON)
# Enable the use of Eigen as a sparse linear algebra library for
# solving the nonlinear least squares problems. Enabling this
# option will result in an LGPL licensed version of Ceres Solver
# as the Simplicial Cholesky factorization in Eigen is licensed under the LGPL.
# This does not affect the covariance estimation algorithm, as it
# depends on the sparse QR factorization algorithm, which is licensed
# under the MPL.
OPTION(WITH_EIGENSPARSE
  "Enable Eigen as a sparse linear algebra library, WARNING: results in an LGPL licensed Ceres." OFF)

if (NOT MSVC)
  # Ceres does not use C++11 internally, however it does use shared_ptr
  # (required) and unordered_map (if available), both of which were present in
  # previous iterations of what became C++11.  GCC & Clang can have both TR1 &
  # C++11 versions of both shared_ptr & unordered_map and by default on Linux,
  # we will detect the TR1 versions if they exist, as they do NOT require
  # -std=c++11 to be passed when compiling Ceres, and any client code that uses
  # Ceres.  This will result in conflicts if the client code uses C++11.
  # Enabling this option forces the use of the C++11 versions (& -std=c++11) if
  # available.
  #
  # This option is not available on Windows when using MSVC, as there, any new
  # (C++11 etc) features available are on by default and there is no analogue to
  # -std=c++11.  It will however be available for MinGW & CygWin, which can
  # support -std=c++11.
endif(NOT MSVC)
option(BUILD_DOCUMENTATION "Build User's Guide (html)" OFF)
option(BUILD_EXAMPLES "Build examples" ON)
option(BUILD_SHARED_LIBS "Build Ceres as a shared library." OFF)
if (MSVC)
  option(MSVC_USE_STATIC_CRT
    "MS Visual Studio: Use static C-Run Time Library in place of shared." OFF)

  if (BUILD_TESTING AND BUILD_SHARED_LIBS)
    message(
      "-- Disabling tests. The flags BUILD_TESTING and BUILD_SHARED_LIBS"
      " are incompatible with MSVC.")
    update_cache_variable(BUILD_TESTING OFF)
  endif (BUILD_TESTING AND BUILD_SHARED_LIBS)
endif (MSVC)
# Allow user to specify a suffix for the library install directory, the only
# really sensible option (other than "") being "64", such that:
# ${CMAKE_INSTALL_PREFIX}/lib -> ${CMAKE_INSTALL_PREFIX}/lib64.
#
# Heuristic for determining LIB_SUFFIX. FHS recommends that 64-bit systems
# install native libraries to lib64 rather than lib. Most distros seem to
# follow this convention with a couple notable exceptions (Debian-based and
# Arch-based distros) which we try to detect here.
if (CMAKE_SYSTEM_NAME MATCHES "Linux" AND
    NOT DEFINED LIB_SUFFIX AND
    NOT CMAKE_CROSSCOMPILING AND
    CMAKE_SIZEOF_VOID_P EQUAL "8" AND
    NOT EXISTS "/etc/debian_version" AND
    NOT EXISTS "/etc/arch-release")
  message("-- Detected non-Debian/Arch-based 64-bit Linux distribution. "
    "Defaulting to library install directory: lib${LIB_SUFFIX}. You can "
    "override this by specifying LIB_SUFFIX.")
  set(LIB_SUFFIX "64")
endif ()
# Only create the cache variable (for the CMake GUI) after attempting to detect
# the suffix *if not specified by the user* (NOT DEFINED LIB_SUFFIX in if())
# s/t the user could override our autodetected suffix with "" if desired.
set(LIB_SUFFIX "${LIB_SUFFIX}" CACHE STRING
  "Suffix of library install directory (to support lib/lib64)." FORCE)

# IOS is defined iff using the iOS.cmake CMake toolchain to build a static
# library for iOS.
if (IOS)
  message(STATUS "Building Ceres for iOS platform: ${IOS_PLATFORM}")

  # Ceres requires at least iOS 7.0+.
  if (IOS_DEPLOYMENT_TARGET VERSION_LESS 7.0)
    message(FATAL_ERROR "Unsupported iOS version: ${IOS_DEPLOYMENT_TARGET}, Ceres "
      "requires at least iOS version 7.0")
  endif()

  update_cache_variable(WITH_MINILOG ON)
  message(STATUS "Building for iOS: Forcing use of miniglog instead of glog.")

  update_cache_variable(WITH_SUITESPARSE OFF)
  update_cache_variable(WITH_CXSPARSE OFF)
  update_cache_variable(WITH_GFLAGS OFF)
  update_cache_variable(WITH_OPENMP OFF)
  # Apple claims that the BLAS call dsyrk_ is a private API, and will not allow
  # you to submit to the Apple Store if the symbol is present.
  update_cache_variable(WITH_LAPACK OFF)
  message(STATUS "Building for iOS: SuiteSparse, CXSparse, LAPACK, gflags, "
    "and OpenMP are not available.")

  update_cache_variable(BUILD_EXAMPLES OFF)
  message(STATUS "Building for iOS: Will not build examples.")
endif (IOS)

unset(CERES_COMPILE_OPTIONS)

# Eigen.
find_package(Eigen REQUIRED)
if (EIGEN_FOUND)
  if (EIGEN_VERSION VERSION_LESS 3.1.0)
    message(FATAL_ERROR "-- Ceres requires Eigen version >= 3.1.0 in order "
      "that Eigen/SparseCore be available, detected version of Eigen is: "
      "${EIGEN_VERSION}")
  endif (EIGEN_VERSION VERSION_LESS 3.1.0)

  message("-- Found Eigen version ${EIGEN_VERSION}: ${EIGEN_INCLUDE_DIRS}")
  # Ensure that only MPL2 licensed code is part of the default build.
  message("")
  message("   ===============================================================")
  if (WITH_EIGENSPARSE)
    list(APPEND CERES_COMPILE_OPTIONS CERES_USE_EIGEN_SPARSE)
    message("   Enabling the use of Eigen as a sparse linear algebra library ")
    message("   for solving the nonlinear least squares problems. Enabling ")
    message("   this option results in an LGPL licensed version of ")
    message("   Ceres Solver as the Simplicial Cholesky factorization in Eigen")
    message("   is licensed under the LGPL. ")

    if (EIGEN_VERSION VERSION_LESS 3.2.2)
      message("   WARNING:")
      message("")
      message("   Your version of Eigen is older than version 3.2.2.")
      message("   The performance of SPARSE_NORMAL_CHOLESKY and SPARSE_SCHUR")
      message("   linear solvers will suffer. ")
    endif (EIGEN_VERSION VERSION_LESS 3.2.2)

  else (WITH_EIGENSPARSE)
    message("   Disabling the use of Eigen as a sparse linear algebra library.")
    message("   This does not affect the covariance estimation algorithm ")
    message("   which can still use the EIGEN_SPARSE_QR algorithm.")
    add_definitions(-DEIGEN_MPL2_ONLY)
  endif (WITH_EIGENSPARSE)
    message("   ===============================================================")
    message("")
endif (EIGEN_FOUND)

# LAPACK (& BLAS).
if (WITH_LAPACK)
  find_package(LAPACK)

  if (NOT (LAPACK_FOUND))
    list(APPEND CERES_COMPILE_OPTIONS CERES_NO_LAPACK)
  endif (NOT (LAPACK_FOUND))
else (WITH_LAPACK)
  message("-- Building without LAPACK.")
  list(APPEND CERES_COMPILE_OPTIONS CERES_NO_LAPACK)
endif (WITH_LAPACK)

# SuiteSparse.
if (WITH_SUITESPARSE)
  # By default, if SuiteSparse and all dependencies are found, Ceres is
  # built with SuiteSparse support.

  # Check for SuiteSparse and dependencies.
  find_package(SuiteSparse NO_MODULE COMPONENTS CHOLMOD SPQR)

  IF (SuiteSparse_FOUND)
    set (SUITESPARSE_DEPENDENCY
      "find_dependency (SuiteSparse ${SuiteSparse_VERSION})")
    # On Ubuntu the system install of SuiteSparse (v3.4.0) up to at least
    # Ubuntu 13.10 cannot be used to link shared libraries.
    if (BUILD_SHARED_LIBS AND
        SUITESPARSE_IS_BROKEN_SHARED_LINKING_UBUNTU_SYSTEM_VERSION)
      message(FATAL_ERROR "You are attempting to build Ceres as a shared "
        "library on Ubuntu using a system package install of SuiteSparse "
        "3.4.0. This package is broken and does not support the "
        "construction of shared libraries (you can still build Ceres as "
        "a static library).  If you wish to build a shared version of Ceres "
        "you should uninstall the system install of SuiteSparse "
        "(libsuitesparse-dev) and perform a source install of SuiteSparse "
        "(we recommend that you use the latest version), "
        "see http://ceres-solver.org/building.html for more information.")
    endif (BUILD_SHARED_LIBS AND
      SUITESPARSE_IS_BROKEN_SHARED_LINKING_UBUNTU_SYSTEM_VERSION)

    # By default, if all of SuiteSparse's dependencies are found, Ceres is
    # built with SuiteSparse support.
    message("-- Found SuiteSparse ${SuiteSparse_VERSION}, "
            "building with SuiteSparse.")
  else (SuiteSparse_FOUND)
    # Disable use of SuiteSparse if it cannot be found and continue.
    message("-- Did not find all SuiteSparse dependencies, disabling "
      "SuiteSparse support.")
    list(APPEND CERES_COMPILE_OPTIONS CERES_NO_SUITESPARSE)
  endif (SuiteSparse_FOUND)
else (WITH_SUITESPARSE)
  message("-- Building without SuiteSparse.")
  list(APPEND CERES_COMPILE_OPTIONS CERES_NO_SUITESPARSE)
endif (WITH_SUITESPARSE)

# CXSparse.
if (WITH_CXSPARSE)
  # Don't search with REQUIRED as we can continue without CXSparse.
  find_package(CXSparse NO_MODULE)
<<<<<<< HEAD
  if (CXSparse_FOUND)
=======
  if (TARGET CXSparse::CXSparse)
    # Avoid I conflict
    set_property (DIRECTORY APPEND PROPERTY COMPILE_DEFINITIONS NCOMPLEX)
>>>>>>> 7c83c7b4
    set (CXSPARSE_DEPENDENCY "find_dependency (CXSparse ${CXSparse_VERSION})")
    # By default, if CXSparse and all dependencies are found, Ceres is
    # built with CXSparse support.
    message("-- Found CXSparse version: ${CXSparse_VERSION}, "
      "building with CXSparse.")
<<<<<<< HEAD
  else (CXSparse_FOUND)
    # Disable use of CXSparse if it cannot be found and continue.
    message("-- Did not find CXSparse, Building without CXSparse.")
    list(APPEND CERES_COMPILE_OPTIONS CERES_NO_CXSPARSE)
  endif (CXSparse_FOUND)
=======
  else (TARGET CXSparse::CXSparse)
    # Disable use of CXSparse if it cannot be found and continue.
    message("-- Did not find CXSparse, Building without CXSparse.")
    list(APPEND CERES_COMPILE_OPTIONS CERES_NO_CXSPARSE)
  endif (TARGET CXSparse::CXSparse)
>>>>>>> 7c83c7b4
else (WITH_CXSPARSE)
  message("-- Building without CXSparse.")
  list(APPEND CERES_COMPILE_OPTIONS CERES_NO_CXSPARSE)
endif (WITH_CXSPARSE)

# Ensure that the user understands they have disabled all sparse libraries.
if (NOT WITH_SUITESPARSE AND NOT WITH_CXSPARSE AND NOT WITH_EIGENSPARSE)
  message("   ===============================================================")
  message("   Compiling without any sparse library: SuiteSparse, CXSparse ")
  message("   & Eigen (Sparse) are all disabled or unavailable.  No sparse ")
  message("   linear solvers (SPARSE_NORMAL_CHOLESKY & SPARSE_SCHUR)")
  message("   will be available when Ceres is used.")
  message("   ===============================================================")
endif(NOT WITH_SUITESPARSE AND NOT WITH_CXSPARSE AND NOT WITH_EIGENSPARSE)

# GFlags.
if (WITH_GFLAGS)
  # Don't search with REQUIRED as we can continue without gflags.
  find_package(gflags)
  include (DetermineGflagsNamespace)

  set (CMAKE_REQUIRED_INCLUDES ${gflags_INCLUDE_DIR})

  determine_gflags_namespace (gflags_NAMESPACE)

  if (gflags_FOUND)
    message("-- Found Google Flags header in: ${gflags_INCLUDE_DIR}")
  else (gflags_FOUND)
    message("-- Did not find Google Flags (gflags), Building without gflags "
      "- no tests or tools will be built!")
  endif (gflags_FOUND)
else (WITH_GFLAGS)
  message("-- Google Flags disabled; no tests or tools will be built!")
  # Mark as advanced (remove from default GUI view) the gflags search
  # variables in case user enabled WITH_GFLAGS, FindGflags did not find it, so
  # made search variables visible in GUI for user to set, but then user disables
  # WITH_GFLAGS instead of setting them.
  mark_as_advanced(FORCE gflags_INCLUDE_DIR
                         gflags_LIBRARIES)
endif (WITH_GFLAGS)

# MiniGLog.
if (WITH_MINILOG)
  message("-- Compiling minimal glog substitute into Ceres.")
  set(glog_INCLUDE_DIRS internal/ceres/miniglog)
  message("-- Using minimal glog substitute (include): ${glog_INCLUDE_DIRS}")

  # Mark as advanced (remove from default GUI view) the glog search
  # variables in case user disables WITH_MINILOG, FindGlog did not find it, so
  # made search variables visible in GUI for user to set, but then user enables
  # WITH_MINILOG instead of setting them.
  mark_as_advanced(FORCE glog_INCLUDE_DIR
                         glog_LIBRARY)
else (WITH_MINILOG)
  # Don't search with REQUIRED so that configuration continues if not found and
  # we can output an error messages explaining WITH_MINILOG option.
  find_package(glog)
  if (glog_FOUND)
    set (GLOG_DEPENDENCY "find_dependency (glog ${glog_VERSION})")
  else (glog_FOUND)
    message(FATAL_ERROR "Can't find Google Log. Please set glog_INCLUDE_DIR & "
      "glog_LIBRARY or enable WITH_MINILOG option to use minimal glog "
      "implementation.")
  endif (glog_FOUND)
endif (WITH_MINILOG)

if (NOT WITH_SCHUR_SPECIALIZATIONS)
  list(APPEND CERES_COMPILE_OPTIONS CERES_RESTRICT_SCHUR_SPECIALIZATION)
  message("-- Disabling Schur specializations (faster compiles)")
endif (NOT WITH_SCHUR_SPECIALIZATIONS)

if (NOT WITH_CUSTOM_BLAS)
  list(APPEND CERES_COMPILE_OPTIONS CERES_NO_CUSTOM_BLAS)
  message("-- Disabling custom blas")
endif (NOT WITH_CUSTOM_BLAS)

if (WITH_OPENMP)
  # Find quietly, as we can continue without OpenMP if it is not found.
  find_package(OpenMP QUIET)
  if (OPENMP_FOUND)
    message("-- Building with OpenMP.")
    list(APPEND CERES_COMPILE_OPTIONS CERES_USE_OPENMP)
    set(CMAKE_CXX_FLAGS "${CMAKE_CXX_FLAGS} ${OpenMP_CXX_FLAGS}")
    if (UNIX)
      # At least on Linux, we need pthreads to be enabled for mutex to
      # compile.  This may not work on Windows or Android.
      find_package(Threads REQUIRED)
      list(APPEND CERES_COMPILE_OPTIONS CERES_HAVE_PTHREAD)
      list(APPEND CERES_COMPILE_OPTIONS CERES_HAVE_RWLOCK)
    endif (UNIX)
  else (OPENMP_FOUND)
    message("-- Failed to find OpenMP, disabling. This is expected on "
      "Clang < 3.8, and at least Xcode <= 7.")
    list(APPEND CERES_COMPILE_OPTIONS CERES_NO_THREADS)
  endif (OPENMP_FOUND)
else (WITH_OPENMP)
  message("-- Building without OpenMP (disabling multithreading).")
  list(APPEND CERES_COMPILE_OPTIONS CERES_NO_THREADS)
endif (WITH_OPENMP)

# Set the Ceres compile definitions for the unordered_map configuration.
include(FindUnorderedMap)
find_unordered_map()
if (UNORDERED_MAP_FOUND)
  if (HAVE_UNORDERED_MAP_IN_STD_NAMESPACE)
    list(APPEND CERES_COMPILE_OPTIONS CERES_STD_UNORDERED_MAP)
  endif(HAVE_UNORDERED_MAP_IN_STD_NAMESPACE)
  if (HAVE_UNORDERED_MAP_IN_TR1_NAMESPACE)
    list(APPEND CERES_COMPILE_OPTIONS CERES_STD_UNORDERED_MAP_IN_TR1_NAMESPACE)
  endif(HAVE_UNORDERED_MAP_IN_TR1_NAMESPACE)
  if (HAVE_TR1_UNORDERED_MAP_IN_TR1_NAMESPACE)
    list(APPEND CERES_COMPILE_OPTIONS CERES_TR1_UNORDERED_MAP)
  endif(HAVE_TR1_UNORDERED_MAP_IN_TR1_NAMESPACE)
endif()

# Set the Ceres compile definitions for the shared_ptr configuration.
include(FindSharedPtr)
find_shared_ptr()
if (SHARED_PTR_FOUND)
  if (SHARED_PTR_TR1_MEMORY_HEADER)
    list(APPEND CERES_COMPILE_OPTIONS CERES_TR1_MEMORY_HEADER)
  endif (SHARED_PTR_TR1_MEMORY_HEADER)
  if (SHARED_PTR_TR1_NAMESPACE)
    list(APPEND CERES_COMPILE_OPTIONS CERES_TR1_SHARED_PTR)
  endif (SHARED_PTR_TR1_NAMESPACE)
endif (SHARED_PTR_FOUND)

check_function_exists (_j0 HAVE__J0)
check_function_exists (_j1 HAVE__J1)
check_function_exists (_jn HAVE__JN)

include_directories(
  include
  internal
  internal/ceres
  ${glog_INCLUDE_DIRS})
# Eigen SparseQR generates various compiler warnings related to unused and
# uninitialised local variables.  To avoid having to individually suppress these
# warnings around the #include statments for Eigen headers across all GCC/Clang
# versions, we tell CMake to treat Eigen headers as system headers.  This
# results in all compiler warnings from them being suppressed.
#
# Note that this is *not* propagated to clients, ie CERES_INCLUDE_DIRS
# used by clients after find_package(Ceres) does not identify Eigen as
# as system headers.
include_directories(SYSTEM ${EIGEN_INCLUDE_DIRS})

if (BUILD_SHARED_LIBS)
  message("-- Building Ceres as a shared library.")
  # The CERES_BUILDING_SHARED_LIBRARY compile definition is NOT stored in
  # CERES_COMPILE_OPTIONS as it must only be defined when Ceres is compiled
  # not when it is used as it controls the CERES_EXPORT macro which provides
  # dllimport/export support in MSVC.
  add_definitions(-DCERES_BUILDING_SHARED_LIBRARY)
  list(APPEND CERES_COMPILE_OPTIONS CERES_USING_SHARED_LIBRARY)
else (BUILD_SHARED_LIBS)
  message("-- Building Ceres as a static library.")
endif (BUILD_SHARED_LIBS)

# Change the default build type from Debug to Release, while still
# supporting overriding the build type.
#
# The CACHE STRING logic here and elsewhere is needed to force CMake
# to pay attention to the value of these variables.
if (NOT CMAKE_BUILD_TYPE)
  message("-- No build type specified; defaulting to CMAKE_BUILD_TYPE=Release.")
  set(CMAKE_BUILD_TYPE Release CACHE STRING
    "Choose the type of build, options are: None Debug Release RelWithDebInfo MinSizeRel."
    FORCE)
else (NOT CMAKE_BUILD_TYPE)
  if (CMAKE_BUILD_TYPE STREQUAL "Debug")
    message("\n=================================================================================")
    message("\n-- Build type: Debug. Performance will be terrible!")
    message("-- Add -DCMAKE_BUILD_TYPE=Release to the CMake command line to get an optimized build.")
    message("\n=================================================================================")
  endif (CMAKE_BUILD_TYPE STREQUAL "Debug")
endif (NOT CMAKE_BUILD_TYPE)

# Set the default Ceres flags to an empty string.
set (CERES_CXX_FLAGS)

if (CMAKE_BUILD_TYPE STREQUAL "Release")
  if (CMAKE_COMPILER_IS_GNUCXX)
    # Linux
    if (CMAKE_SYSTEM_NAME MATCHES "Linux")
      if (NOT GCC_VERSION VERSION_LESS 4.2)
        set (CERES_CXX_FLAGS "${CERES_CXX_FLAGS} -march=native -mtune=native")
      endif (NOT GCC_VERSION VERSION_LESS 4.2)
    endif (CMAKE_SYSTEM_NAME MATCHES "Linux")
    # Mac OS X
    if (CMAKE_SYSTEM_NAME MATCHES "Darwin")
      set (CERES_CXX_FLAGS "${CERES_CXX_FLAGS} -msse3")
      # Use of -fast only applicable for Apple's GCC
      # Assume this is being used if GCC version < 4.3 on OSX
      execute_process(COMMAND ${CMAKE_C_COMPILER}
        ARGS ${CMAKE_CXX_COMPILER_ARG1} -dumpversion
        OUTPUT_VARIABLE GCC_VERSION
        OUTPUT_STRIP_TRAILING_WHITESPACE)
      if (GCC_VERSION VERSION_LESS 4.3)
        set (CERES_CXX_FLAGS "${CERES_CXX_FLAGS} -fast")
      endif (GCC_VERSION VERSION_LESS 4.3)
    endif (CMAKE_SYSTEM_NAME MATCHES "Darwin")
  endif (CMAKE_COMPILER_IS_GNUCXX)
endif (CMAKE_BUILD_TYPE STREQUAL "Release")

set (CMAKE_CXX_FLAGS_RELEASE "${CMAKE_CXX_FLAGS_RELEASE} ${CERES_CXX_FLAGS}")

if (MINGW)
  # MinGW produces code that segfaults when performing matrix multiplications
  # in Eigen when compiled with -O3 (see [1]), as such force the use of -O2
  # which works.
  #
  # [1] http://eigen.tuxfamily.org/bz/show_bug.cgi?id=556
  message("-- MinGW detected, forcing -O2 instead of -O3 in Release for Eigen due "
          "to a MinGW bug: http://eigen.tuxfamily.org/bz/show_bug.cgi?id=556")
  string(REPLACE "-O3" "-O2" CMAKE_CXX_FLAGS_RELEASE "${CMAKE_CXX_FLAGS_RELEASE}")
  update_cache_variable(CMAKE_CXX_FLAGS_RELEASE "${CMAKE_CXX_FLAGS_RELEASE}")
endif (MINGW)

# After the tweaks for the compile settings, disable some warnings on MSVC.
if (MSVC)
  # Disable signed/unsigned int conversion warnings.
  add_definitions("/wd4018")
  # Disable warning about using struct/class for the same symobl.
  add_definitions("/wd4099")
  # Disable warning about the insecurity of using "std::copy".
  add_definitions("/wd4996")
  # Disable performance warning about int-to-bool conversion.
  add_definitions("/wd4800")
  # Disable performance warning about fopen insecurity.
  add_definitions("/wd4996")
  # Disable warning about int64 to int32 conversion. Disabling
  # this warning may not be correct; needs investigation.
  # TODO(keir): Investigate these warnings in more detail.
  add_definitions("/wd4244")
  # It's not possible to use STL types in DLL interfaces in a portable and
  # reliable way. However, that's what happens with Google Log and Google Flags
  # on Windows. MSVC gets upset about this and throws warnings that we can't do
  # much about. The real solution is to link static versions of Google Log and
  # Google Test, but that seems tricky on Windows. So, disable the warning.
  add_definitions("/wd4251")

  # Google Flags doesn't have their DLL import/export stuff set up correctly,
  # which results in linker warnings. This is irrelevant for Ceres, so ignore
  # the warnings.
  set(CMAKE_EXE_LINKER_FLAGS "${CMAKE_EXE_LINKER_FLAGS} /ignore:4049")

  # Update the C/CXX flags for MSVC to use either the static or shared
  # C-Run Time (CRT) library based on the user option: MSVC_USE_STATIC_CRT.
  list(APPEND C_CXX_FLAGS
    CMAKE_CXX_FLAGS
    CMAKE_CXX_FLAGS_DEBUG
    CMAKE_CXX_FLAGS_RELEASE
    CMAKE_CXX_FLAGS_MINSIZEREL
    CMAKE_CXX_FLAGS_RELWITHDEBINFO)

  foreach(FLAG_VAR ${C_CXX_FLAGS})
    if (MSVC_USE_STATIC_CRT)
      # Use static CRT.
      if (${FLAG_VAR} MATCHES "/MD")
        string(REGEX REPLACE "/MD" "/MT" ${FLAG_VAR} "${${FLAG_VAR}}")
      endif (${FLAG_VAR} MATCHES "/MD")
    else (MSVC_USE_STATIC_CRT)
      # Use shared, not static, CRT.
      if (${FLAG_VAR} MATCHES "/MT")
        string(REGEX REPLACE "/MT" "/MD" ${FLAG_VAR} "${${FLAG_VAR}}")
      endif (${FLAG_VAR} MATCHES "/MT")
    endif (MSVC_USE_STATIC_CRT)
  endforeach()

  # Tuple sizes of 10 are used by Gtest.
  add_definitions("-D_VARIADIC_MAX=10")
endif (MSVC)

if (UNIX)
  # GCC is not strict enough by default, so enable most of the warnings.
  set(CMAKE_CXX_FLAGS
    "${CMAKE_CXX_FLAGS} -Wno-unknown-pragmas -Wno-sign-compare -Wno-unused-parameter -Wno-missing-field-initializers")
endif (UNIX)

# Use a larger inlining threshold for Clang, since it hobbles Eigen,
# resulting in an unreasonably slow version of the blas routines. The
# -Qunused-arguments is needed because CMake passes the inline
# threshold to the linker and clang complains about it and dies.
if (CMAKE_CXX_COMPILER_ID STREQUAL "Clang")
  set(CMAKE_CXX_FLAGS
    "${CMAKE_CXX_FLAGS} -Qunused-arguments -mllvm -inline-threshold=600")

  # Older versions of Clang (<= 2.9) do not support the 'return-type-c-linkage'
  # option, so check for its presence before adding it to the default flags set.
  include(CheckCXXCompilerFlag)
  check_cxx_compiler_flag("-Wno-return-type-c-linkage"
                          HAVE_RETURN_TYPE_C_LINKAGE)
  if (HAVE_RETURN_TYPE_C_LINKAGE)
    set(CMAKE_CXX_FLAGS "${CMAKE_CXX_FLAGS} -Wno-return-type-c-linkage")
  endif(HAVE_RETURN_TYPE_C_LINKAGE)
endif ()

# Xcode 4.5.x used Clang 4.1 (Apple version), this has a bug that prevents
# compilation of Ceres.
if (APPLE AND CMAKE_CXX_COMPILER_ID STREQUAL "Clang")
  execute_process(COMMAND ${CMAKE_CXX_COMPILER}
    ARGS ${CMAKE_CXX_COMPILER_ARG1} -dumpversion
    OUTPUT_VARIABLE CLANG_VERSION
    OUTPUT_STRIP_TRAILING_WHITESPACE)
  # Use version > 4.0 & < 4.2 to catch all 4.1(.x) versions.
  if (CLANG_VERSION VERSION_GREATER 4.0 AND
      CLANG_VERSION VERSION_LESS 4.2)
    message(FATAL_ERROR "You are attempting to build Ceres on OS X using Xcode "
      "4.5.x (Clang version: ${CLANG_VERSION}). This version of Clang has a "
      "bug that prevents compilation of Ceres, please update to "
      "Xcode >= 4.6.3.")
  endif (CLANG_VERSION VERSION_GREATER 4.0 AND
    CLANG_VERSION VERSION_LESS 4.2)
endif (APPLE AND CMAKE_CXX_COMPILER_ID STREQUAL "Clang")

# Configure the Ceres config.h compile options header using the current
# compile options and put the configured header into the Ceres build
# directory.  Note that the ceres/internal subdir in <build>/config where
# the configured config.h is placed is important, because Ceres will be
# built against this configured header, it needs to have the same relative
# include path as it would if it were in the source tree (or installed).
list(REMOVE_DUPLICATES CERES_COMPILE_OPTIONS)
include(CreateCeresConfig)
create_ceres_config("${CERES_COMPILE_OPTIONS}"
  ${CMAKE_BINARY_DIR}/config/ceres/internal)
# Force the location containing the configured config.h to the front of the
# include_directories list (by default it is appended to the back) to ensure
# that if the user has an installed version of Ceres in the same location as one
# of the dependencies (e.g. /usr/local) that we find the config.h we just
# configured, not the (older) installed config.h.
include_directories(BEFORE ${CMAKE_BINARY_DIR}/config)

add_subdirectory(internal/ceres)

if (BUILD_DOCUMENTATION)
  set(CERES_DOCS_INSTALL_DIR "share/doc/ceres" CACHE STRING
      "Ceres docs install path relative to CMAKE_INSTALL_PREFIX")

  find_package(Sphinx QUIET)
  if (NOT SPHINX_FOUND)
    message("-- Failed to find Sphinx, disabling build of documentation.")
    update_cache_variable(BUILD_DOCUMENTATION OFF)
  else()
    # Generate the User's Guide (html).
    # The corresponding target is ceres_docs, but is included in ALL.
    message("-- Build the HTML documentation.")
    add_subdirectory(docs)
  endif()
endif (BUILD_DOCUMENTATION)

if (BUILD_EXAMPLES)
  message("-- Build the examples.")
  add_subdirectory(examples)
else (BUILD_EXAMPLES)
  message("-- Do not build any example.")
endif (BUILD_EXAMPLES)

# Setup installation of Ceres public headers.
file(GLOB CERES_HDRS ${CMAKE_SOURCE_DIR}/include/ceres/*.h)
install(FILES ${CERES_HDRS} DESTINATION include/ceres)

file(GLOB CERES_PUBLIC_INTERNAL_HDRS ${CMAKE_SOURCE_DIR}/include/ceres/internal/*.h)
install(FILES ${CERES_PUBLIC_INTERNAL_HDRS} DESTINATION include/ceres/internal)

# Also setup installation of Ceres config.h configured with the current
# build options into the installed headers directory.
install(FILES ${CMAKE_BINARY_DIR}/config/ceres/internal/config.h
        DESTINATION include/ceres/internal)

if (WITH_MINILOG)
  # Install miniglog header if being used as logging #includes appear in
  # installed public Ceres headers.
  install(FILES ${CMAKE_SOURCE_DIR}/internal/ceres/miniglog/glog/logging.h
          DESTINATION include/ceres/internal/miniglog/glog)
endif (WITH_MINILOG)

# Add an uninstall target to remove all installed files.
configure_file("${CMAKE_SOURCE_DIR}/cmake/uninstall.cmake.in"
               "${CMAKE_BINARY_DIR}/cmake/uninstall.cmake"
               IMMEDIATE @ONLY)

add_custom_target(uninstall
                  COMMAND ${CMAKE_COMMAND} -P ${CMAKE_BINARY_DIR}/cmake/uninstall.cmake)

# Set relative install paths, which are appended to CMAKE_INSTALL_PREFIX to
# generate the absolute install paths.
set(RELATIVE_CMAKECONFIG_INSTALL_DIR lib/cmake/Ceres)

set_target_properties (ceres PROPERTIES EXPORT_NAME Ceres)

export (TARGETS ceres NAMESPACE Ceres:: FILE CeresTargets.cmake)
export (PACKAGE Ceres)

# This "exports" all targets which have been put into the export set
# "CeresExport". This means that CMake generates a file with the given
# filename, which can later on be loaded by projects using this package.
# This file contains ADD_LIBRARY(bar IMPORTED) statements for each target
# in the export set, so when loaded later on CMake will create "imported"
# library targets from these, which can be used in many ways in the same way
# as a normal library target created via a normal ADD_LIBRARY().
install(EXPORT CeresTargets NAMESPACE  Ceres::
        DESTINATION ${RELATIVE_CMAKECONFIG_INSTALL_DIR})

# Figure out the relative path from the installed Config.cmake file to the
# install prefix (which may be at runtime different from the chosen
# CMAKE_INSTALL_PREFIX if under Windows the package was installed anywhere)
# This relative path will be configured into the CeresConfig.cmake.
file(RELATIVE_PATH INSTALL_ROOT_REL_CONFIG_INSTALL_DIR
     ${CMAKE_INSTALL_PREFIX}/${RELATIVE_CMAKECONFIG_INSTALL_DIR}
     ${CMAKE_INSTALL_PREFIX})

configure_package_config_file (
  CeresConfig.cmake.in
  ${CMAKE_CURRENT_BINARY_DIR}/CeresConfig.cmake
  INSTALL_DESTINATION lib/cmake/Ceres
  NO_CHECK_REQUIRED_COMPONENTS_MACRO)
write_basic_package_version_file (CeresConfigVersion.cmake VERSION
  ${CERES_VERSION} COMPATIBILITY SameMajorVersion)

# Install these files into the same directory as the generated exports-file,
# we include the FindPackage scripts for libraries whose headers are included
# in the public API of Ceres and should thus be present in CERES_INCLUDE_DIRS.
install(FILES "${CMAKE_CURRENT_BINARY_DIR}${CMAKE_FILES_DIRECTORY}/CeresConfig.cmake"
              "${CMAKE_CURRENT_BINARY_DIR}/CeresConfigVersion.cmake"
        DESTINATION ${RELATIVE_CMAKECONFIG_INSTALL_DIR})<|MERGE_RESOLUTION|>--- conflicted
+++ resolved
@@ -301,31 +301,19 @@
 if (WITH_CXSPARSE)
   # Don't search with REQUIRED as we can continue without CXSparse.
   find_package(CXSparse NO_MODULE)
-<<<<<<< HEAD
-  if (CXSparse_FOUND)
-=======
   if (TARGET CXSparse::CXSparse)
     # Avoid I conflict
     set_property (DIRECTORY APPEND PROPERTY COMPILE_DEFINITIONS NCOMPLEX)
->>>>>>> 7c83c7b4
     set (CXSPARSE_DEPENDENCY "find_dependency (CXSparse ${CXSparse_VERSION})")
     # By default, if CXSparse and all dependencies are found, Ceres is
     # built with CXSparse support.
     message("-- Found CXSparse version: ${CXSparse_VERSION}, "
       "building with CXSparse.")
-<<<<<<< HEAD
-  else (CXSparse_FOUND)
-    # Disable use of CXSparse if it cannot be found and continue.
-    message("-- Did not find CXSparse, Building without CXSparse.")
-    list(APPEND CERES_COMPILE_OPTIONS CERES_NO_CXSPARSE)
-  endif (CXSparse_FOUND)
-=======
   else (TARGET CXSparse::CXSparse)
     # Disable use of CXSparse if it cannot be found and continue.
     message("-- Did not find CXSparse, Building without CXSparse.")
     list(APPEND CERES_COMPILE_OPTIONS CERES_NO_CXSPARSE)
   endif (TARGET CXSparse::CXSparse)
->>>>>>> 7c83c7b4
 else (WITH_CXSPARSE)
   message("-- Building without CXSparse.")
   list(APPEND CERES_COMPILE_OPTIONS CERES_NO_CXSPARSE)
