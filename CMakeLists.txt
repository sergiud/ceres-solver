--- conflicted
+++ resolved
@@ -36,13 +36,11 @@
   cmake_policy(SET CMP0042 NEW)
 endif()
 
-<<<<<<< HEAD
 if (POLICY CMP0063)
   cmake_policy (SET CMP0063 NEW)
 endif (POLICY CMP0063)
-=======
+
 include(CMakeDependentOption)
->>>>>>> dc5ea0ea
 
 project(Ceres C CXX)
 
@@ -149,7 +147,6 @@
 endif (WITH_THREADING_BACKEND STREQUAL "")
 
 # Enable the use of Eigen as a sparse linear algebra library for
-<<<<<<< HEAD
 # solving the nonlinear least squares problems. Enabling this
 # option will result in an LGPL licensed version of Ceres Solver
 # as the Simplicial Cholesky factorization in Eigen is licensed under the LGPL.
@@ -175,23 +172,6 @@
   # -std=c++11.  It will however be available for MinGW & CygWin, which can
   # support -std=c++11.
 endif(NOT MSVC)
-=======
-# solving the nonlinear least squares problems.
-option(EIGENSPARSE "Enable Eigen as a sparse linear algebra library." ON)
-# Ceres does not use C++11 internally, however it does use shared_ptr
-# (required) and unordered_map (if available), both of which were present in
-# previous iterations of what became C++11.  GCC & Clang can have both TR1 &
-# C++11 versions of both shared_ptr & unordered_map and by default on Linux,
-# we will detect the TR1 versions if they exist, as they do NOT require
-# -std=c++11 to be passed when compiling Ceres, and any client code that uses
-# Ceres.  This will result in conflicts if the client code uses C++11.
-# Enabling this option forces the use of the C++11 versions (& -std=c++11) if
-# available.
-option(CXX11 "Enable use of C++11 headers if available (requires client code use C++11)." OFF)
-option(EXPORT_BUILD_DIR
-  "Export build directory using CMake (enables external use without install)." OFF)
-option(BUILD_TESTING "Enable tests" ON)
->>>>>>> dc5ea0ea
 option(BUILD_DOCUMENTATION "Build User's Guide (html)" OFF)
 option(BUILD_EXAMPLES "Build examples" ON)
 cmake_dependent_option(BUILD_BENCHMARKS "Build Ceres benchmarking suite" ON "CXX11" OFF)
@@ -542,12 +522,7 @@
   include
   internal
   internal/ceres
-<<<<<<< HEAD
   ${glog_INCLUDE_DIRS})
-=======
-  ${GLOG_INCLUDE_DIRS})
-
->>>>>>> dc5ea0ea
 # Eigen SparseQR generates various compiler warnings related to unused and
 # uninitialised local variables.  To avoid having to individually suppress these
 # warnings around the #include statments for Eigen headers across all GCC/Clang
