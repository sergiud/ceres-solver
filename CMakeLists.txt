# Ceres Solver - A fast non-linear least squares minimizer
# Copyright 2015 Google Inc. All rights reserved.
# http://ceres-solver.org/
#
# Redistribution and use in source and binary forms, with or without
# modification, are permitted provided that the following conditions are met:
#
# * Redistributions of source code must retain the above copyright notice,
#   this list of conditions and the following disclaimer.
# * Redistributions in binary form must reproduce the above copyright notice,
#   this list of conditions and the following disclaimer in the documentation
#   and/or other materials provided with the distribution.
# * Neither the name of Google Inc. nor the names of its contributors may be
#   used to endorse or promote products derived from this software without
#   specific prior written permission.
#
# THIS SOFTWARE IS PROVIDED BY THE COPYRIGHT HOLDERS AND CONTRIBUTORS "AS IS"
# AND ANY EXPRESS OR IMPLIED WARRANTIES, INCLUDING, BUT NOT LIMITED TO, THE
# IMPLIED WARRANTIES OF MERCHANTABILITY AND FITNESS FOR A PARTICULAR PURPOSE
# ARE DISCLAIMED. IN NO EVENT SHALL THE COPYRIGHT OWNER OR CONTRIBUTORS BE
# LIABLE FOR ANY DIRECT, INDIRECT, INCIDENTAL, SPECIAL, EXEMPLARY, OR
# CONSEQUENTIAL DAMAGES (INCLUDING, BUT NOT LIMITED TO, PROCUREMENT OF
# SUBSTITUTE GOODS OR SERVICES; LOSS OF USE, DATA, OR PROFITS; OR BUSINESS
# INTERRUPTION) HOWEVER CAUSED AND ON ANY THEORY OF LIABILITY, WHETHER IN
# CONTRACT, STRICT LIABILITY, OR TORT (INCLUDING NEGLIGENCE OR OTHERWISE)
# ARISING IN ANY WAY OUT OF THE USE OF THIS SOFTWARE, EVEN IF ADVISED OF THE
# POSSIBILITY OF SUCH DAMAGE.
#
# Authors: keir@google.com (Keir Mierle)
#          alexs.mac@gmail.com (Alex Stewart)

cmake_minimum_required(VERSION 3.0)
cmake_policy(VERSION 3.0)

cmake_policy(SET CMP0003 NEW)
if (POLICY CMP0042)
  cmake_policy(SET CMP0042 NEW)
endif()

project(Ceres C CXX)

# Make CMake aware of the cmake folder for local FindXXX scripts,
# append rather than set in case the user has passed their own
# additional paths via -D.
list(APPEND CMAKE_MODULE_PATH "${CMAKE_SOURCE_DIR}/cmake")
include(UpdateCacheVariable)

# Set up the git hook to make Gerrit Change-Id: lines in commit messages.
include(AddGerritCommitHook)
add_gerrit_commit_hook()

# On OS X, add the Homebrew prefix to the set of prefixes searched by
# CMake in find_path & find_library.  This should ensure that we can
# still build Ceres even if Homebrew is installed in a non-standard
# location (not /usr/local).
if (CMAKE_SYSTEM_NAME MATCHES "Darwin")
  find_program(HOMEBREW_EXECUTABLE brew)
  mark_as_advanced(FORCE HOMEBREW_EXECUTABLE)
  if (HOMEBREW_EXECUTABLE)
    # Detected a Homebrew install, query for its install prefix.
    execute_process(COMMAND ${HOMEBREW_EXECUTABLE} --prefix
      OUTPUT_VARIABLE HOMEBREW_INSTALL_PREFIX
      OUTPUT_STRIP_TRAILING_WHITESPACE)
    message(STATUS "Detected Homebrew with install prefix: "
      "${HOMEBREW_INSTALL_PREFIX}, adding to CMake search paths.")
    list(APPEND CMAKE_PREFIX_PATH "${HOMEBREW_INSTALL_PREFIX}")
  endif()
endif()

set(CMAKE_RUNTIME_OUTPUT_DIRECTORY ${CMAKE_BINARY_DIR}/bin)
set(CMAKE_LIBRARY_OUTPUT_DIRECTORY ${CMAKE_BINARY_DIR}/lib)
set(CMAKE_ARCHIVE_OUTPUT_DIRECTORY ${CMAKE_BINARY_DIR}/lib)
# Set postfixes for generated libraries based on buildtype.
set(CMAKE_RELEASE_POSTFIX "")
set(CMAKE_DEBUG_POSTFIX "-debug")

# Important: Always bump the second number (e.g. 1.3.x to 1.4.0) for any
# release that changes the ABI. The ABI changes for almost any modification to
# include/ceres (e.g. the public API). If you are unsure about whether
# something is an ABI change, please ask on the list.
#
# For versions without ABI changes, bump the smallest number in CERES_VERSION,
# but leave the CERES_ABI_VERSION unchanged.
set(CERES_VERSION_MAJOR 1)
set(CERES_VERSION_MINOR 10)
set(CERES_VERSION_PATCH 0)
set(CERES_VERSION
    ${CERES_VERSION_MAJOR}.${CERES_VERSION_MINOR}.${CERES_VERSION_PATCH})
set(CERES_ABI_VERSION 1.10.0)

set (CPACK_PACKAGE_NAME ceres-solver)
set (CPACK_PACKAGE_DESCRIPTION_SUMMARY "")
set (CPACK_PACKAGE_VERSION_MAJOR ${CERES_VERSION_MAJOR})
set (CPACK_PACKAGE_VERSION_MINOR ${CERES_VERSION_MINOR})
set (CPACK_PACKAGE_VERSION_PATCH ${CERES_VERSION_PATCH})
set (CPACK_PACKAGE_VERSION ${CERES_VERSION})

include (CMakePackageConfigHelpers)
include (CPack)

option(BUILD_TESTING "Enable tests" ON)

if (BUILD_TESTING)
  enable_testing()
endif (BUILD_TESTING)

option(WITH_MINILOG "Use a stripped down version of glog." OFF)
option(WITH_GFLAGS "Enable Google Flags." ON)
option(WITH_SUITESPARSE "Enable SuiteSparse." ON)
option(WITH_CXSPARSE "Enable CXSparse." ON)
option(WITH_LAPACK "Enable use of LAPACK." ON)
# Template specializations for the Schur complement based solvers. If
# compile time, binary size or compiler performance is an issue, you
# may consider disabling this.
option(WITH_SCHUR_SPECIALIZATIONS "Enable fixed-size schur specializations." ON)
option(WITH_CUSTOM_BLAS
       "Use handcoded BLAS routines (usually faster) instead of Eigen."
       ON)
# Multithreading using OpenMP
option(WITH_OPENMP "Enable threaded solving in Ceres (requires OpenMP)" ON)
# Enable the use of Eigen as a sparse linear algebra library for
# solving the nonlinear least squares problems. Enabling this
# option will result in an LGPL licensed version of Ceres Solver
# as the Simplicial Cholesky factorization in Eigen is licensed under the LGPL.
# This does not affect the covariance estimation algorithm, as it
# depends on the sparse QR factorization algorithm, which is licensed
# under the MPL.
OPTION(WITH_EIGENSPARSE
  "Enable Eigen as a sparse linear algebra library, WARNING: results in an LGPL licensed Ceres." OFF)
if (NOT WIN32)
  # Ceres does not use C++11 internally, however it does use shared_ptr
  # (required) and unordered_map (if available), both of which were present in
  # previous iterations of what became C++11.  GCC & Clang can have both TR1 &
  # C++11 versions of both shared_ptr & unordered_map and by default on Linux,
  # we will detect the TR1 versions if they exist, as they do NOT require
  # -std=c++11 to be passed when compiling Ceres, and any client code that uses
  # Ceres.  This will result in conflicts if the client code uses C++11.
  # Enabling this option forces the use of the C++11 versions (& -std=c++11) if
  # available.
  #
  # This option is not available on Windows, as there, any new (C++11 etc)
  # features available are on by default and there is no analogue to -std=c++11.
  option(CXX11 "Enable use of C++11 headers if available (requires client code use C++11)." OFF)
endif(NOT WIN32)
<<<<<<< HEAD
option(BUILD_TESTING "Enable tests" ON)
=======
option(EXPORT_BUILD_DIR
  "Export build directory using CMake (enables external use without install)." OFF)
>>>>>>> c10bad1e
option(BUILD_DOCUMENTATION "Build User's Guide (html)" OFF)
option(BUILD_EXAMPLES "Build examples" ON)
option(BUILD_SHARED_LIBS "Build Ceres as a shared library." OFF)
if (MSVC)
  option(MSVC_USE_STATIC_CRT
    "MS Visual Studio: Use static C-Run Time Library in place of shared." OFF)

  if (BUILD_TESTING AND BUILD_SHARED_LIBS)
    message(
      "-- Disabling tests. The flags BUILD_TESTING and BUILD_SHARED_LIBS"
      " are incompatible with MSVC.")
    update_cache_variable(BUILD_TESTING OFF)
  endif (BUILD_TESTING AND BUILD_SHARED_LIBS)
endif (MSVC)

# Use ios-cmake to build a static library for iOS
#
# We need to add isysroot to force cmake to find the toolchains from the iOS SDK
# instead of using the standard ones. And add flag mios-simulator-version so
# clang knows we are building for ios simulator but not mac.
#
# You can build for OS (armv7, armv7s, arm64), SIMULATOR (i386) or SIMULATOR64
# (x86_64) separately and use lipo to merge them into one static library.
#
# There are some features/algorithms are not available in iOS version and the
# minimum supported iOS version is now 7.0.
#
# Use cmake ../ceres-solver -DCMAKE_TOOLCHAIN_FILE=../ceres-solver/cmake/iOS.cmake \
# -DIOS_PLATFORM=PLATFORM -DEIGEN_INCLUDE_DIR=/path/to/eigen/header
# to config the cmake. The PLATFORM can be one of OS, SIMULATOR and SIMULATOR64.
# Check the documentation in iOS.cmake to find more options.
#
# After building, you will get a single library: libceres.a, which
# you need to add to your Xcode project.
#
# If you use the lapack and blas, then you also need to add Accelerate.framework
# to your Xcode project's linking dependency.
if (IOS)
  message(STATUS "Building Ceres for iOS platform: ${IOS_PLATFORM}")

  update_cache_variable(WITH_MINILOG ON)
  message(STATUS "Building for iOS, forcing use of miniglog instead of glog.")

  update_cache_variable(WITH_SUITESPARSE OFF)
  update_cache_variable(WITH_CXSPARSE OFF)
  update_cache_variable(WITH_GFLAGS OFF)
  update_cache_variable(WITH_OPENMP OFF)

  # Apple claims that the BLAS call dsyrk_ is a private API, and will not allow
  # you to submit to the Apple Store if the symbol is present.
  update_cache_variable(WITH_LAPACK OFF)

  message(STATUS "Building for iOS: SuiteSparse, CXSparse, LAPACK, gflags, "
    "and OpenMP are not available.")

  update_cache_variable(BUILD_EXAMPLES OFF)
  message(STATUS "Building for iOS, will not build examples.")

  set(CMAKE_CXX_FLAGS "${CMAKE_CXX_FLAGS} -fobjc-abi-version=2 -fobjc-arc -isysroot ${CMAKE_OSX_SYSROOT}")
  set(CMAKE_C_FLAGS "${CMAKE_C_FLAGS} -fobjc-abi-version=2 -fobjc-arc -isysroot ${CMAKE_OSX_SYSROOT}")

   if (${IOS_PLATFORM} STREQUAL "SIMULATOR" OR
       ${IOS_PLATFORM} STREQUAL "SIMULATOR64")
     # By default, the minimum version is < 7.0, which causes problems with
     # detection of shared_ptr & unordered_map as pre-7.0 used libstdc++
     # but 7.0+ uses libc++ (also LLVM-GCC was removed from Xcode 5).
     set(CMAKE_CXX_FLAGS "${CMAKE_CXX_FLAGS} -mios-simulator-version-min=7.0")
   endif()
endif (IOS)

unset(CERES_COMPILE_OPTIONS)

# Eigen.
find_package(Eigen REQUIRED)
if (EIGEN_FOUND)
  if (EIGEN_VERSION VERSION_LESS 3.1.0)
    message(FATAL_ERROR "-- Ceres requires Eigen version >= 3.1.0 in order "
      "that Eigen/SparseCore be available, detected version of Eigen is: "
      "${EIGEN_VERSION}")
  endif (EIGEN_VERSION VERSION_LESS 3.1.0)

  message("-- Found Eigen version ${EIGEN_VERSION}: ${EIGEN_INCLUDE_DIRS}")
  # Ensure that only MPL2 licensed code is part of the default build.
  message("")
  message("   ===============================================================")
  if (WITH_EIGENSPARSE)
    list(APPEND CERES_COMPILE_OPTIONS CERES_USE_EIGEN_SPARSE)
    message("   Enabling the use of Eigen as a sparse linear algebra library ")
    message("   for solving the nonlinear least squares problems. Enabling ")
    message("   this option results in an LGPL licensed version of ")
    message("   Ceres Solver as the Simplicial Cholesky factorization in Eigen")
    message("   is licensed under the LGPL. ")

    if (EIGEN_VERSION VERSION_LESS 3.2.2)
      message("   WARNING:")
      message("")
      message("   Your version of Eigen is older than version 3.2.2.")
      message("   The performance of SPARSE_NORMAL_CHOLESKY and SPARSE_SCHUR")
      message("   linear solvers will suffer. ")
    endif (EIGEN_VERSION VERSION_LESS 3.2.2)

  else (WITH_EIGENSPARSE)
    message("   Disabling the use of Eigen as a sparse linear algebra library.")
    message("   This does not affect the covariance estimation algorithm ")
    message("   which can still use the EIGEN_SPARSE_QR algorithm.")
    add_definitions(-DEIGEN_MPL2_ONLY)
  endif (WITH_EIGENSPARSE)
    message("   ===============================================================")
    message("")
endif (EIGEN_FOUND)

# LAPACK (& BLAS).
if (WITH_LAPACK)
  find_package(LAPACK QUIET)
  if (LAPACK_FOUND)
    message("-- Found LAPACK library: ${LAPACK_LIBRARIES}")
  else (LAPACK_FOUND)
    message("-- Did not find LAPACK library, disabling LAPACK support.")
  endif (LAPACK_FOUND)

  find_package(BLAS QUIET)
  if (BLAS_FOUND)
    message("-- Found BLAS library: ${BLAS_LIBRARIES}")
  else (BLAS_FOUND)
    message("-- Did not find BLAS library, disabling LAPACK support.")
  endif (BLAS_FOUND)

  if (NOT (LAPACK_FOUND AND BLAS_FOUND))
    update_cache_variable(WITH_LAPACK OFF)
    list(APPEND CERES_COMPILE_OPTIONS CERES_NO_LAPACK)
  endif (NOT (LAPACK_FOUND AND BLAS_FOUND))
else (WITH_LAPACK)
  message("-- Building without LAPACK.")
  list(APPEND CERES_COMPILE_OPTIONS CERES_NO_LAPACK)
endif (WITH_LAPACK)

# SuiteSparse.
if (WITH_SUITESPARSE)
  # By default, if SuiteSparse and all dependencies are found, Ceres is
  # built with SuiteSparse support.

  # Check for SuiteSparse and dependencies.
  find_package(SuiteSparse NO_MODULE)

  IF (SuiteSparse_FOUND)
    set (SUITESPARSE_DEPENDENCY
      "find_dependency (SuiteSparse ${SuiteSparse_VERSION})")
    # On Ubuntu the system install of SuiteSparse (v3.4.0) up to at least
    # Ubuntu 13.10 cannot be used to link shared libraries.
    if (BUILD_SHARED_LIBS AND
        SUITESPARSE_IS_BROKEN_SHARED_LINKING_UBUNTU_SYSTEM_VERSION)
      message(FATAL_ERROR "You are attempting to build Ceres as a shared "
        "library on Ubuntu using a system package install of SuiteSparse "
        "3.4.0. This package is broken and does not support the "
        "construction of shared libraries (you can still build Ceres as "
        "a static library).  If you wish to build a shared version of Ceres "
        "you should uninstall the system install of SuiteSparse "
        "(libsuitesparse-dev) and perform a source install of SuiteSparse "
        "(we recommend that you use the latest version), "
        "see http://ceres-solver.org/building.html for more information.")
    endif (BUILD_SHARED_LIBS AND
      SUITESPARSE_IS_BROKEN_SHARED_LINKING_UBUNTU_SYSTEM_VERSION)

    # By default, if all of SuiteSparse's dependencies are found, Ceres is
    # built with SuiteSparse support.
    message("-- Found SuiteSparse ${SuiteSparse_VERSION}, "
            "building with SuiteSparse.")
  else (SuiteSparse_FOUND)
    # Disable use of SuiteSparse if it cannot be found and continue.
    message("-- Did not find all SuiteSparse dependencies, disabling "
      "SuiteSparse support.")
    list(APPEND CERES_COMPILE_OPTIONS CERES_NO_SUITESPARSE)
  endif (SuiteSparse_FOUND)
else (WITH_SUITESPARSE)
  message("-- Building without SuiteSparse.")
  list(APPEND CERES_COMPILE_OPTIONS CERES_NO_SUITESPARSE)
endif (WITH_SUITESPARSE)

# CXSparse.
if (WITH_CXSPARSE)
  # Don't search with REQUIRED as we can continue without CXSparse.
  find_package(CXSparse NO_MODULE)
  if (CXSparse_FOUND)
    set (CXSPARSE_DEPENDENCY "find_dependency (CXSparse ${CXSparse_VERSION})")
    # By default, if CXSparse and all dependencies are found, Ceres is
    # built with CXSparse support.
    message("-- Found CXSparse version: ${CXSparse_VERSION}, "
      "building with CXSparse.")
  else (CXSparse_FOUND)
    # Disable use of CXSparse if it cannot be found and continue.
    message("-- Did not find CXSparse, Building without CXSparse.")
    list(APPEND CERES_COMPILE_OPTIONS CERES_NO_CXSPARSE)
  endif (CXSparse_FOUND)
else (WITH_CXSPARSE)
  message("-- Building without CXSparse.")
  list(APPEND CERES_COMPILE_OPTIONS CERES_NO_CXSPARSE)
  # Mark as advanced (remove from default GUI view) the CXSparse search
  # variables in case user enabled WITH_CXSPARSE, FindCXSparse did not find it, so
  # made search variables visible in GUI for user to set, but then user disables
  # WITH_CXSPARSE instead of setting them.
  mark_as_advanced(FORCE CXSPARSE_INCLUDE_DIR
                         CXSPARSE_LIBRARY)
endif (WITH_CXSPARSE)

# Ensure that the user understands they have disabled all sparse libraries.
if (NOT WITH_SUITESPARSE AND NOT WITH_CXSPARSE AND NOT WITH_EIGENSPARSE)
  message("   ===============================================================")
  message("   Compiling without any sparse library: SuiteSparse, CXSparse ")
  message("   & Eigen (Sparse) are all disabled or unavailable.  No sparse ")
  message("   linear solvers (SPARSE_NORMAL_CHOLESKY & SPARSE_SCHUR)")
  message("   will be available when Ceres is used.")
  message("   ===============================================================")
endif(NOT WITH_SUITESPARSE AND NOT WITH_CXSPARSE AND NOT WITH_EIGENSPARSE)

# GFlags.
if (WITH_GFLAGS)
  # Don't search with REQUIRED as we can continue without gflags.
  find_package(gflags)
  include (DetermineGflagsNamespace)

  set (CMAKE_REQUIRED_INCLUDES ${gflags_INCLUDE_DIR})

  determine_gflags_namespace (gflags_NAMESPACE)

  if (gflags_FOUND)
    message("-- Found Google Flags header in: ${gflags_INCLUDE_DIR}")
  else (gflags_FOUND)
    message("-- Did not find Google Flags (gflags), Building without gflags "
      "- no tests or tools will be built!")
  endif (gflags_FOUND)
else (WITH_GFLAGS)
  message("-- Google Flags disabled; no tests or tools will be built!")
  # Mark as advanced (remove from default GUI view) the gflags search
  # variables in case user enabled WITH_GFLAGS, FindGflags did not find it, so
  # made search variables visible in GUI for user to set, but then user disables
  # WITH_GFLAGS instead of setting them.
  mark_as_advanced(FORCE gflags_INCLUDE_DIR
                         gflags_LIBRARIES)
endif (WITH_GFLAGS)

# MiniGLog.
if (WITH_MINILOG)
  message("-- Compiling minimal glog substitute into Ceres.")
  set(glog_INCLUDE_DIRS internal/ceres/miniglog)
  message("-- Using minimal glog substitute (include): ${glog_INCLUDE_DIRS}")

  # Mark as advanced (remove from default GUI view) the glog search
  # variables in case user disables WITH_MINILOG, FindGlog did not find it, so
  # made search variables visible in GUI for user to set, but then user enables
  # WITH_MINILOG instead of setting them.
  mark_as_advanced(FORCE glog_INCLUDE_DIR
                         glog_LIBRARY)
else (WITH_MINILOG)
  # Don't search with REQUIRED so that configuration continues if not found and
  # we can output an error messages explaining WITH_MINILOG option.
  find_package(glog)
  if (glog_FOUND)
    set (GLOG_DEPENDENCY "find_dependency (glog ${glog_VERSION})")
    message("-- Found Google Log header in: ${glog_INCLUDE_DIRS}")
  else (glog_FOUND)
    message(FATAL_ERROR "Can't find Google Log. Please set glog_INCLUDE_DIR & "
      "glog_LIBRARY or enable WITH_MINILOG option to use minimal glog "
      "implementation.")
  endif (glog_FOUND)
endif (WITH_MINILOG)

if (NOT WITH_SCHUR_SPECIALIZATIONS)
  list(APPEND CERES_COMPILE_OPTIONS CERES_RESTRICT_SCHUR_SPECIALIZATION)
  message("-- Disabling Schur specializations (faster compiles)")
endif (NOT WITH_SCHUR_SPECIALIZATIONS)

if (NOT WITH_CUSTOM_BLAS)
  list(APPEND CERES_COMPILE_OPTIONS CERES_NO_CUSTOM_BLAS)
  message("-- Disabling custom blas")
endif (NOT WITH_CUSTOM_BLAS)

if (WITH_OPENMP)
  # Clang does not (yet) support OpenMP.
  if (CMAKE_CXX_COMPILER_ID STREQUAL "Clang")
    update_cache_variable(WITH_OPENMP OFF)
    message("-- Compiler is Clang, disabling OpenMP.")
    list(APPEND CERES_COMPILE_OPTIONS CERES_NO_THREADS)
  else (CMAKE_CXX_COMPILER_ID STREQUAL "Clang")
    # Find quietly s/t as we can continue without OpenMP if it is not found.
    find_package(OpenMP QUIET)
    if (OPENMP_FOUND)
      message("-- Building with OpenMP.")
      list(APPEND CERES_COMPILE_OPTIONS CERES_USE_OPENMP)
      set(CMAKE_CXX_FLAGS "${CMAKE_CXX_FLAGS} ${OpenMP_CXX_FLAGS}")
      if (UNIX)
        # At least on Linux, we need pthreads to be enabled for mutex to
        # compile.  This may not work on Windows or Android.
        find_package(Threads REQUIRED)
        list(APPEND CERES_COMPILE_OPTIONS CERES_HAVE_PTHREAD)
        list(APPEND CERES_COMPILE_OPTIONS CERES_HAVE_RWLOCK)
      endif (UNIX)
    else (OPENMP_FOUND)
      message("-- Failed to find OpenMP, disabling.")
      update_cache_variable(WITH_OPENMP OFF)
      list(APPEND CERES_COMPILE_OPTIONS CERES_NO_THREADS)
    endif (OPENMP_FOUND)
  endif (CMAKE_CXX_COMPILER_ID STREQUAL "Clang")
else (WITH_OPENMP)
  message("-- Building without OpenMP (disabling multithreading).")
  list(APPEND CERES_COMPILE_OPTIONS CERES_NO_THREADS)
endif (WITH_OPENMP)

include(CheckCXXCompilerFlag)
check_cxx_compiler_flag("-std=c++11" COMPILER_HAS_CXX11_FLAG)
if (CXX11 AND COMPILER_HAS_CXX11_FLAG)
  # Update CMAKE_REQUIRED_FLAGS used by CheckCXXSourceCompiles to include
  # -std=c++11 s/t we will detect the C++11 versions of unordered_map &
  # shared_ptr if they exist.
  set(CMAKE_REQUIRED_FLAGS -std=c++11)
endif (CXX11 AND COMPILER_HAS_CXX11_FLAG)

include(FindUnorderedMap)
find_unordered_map()
if (UNORDERED_MAP_FOUND)
  if (HAVE_UNORDERED_MAP_IN_STD_NAMESPACE)
    list(APPEND CERES_COMPILE_OPTIONS CERES_STD_UNORDERED_MAP)
  endif(HAVE_UNORDERED_MAP_IN_STD_NAMESPACE)
  if (HAVE_UNORDERED_MAP_IN_TR1_NAMESPACE)
    list(APPEND CERES_COMPILE_OPTIONS CERES_STD_UNORDERED_MAP_IN_TR1_NAMESPACE)
  endif(HAVE_UNORDERED_MAP_IN_TR1_NAMESPACE)
  if (HAVE_TR1_UNORDERED_MAP_IN_TR1_NAMESPACE)
    list(APPEND CERES_COMPILE_OPTIONS CERES_TR1_UNORDERED_MAP)
  endif(HAVE_TR1_UNORDERED_MAP_IN_TR1_NAMESPACE)
else (UNORDERED_MAP_FOUND)
  message("-- Replacing unordered_map/set with map/set (warning: slower!), "
    "try enabling CXX11 option if you expect C++11 to be available.")
  list(APPEND CERES_COMPILE_OPTIONS CERES_NO_UNORDERED_MAP)
endif()

include(FindSharedPtr)
find_shared_ptr()
if (SHARED_PTR_FOUND)
  if (SHARED_PTR_TR1_MEMORY_HEADER)
    list(APPEND CERES_COMPILE_OPTIONS CERES_TR1_MEMORY_HEADER)
  endif (SHARED_PTR_TR1_MEMORY_HEADER)
  if (SHARED_PTR_TR1_NAMESPACE)
    list(APPEND CERES_COMPILE_OPTIONS CERES_TR1_SHARED_PTR)
  endif (SHARED_PTR_TR1_NAMESPACE)
else (SHARED_PTR_FOUND)
  message(FATAL_ERROR "Unable to find shared_ptr, try enabling CXX11 option "
    "if you expect C++11 to be available.")
endif (SHARED_PTR_FOUND)

# To ensure that CXX11 accurately reflects whether we are using C++11,
# check if it is required given where the potentially C++11 features Ceres
# uses were found, and disable it if C++11 is not being used.
if (CXX11)
  if (NOT HAVE_SHARED_PTR_IN_STD_NAMESPACE AND
      NOT HAVE_UNORDERED_MAP_IN_STD_NAMESPACE)
    message("-- Failed to find C++11 components in C++11 locations & "
      "namespaces, disabling CXX11.")
    update_cache_variable(CXX11 OFF)
  else()
    message("   ==============================================================")
    message("   Compiling Ceres using C++11.  This will result in a version ")
    message("   of Ceres that will require the use of C++11 in client code.")
    message("   ==============================================================")
    list(APPEND CERES_COMPILE_OPTIONS CERES_USE_CXX11)
    if (COMPILER_HAS_CXX11_FLAG)
      set(CMAKE_CXX_FLAGS "${CMAKE_CXX_FLAGS} -std=c++11")
    endif()
  endif()
endif(CXX11)

include_directories(
  include
  internal
  internal/ceres
  ${glog_INCLUDE_DIRS})
# Eigen SparseQR generates various compiler warnings related to unused and
# uninitialised local variables, which prevents Ceres compilation as we use
# -Werror.  To avoid having to individually suppress these warnings around
# the #include statments for Eigen headers across all GCC/Clang versions, we
# tell CMake to treat Eigen headers as system headers.  This results in all
# compiler warnings from them being suppressed.
#
# Note that this is *not* propagated to clients, ie CERES_INCLUDE_DIRS
# used by clients after find_package(Ceres) does not identify Eigen as
# as system headers.
include_directories(SYSTEM ${EIGEN_INCLUDE_DIRS})

if (WITH_SUITESPARSE)
  include_directories(${SUITESPARSE_INCLUDE_DIRS})
endif (WITH_SUITESPARSE)

if (WITH_CXSPARSE)
  include_directories(${CXSPARSE_INCLUDE_DIRS})
endif (WITH_CXSPARSE)

if (WITH_GFLAGS)
  include_directories(${gflags_INCLUDE_DIRS})
endif (WITH_GFLAGS)

if (BUILD_SHARED_LIBS)
  message("-- Building Ceres as a shared library.")
  # The CERES_BUILDING_SHARED_LIBRARY compile definition is NOT stored in
  # CERES_COMPILE_OPTIONS as it must only be defined when Ceres is compiled
  # not when it is used as it controls the CERES_EXPORT macro which provides
  # dllimport/export support in MSVC.
  add_definitions(-DCERES_BUILDING_SHARED_LIBRARY)
  list(APPEND CERES_COMPILE_OPTIONS CERES_USING_SHARED_LIBRARY)
else (BUILD_SHARED_LIBS)
  message("-- Building Ceres as a static library.")
endif (BUILD_SHARED_LIBS)

# Change the default build type from Debug to Release, while still
# supporting overriding the build type.
#
# The CACHE STRING logic here and elsewhere is needed to force CMake
# to pay attention to the value of these variables.
if (NOT CMAKE_BUILD_TYPE)
  message("-- No build type specified; defaulting to CMAKE_BUILD_TYPE=Release.")
  set(CMAKE_BUILD_TYPE Release CACHE STRING
    "Choose the type of build, options are: None Debug Release RelWithDebInfo MinSizeRel."
    FORCE)
else (NOT CMAKE_BUILD_TYPE)
  if (CMAKE_BUILD_TYPE STREQUAL "Debug")
    message("\n=================================================================================")
    message("\n-- Build type: Debug. Performance will be terrible!")
    message("-- Add -DCMAKE_BUILD_TYPE=Release to the CMake command line to get an optimized build.")
    message("\n=================================================================================")
  endif (CMAKE_BUILD_TYPE STREQUAL "Debug")
endif (NOT CMAKE_BUILD_TYPE)

# Set the default Ceres flags to an empty string.
set (CERES_CXX_FLAGS)

if (CMAKE_BUILD_TYPE STREQUAL "Release")
  if (CMAKE_COMPILER_IS_GNUCXX)
    # Linux
    if (CMAKE_SYSTEM_NAME MATCHES "Linux")
      if (NOT GCC_VERSION VERSION_LESS 4.2)
        set (CERES_CXX_FLAGS "${CERES_CXX_FLAGS} -march=native -mtune=native")
      endif (NOT GCC_VERSION VERSION_LESS 4.2)
    endif (CMAKE_SYSTEM_NAME MATCHES "Linux")
    # Mac OS X
    if (CMAKE_SYSTEM_NAME MATCHES "Darwin")
      set (CERES_CXX_FLAGS "${CERES_CXX_FLAGS} -msse3")
      # Use of -fast only applicable for Apple's GCC
      # Assume this is being used if GCC version < 4.3 on OSX
      execute_process(COMMAND ${CMAKE_C_COMPILER}
        ARGS ${CMAKE_CXX_COMPILER_ARG1} -dumpversion
        OUTPUT_VARIABLE GCC_VERSION
        OUTPUT_STRIP_TRAILING_WHITESPACE)
      if (GCC_VERSION VERSION_LESS 4.3)
        set (CERES_CXX_FLAGS "${CERES_CXX_FLAGS} -fast")
      endif (GCC_VERSION VERSION_LESS 4.3)
    endif (CMAKE_SYSTEM_NAME MATCHES "Darwin")
  endif (CMAKE_COMPILER_IS_GNUCXX)
  if (CMAKE_CXX_COMPILER_ID STREQUAL "Clang")
    # Use of -flto requires use of gold linker & LLVM-gold plugin, which might
    # well not be present / in use and without which files will compile, but
    # not link ('file not recognized') so explicitly check for support
    include(CheckCXXCompilerFlag)
    check_cxx_compiler_flag("-flto" HAVE_LTO_SUPPORT)
    if (HAVE_LTO_SUPPORT)
      message(STATUS "Enabling link-time optimization (-flto)")
      set(CERES_CXX_FLAGS "${CERES_CXX_FLAGS} -flto")
    else ()
      message(STATUS "Compiler/linker does not support link-time optimization (-flto), disabling.")
    endif (HAVE_LTO_SUPPORT)
  endif ()
endif (CMAKE_BUILD_TYPE STREQUAL "Release")

set (CMAKE_CXX_FLAGS_RELEASE "${CMAKE_CXX_FLAGS_RELEASE} ${CERES_CXX_FLAGS}")

if (MINGW)
  # MinGW produces code that segfaults when performing matrix multiplications
  # in Eigen when compiled with -O3 (see [1]), as such force the use of -O2
  # which works.
  #
  # [1] http://eigen.tuxfamily.org/bz/show_bug.cgi?id=556
  message("-- MinGW detected, forcing -O2 instead of -O3 in Release for Eigen due "
          "to a MinGW bug: http://eigen.tuxfamily.org/bz/show_bug.cgi?id=556")
  string(REPLACE "-O3" "-O2" CMAKE_CXX_FLAGS_RELEASE "${CMAKE_CXX_FLAGS_RELEASE}")
  update_cache_variable(CMAKE_CXX_FLAGS_RELEASE "${CMAKE_CXX_FLAGS_RELEASE}")
endif (MINGW)

# After the tweaks for the compile settings, disable some warnings on MSVC.
if (MSVC)
  # Disable signed/unsigned int conversion warnings.
  add_definitions("/wd4018")
  # Disable warning about using struct/class for the same symobl.
  add_definitions("/wd4099")
  # Disable warning about the insecurity of using "std::copy".
  add_definitions("/wd4996")
  # Disable performance warning about int-to-bool conversion.
  add_definitions("/wd4800")
  # Disable performance warning about fopen insecurity.
  add_definitions("/wd4996")
  # Disable warning about int64 to int32 conversion. Disabling
  # this warning may not be correct; needs investigation.
  # TODO(keir): Investigate these warnings in more detail.
  add_definitions("/wd4244")
  # It's not possible to use STL types in DLL interfaces in a portable and
  # reliable way. However, that's what happens with Google Log and Google Flags
  # on Windows. MSVC gets upset about this and throws warnings that we can't do
  # much about. The real solution is to link static versions of Google Log and
  # Google Test, but that seems tricky on Windows. So, disable the warning.
  add_definitions("/wd4251")

  # Google Flags doesn't have their DLL import/export stuff set up correctly,
  # which results in linker warnings. This is irrelevant for Ceres, so ignore
  # the warnings.
  set(CMAKE_EXE_LINKER_FLAGS "${CMAKE_EXE_LINKER_FLAGS} /ignore:4049")

  # Update the C/CXX flags for MSVC to use either the static or shared
  # C-Run Time (CRT) library based on the user option: MSVC_USE_STATIC_CRT.
  list(APPEND C_CXX_FLAGS
    CMAKE_CXX_FLAGS
    CMAKE_CXX_FLAGS_DEBUG
    CMAKE_CXX_FLAGS_RELEASE
    CMAKE_CXX_FLAGS_MINSIZEREL
    CMAKE_CXX_FLAGS_RELWITHDEBINFO)

  foreach(FLAG_VAR ${C_CXX_FLAGS})
    if (MSVC_USE_STATIC_CRT)
      # Use static CRT.
      if (${FLAG_VAR} MATCHES "/MD")
        string(REGEX REPLACE "/MD" "/MT" ${FLAG_VAR} "${${FLAG_VAR}}")
      endif (${FLAG_VAR} MATCHES "/MD")
    else (MSVC_USE_STATIC_CRT)
      # Use shared, not static, CRT.
      if (${FLAG_VAR} MATCHES "/MT")
        string(REGEX REPLACE "/MT" "/MD" ${FLAG_VAR} "${${FLAG_VAR}}")
      endif (${FLAG_VAR} MATCHES "/MT")
    endif (MSVC_USE_STATIC_CRT)
  endforeach()

  # Tuple sizes of 10 are used by Gtest.
  add_definitions("-D_VARIADIC_MAX=10")
endif (MSVC)

if (UNIX)
  # GCC is not strict enough by default, so enable most of the warnings.
  set(CMAKE_CXX_FLAGS
    "${CMAKE_CXX_FLAGS} -Werror=all -Werror=extra -Wno-unknown-pragmas -Wno-sign-compare -Wno-unused-parameter -Wno-missing-field-initializers")
endif (UNIX)

# Use a larger inlining threshold for Clang, since it hobbles Eigen,
# resulting in an unreasonably slow version of the blas routines. The
# -Qunused-arguments is needed because CMake passes the inline
# threshold to the linker and clang complains about it and dies.
if (CMAKE_CXX_COMPILER_ID STREQUAL "Clang")
  set(CMAKE_CXX_FLAGS
    "${CMAKE_CXX_FLAGS} -Qunused-arguments -mllvm -inline-threshold=600")

  # Older versions of Clang (<= 2.9) do not support the 'return-type-c-linkage'
  # option, so check for its presence before adding it to the default flags set.
  include(CheckCXXCompilerFlag)
  check_cxx_compiler_flag("-Wno-return-type-c-linkage"
                          HAVE_RETURN_TYPE_C_LINKAGE)
  if (HAVE_RETURN_TYPE_C_LINKAGE)
    set(CMAKE_CXX_FLAGS "${CMAKE_CXX_FLAGS} -Wno-return-type-c-linkage")
  endif(HAVE_RETURN_TYPE_C_LINKAGE)
endif ()

# Xcode 4.5.x used Clang 4.1 (Apple version), this has a bug that prevents
# compilation of Ceres.
if (APPLE AND CMAKE_CXX_COMPILER_ID STREQUAL "Clang")
  execute_process(COMMAND ${CMAKE_CXX_COMPILER}
    ARGS ${CMAKE_CXX_COMPILER_ARG1} -dumpversion
    OUTPUT_VARIABLE CLANG_VERSION
    OUTPUT_STRIP_TRAILING_WHITESPACE)
  # Use version > 4.0 & < 4.2 to catch all 4.1(.x) versions.
  if (CLANG_VERSION VERSION_GREATER 4.0 AND
      CLANG_VERSION VERSION_LESS 4.2)
    message(FATAL_ERROR "You are attempting to build Ceres on OS X using Xcode "
      "4.5.x (Clang version: ${CLANG_VERSION}). This version of Clang has a "
      "bug that prevents compilation of Ceres, please update to "
      "Xcode >= 4.6.3.")
  endif (CLANG_VERSION VERSION_GREATER 4.0 AND
    CLANG_VERSION VERSION_LESS 4.2)
endif (APPLE AND CMAKE_CXX_COMPILER_ID STREQUAL "Clang")

# Configure the Ceres config.h compile options header using the current
# compile options and put the configured header into the Ceres build
# directory.  Note that the ceres/internal subdir in <build>/config where
# the configured config.h is placed is important, because Ceres will be
# built against this configured header, it needs to have the same relative
# include path as it would if it were in the source tree (or installed).
list(REMOVE_DUPLICATES CERES_COMPILE_OPTIONS)
include(CreateCeresConfig)
create_ceres_config("${CERES_COMPILE_OPTIONS}"
  ${CMAKE_BINARY_DIR}/config/ceres/internal)
# Force the location containing the configured config.h to the front of the
# include_directories list (by default it is appended to the back) to ensure
# that if the user has an installed version of Ceres in the same location as one
# of the dependencies (e.g. /usr/local) that we find the config.h we just
# configured, not the (older) installed config.h.
include_directories(BEFORE ${CMAKE_BINARY_DIR}/config)

add_subdirectory(internal/ceres)

if (BUILD_DOCUMENTATION)
  find_package(Sphinx QUIET)
  if (NOT SPHINX_FOUND)
    message("-- Failed to find Sphinx, disabling build of documentation.")
    update_cache_variable(BUILD_DOCUMENTATION OFF)
  else()
    # Generate the User's Guide (html).
    # The corresponding target is ceres_docs, but is included in ALL.
    message("-- Build the HTML documentation.")
    add_subdirectory(docs)
  endif()
endif (BUILD_DOCUMENTATION)

if (BUILD_EXAMPLES)
  message("-- Build the examples.")
  add_subdirectory(examples)
else (BUILD_EXAMPLES)
  message("-- Do not build any example.")
endif (BUILD_EXAMPLES)

# Setup installation of Ceres public headers.
file(GLOB CERES_HDRS ${CMAKE_SOURCE_DIR}/include/ceres/*.h)
install(FILES ${CERES_HDRS} DESTINATION include/ceres)

file(GLOB CERES_PUBLIC_INTERNAL_HDRS ${CMAKE_SOURCE_DIR}/include/ceres/internal/*.h)
install(FILES ${CERES_PUBLIC_INTERNAL_HDRS} DESTINATION include/ceres/internal)

# Also setup installation of Ceres config.h configured with the current
# build options into the installed headers directory.
install(FILES ${CMAKE_BINARY_DIR}/config/ceres/internal/config.h
        DESTINATION include/ceres/internal)

if (WITH_MINILOG)
  # Install miniglog header if being used as logging #includes appear in
  # installed public Ceres headers.
  install(FILES ${CMAKE_SOURCE_DIR}/internal/ceres/miniglog/glog/logging.h
          DESTINATION include/ceres/internal/miniglog/glog)
endif (WITH_MINILOG)

# Add an uninstall target to remove all installed files.
configure_file("${CMAKE_SOURCE_DIR}/cmake/uninstall.cmake.in"
               "${CMAKE_BINARY_DIR}/cmake/uninstall.cmake"
               IMMEDIATE @ONLY)

add_custom_target(uninstall
                  COMMAND ${CMAKE_COMMAND} -P ${CMAKE_BINARY_DIR}/cmake/uninstall.cmake)

# Set relative install paths, which are appended to CMAKE_INSTALL_PREFIX to
# generate the absolute install paths.
set(RELATIVE_CMAKECONFIG_INSTALL_DIR lib/cmake/Ceres)

EXPORT (TARGETS ceres FILE CeresTargets.cmake)
EXPORT (PACKAGE ceres)

# This "exports" all targets which have been put into the export set
# "CeresExport". This means that CMake generates a file with the given
# filename, which can later on be loaded by projects using this package.
# This file contains ADD_LIBRARY(bar IMPORTED) statements for each target
# in the export set, so when loaded later on CMake will create "imported"
# library targets from these, which can be used in many ways in the same way
# as a normal library target created via a normal ADD_LIBRARY().
INSTALL(EXPORT CeresTargets
        DESTINATION ${RELATIVE_CMAKECONFIG_INSTALL_DIR})

# Figure out the relative path from the installed Config.cmake file to the
# install prefix (which may be at runtime different from the chosen
# CMAKE_INSTALL_PREFIX if under Windows the package was installed anywhere)
# This relative path will be configured into the CeresConfig.cmake.
file(RELATIVE_PATH INSTALL_ROOT_REL_CONFIG_INSTALL_DIR
     ${CMAKE_INSTALL_PREFIX}/${RELATIVE_CMAKECONFIG_INSTALL_DIR}
     ${CMAKE_INSTALL_PREFIX})

set (Ceres_INCLUDE_DIR ${CMAKE_CURRENT_SOURCE_DIR}/include)

configure_package_config_file (
  CeresConfig.cmake.in
  ${CMAKE_CURRENT_BINARY_DIR}/CeresConfig.cmake INSTALL_DESTINATION
  lib/cmake/Ceres PATH_VARS Ceres_INCLUDE_DIR
  NO_CHECK_REQUIRED_COMPONENTS_MACRO)
write_basic_package_version_file (CeresConfigVersion.cmake VERSION
  ${CERES_VERSION} COMPATIBILITY SameMajorVersion)

set (Ceres_INCLUDE_DIR include)

configure_package_config_file (
  CeresConfig.cmake.in
  ${CMAKE_CURRENT_BINARY_DIR}${CMAKE_FILES_DIRECTORY}/CeresConfig.cmake
  INSTALL_DESTINATION lib${LIB_SUFFIX}/cmake/Ceres PATH_VARS Ceres_INCLUDE_DIR
  NO_CHECK_REQUIRED_COMPONENTS_MACRO)

# Install these files into the same directory as the generated exports-file,
# we include the FindPackage scripts for libraries whose headers are included
# in the public API of Ceres and should thus be present in CERES_INCLUDE_DIRS.
INSTALL(FILES "${CMAKE_CURRENT_BINARY_DIR}${CMAKE_FILES_DIRECTORY}/CeresConfig.cmake"
              "${CMAKE_CURRENT_BINARY_DIR}/CeresConfigVersion.cmake"
        DESTINATION ${RELATIVE_CMAKECONFIG_INSTALL_DIR})<|MERGE_RESOLUTION|>--- conflicted
+++ resolved
@@ -142,12 +142,6 @@
   # features available are on by default and there is no analogue to -std=c++11.
   option(CXX11 "Enable use of C++11 headers if available (requires client code use C++11)." OFF)
 endif(NOT WIN32)
-<<<<<<< HEAD
-option(BUILD_TESTING "Enable tests" ON)
-=======
-option(EXPORT_BUILD_DIR
-  "Export build directory using CMake (enables external use without install)." OFF)
->>>>>>> c10bad1e
 option(BUILD_DOCUMENTATION "Build User's Guide (html)" OFF)
 option(BUILD_EXAMPLES "Build examples" ON)
 option(BUILD_SHARED_LIBS "Build Ceres as a shared library." OFF)
