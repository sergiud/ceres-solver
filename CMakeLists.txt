--- conflicted
+++ resolved
@@ -29,13 +29,8 @@
 # Authors: keir@google.com (Keir Mierle)
 #          alexs.mac@gmail.com (Alex Stewart)
 
-<<<<<<< HEAD
-CMAKE_MINIMUM_REQUIRED(VERSION 3.0)
-CMAKE_POLICY(VERSION 3.0)
-=======
-cmake_minimum_required(VERSION 2.8.0)
-cmake_policy(VERSION 2.8)
->>>>>>> 070bba4b
+cmake_minimum_required(VERSION 3.0)
+cmake_policy(VERSION 3.0)
 
 cmake_policy(SET CMP0003 NEW)
 if (POLICY CMP0042)
@@ -93,21 +88,17 @@
     ${CERES_VERSION_MAJOR}.${CERES_VERSION_MINOR}.${CERES_VERSION_PATCH})
 set(CERES_ABI_VERSION 1.10.0)
 
-<<<<<<< HEAD
-SET (CPACK_PACKAGE_NAME ceres-solver)
-SET (CPACK_PACKAGE_DESCRIPTION_SUMMARY "")
-SET (CPACK_PACKAGE_VERSION_MAJOR ${CERES_VERSION_MAJOR})
-SET (CPACK_PACKAGE_VERSION_MINOR ${CERES_VERSION_MINOR})
-SET (CPACK_PACKAGE_VERSION_PATCH ${CERES_VERSION_PATCH})
-SET (CPACK_PACKAGE_VERSION ${CERES_VERSION})
-
-INCLUDE (CMakePackageConfigHelpers)
-INCLUDE (CPack)
-
-ENABLE_TESTING()
-=======
+set (CPACK_PACKAGE_NAME ceres-solver)
+set (CPACK_PACKAGE_DESCRIPTION_SUMMARY "")
+set (CPACK_PACKAGE_VERSION_MAJOR ${CERES_VERSION_MAJOR})
+set (CPACK_PACKAGE_VERSION_MINOR ${CERES_VERSION_MINOR})
+set (CPACK_PACKAGE_VERSION_PATCH ${CERES_VERSION_PATCH})
+set (CPACK_PACKAGE_VERSION ${CERES_VERSION})
+
+include (CMakePackageConfigHelpers)
+include (CPack)
+
 enable_testing()
->>>>>>> 070bba4b
 
 option(MINIGLOG "Use a stripped down version of glog." OFF)
 option(GFLAGS "Enable Google Flags." ON)
@@ -326,59 +317,31 @@
     # Disable use of SuiteSparse if it cannot be found and continue.
     message("-- Did not find all SuiteSparse dependencies, disabling "
       "SuiteSparse support.")
-<<<<<<< HEAD
-    LIST(APPEND CERES_COMPILE_OPTIONS CERES_NO_SUITESPARSE)
-  ENDIF (SUITESPARSE_FOUND)
-ELSE (SUITESPARSE)
-  MESSAGE("-- Building without SuiteSparse.")
-  LIST(APPEND CERES_COMPILE_OPTIONS CERES_NO_SUITESPARSE)
-ENDIF (SUITESPARSE)
-=======
-    update_cache_variable(SUITESPARSE OFF)
     list(APPEND CERES_COMPILE_OPTIONS CERES_NO_SUITESPARSE)
   endif (SUITESPARSE_FOUND)
 else (SUITESPARSE)
   message("-- Building without SuiteSparse.")
   list(APPEND CERES_COMPILE_OPTIONS CERES_NO_SUITESPARSE)
 endif (SUITESPARSE)
->>>>>>> 070bba4b
 
 # CXSparse.
 if (CXSPARSE)
   # Don't search with REQUIRED as we can continue without CXSparse.
-<<<<<<< HEAD
-  FIND_PACKAGE(CXSparse NO_MODULE)
-  IF (CXSparse_FOUND)
-    SET (CXSPARSE_DEPENDENCY "find_dependency (CXSparse ${CXSparse_VERSION})")
+  find_package(CXSparse NO_MODULE)
+  if (CXSparse_FOUND)
+    set (CXSPARSE_DEPENDENCY "find_dependency (CXSparse ${CXSparse_VERSION})")
     # By default, if CXSparse and all dependencies are found, Ceres is
     # built with CXSparse support.
-    MESSAGE("-- Found CXSparse version: ${CXSparse_VERSION}, "
+    message("-- Found CXSparse version: ${CXSparse_VERSION}, "
       "building with CXSparse.")
-  ELSE (CXSparse_FOUND)
-    # Disable use of CXSparse if it cannot be found and continue.
-    MESSAGE("-- Did not find CXSparse, Building without CXSparse.")
-    LIST(APPEND CERES_COMPILE_OPTIONS CERES_NO_CXSPARSE)
-  ENDIF (CXSparse_FOUND)
-ELSE (CXSPARSE)
-  MESSAGE("-- Building without CXSparse.")
-  LIST(APPEND CERES_COMPILE_OPTIONS CERES_NO_CXSPARSE)
-=======
-  find_package(CXSparse)
-  if (CXSPARSE_FOUND)
-    # By default, if CXSparse and all dependencies are found, Ceres is
-    # built with CXSparse support.
-    message("-- Found CXSparse version: ${CXSPARSE_VERSION}, "
-      "building with CXSparse.")
-  else (CXSPARSE_FOUND)
+  else (CXSparse_FOUND)
     # Disable use of CXSparse if it cannot be found and continue.
     message("-- Did not find CXSparse, Building without CXSparse.")
-    update_cache_variable(CXSPARSE OFF)
     list(APPEND CERES_COMPILE_OPTIONS CERES_NO_CXSPARSE)
-  endif (CXSPARSE_FOUND)
+  endif (CXSparse_FOUND)
 else (CXSPARSE)
   message("-- Building without CXSparse.")
   list(APPEND CERES_COMPILE_OPTIONS CERES_NO_CXSPARSE)
->>>>>>> 070bba4b
   # Mark as advanced (remove from default GUI view) the CXSparse search
   # variables in case user enabled CXSPARSE, FindCXSparse did not find it, so
   # made search variables visible in GUI for user to set, but then user disables
@@ -398,108 +361,56 @@
 endif(NOT SUITESPARSE AND NOT CXSPARSE AND NOT EIGENSPARSE)
 
 # GFlags.
-<<<<<<< HEAD
-IF (GFLAGS)
-  HANDLE_LEGACY_INCLUDE_DEPENDENCY_HINT(gflags_INCLUDE gflags_INCLUDE_DIR_HINTS)
-  HANDLE_LEGACY_LIBRARY_DEPENDENCY_HINT(gflags_LIB gflags_LIBRARIES_DIR_HINTS)
-
-  # Don't search with REQUIRED as we can continue without gflags.
-  FIND_PACKAGE(gflags)
-  INCLUDE (DetermineGflagsNamespace)
-
-  SET (CMAKE_REQUIRED_INCLUDES ${gflags_INCLUDE_DIR})
-
-  DETERMINE_GFLAGS_NAMESPACE (gflags_NAMESPACE)
-
-  IF (gflags_FOUND)
-    MESSAGE("-- Found Google Flags header in: ${gflags_INCLUDE_DIR}")
-  ELSE (gflags_FOUND)
-    MESSAGE("-- Did not find Google Flags (gflags), Building without gflags "
-      "- no tests or tools will be built!")
-  ENDIF (gflags_FOUND)
-ELSE (GFLAGS)
-  MESSAGE("-- Google Flags disabled; no tests or tools will be built!")
-=======
 if (GFLAGS)
   # Don't search with REQUIRED as we can continue without gflags.
-  find_package(Gflags)
-  if (GFLAGS_FOUND)
-    message("-- Found Google Flags header in: ${GFLAGS_INCLUDE_DIRS}, "
-      "in namespace: ${GFLAGS_NAMESPACE}")
-  else (GFLAGS_FOUND)
+  find_package(gflags)
+  include (DetermineGflagsNamespace)
+
+  set (CMAKE_REQUIRED_INCLUDES ${gflags_INCLUDE_DIR})
+
+  determine_gflags_namespace (gflags_NAMESPACE)
+
+  if (gflags_FOUND)
+    message("-- Found Google Flags header in: ${gflags_INCLUDE_DIR}")
+  else (gflags_FOUND)
     message("-- Did not find Google Flags (gflags), Building without gflags "
       "- no tests or tools will be built!")
-    update_cache_variable(GFLAGS OFF)
-  endif (GFLAGS_FOUND)
+  endif (gflags_FOUND)
 else (GFLAGS)
   message("-- Google Flags disabled; no tests or tools will be built!")
->>>>>>> 070bba4b
   # Mark as advanced (remove from default GUI view) the gflags search
   # variables in case user enabled GFLAGS, FindGflags did not find it, so
   # made search variables visible in GUI for user to set, but then user disables
   # GFLAGS instead of setting them.
-<<<<<<< HEAD
-  MARK_AS_ADVANCED(FORCE gflags_INCLUDE_DIR
+  mark_as_advanced(FORCE gflags_INCLUDE_DIR
                          gflags_LIBRARIES)
-ENDIF (GFLAGS)
-
-# MiniGLog.
-IF (MINIGLOG)
-  MESSAGE("-- Compiling minimal glog substitute into Ceres.")
-  SET(glog_INCLUDE_DIRS internal/ceres/miniglog)
-  MESSAGE("-- Using minimal glog substitute (include): ${glog_INCLUDE_DIRS}")
-=======
-  mark_as_advanced(FORCE GFLAGS_INCLUDE_DIR
-                         GFLAGS_LIBRARY
-                         GFLAGS_NAMESPACE)
 endif (GFLAGS)
 
 # MiniGLog.
 if (MINIGLOG)
   message("-- Compiling minimal glog substitute into Ceres.")
-  set(GLOG_INCLUDE_DIRS internal/ceres/miniglog)
-  message("-- Using minimal glog substitute (include): ${GLOG_INCLUDE_DIRS}")
->>>>>>> 070bba4b
+  set(glog_INCLUDE_DIRS internal/ceres/miniglog)
+  message("-- Using minimal glog substitute (include): ${glog_INCLUDE_DIRS}")
 
   # Mark as advanced (remove from default GUI view) the glog search
   # variables in case user disables MINIGLOG, FindGlog did not find it, so
   # made search variables visible in GUI for user to set, but then user enables
   # MINIGLOG instead of setting them.
-<<<<<<< HEAD
-  MARK_AS_ADVANCED(FORCE glog_INCLUDE_DIR
+  mark_as_advanced(FORCE glog_INCLUDE_DIR
                          glog_LIBRARY)
-ELSE (MINIGLOG)
-  HANDLE_LEGACY_INCLUDE_DEPENDENCY_HINT(glog_INCLUDE glog_INCLUDE_DIR_HINTS)
-  HANDLE_LEGACY_LIBRARY_DEPENDENCY_HINT(glog_LIB glog_LIBRARY_DIR_HINTS)
-
-  # Don't search with REQUIRED so that configuration continues if not found and
-  # we can output an error messages explaining MINIGLOG option.
-  FIND_PACKAGE(glog)
-  IF (glog_FOUND)
-    SET (GLOG_DEPENDENCY "find_dependency (glog ${glog_VERSION})")
-    MESSAGE("-- Found Google Log header in: ${glog_INCLUDE_DIRS}")
-  ELSE (Glog_FOUND)
-    MESSAGE(FATAL_ERROR "Can't find Google Log. Please set glog_INCLUDE_DIR & "
-      "glog_LIBRARY or enable MINIGLOG option to use minimal glog "
-      "implementation.")
-  ENDIF (glog_FOUND)
-ENDIF (MINIGLOG)
-=======
-  mark_as_advanced(FORCE GLOG_INCLUDE_DIR
-                         GLOG_LIBRARY)
 else (MINIGLOG)
   # Don't search with REQUIRED so that configuration continues if not found and
   # we can output an error messages explaining MINIGLOG option.
-  find_package(Glog)
-  if (GLOG_FOUND)
-    message("-- Found Google Log header in: ${GLOG_INCLUDE_DIRS}")
-  else (GLOG_FOUND)
-    message(FATAL_ERROR "Can't find Google Log. Please set GLOG_INCLUDE_DIR & "
-      "GLOG_LIBRARY or enable MINIGLOG option to use minimal glog "
+  find_package(glog)
+  if (glog_FOUND)
+    set (GLOG_DEPENDENCY "find_dependency (glog ${glog_VERSION})")
+    message("-- Found Google Log header in: ${glog_INCLUDE_DIRS}")
+  else (glog_FOUND)
+    message(FATAL_ERROR "Can't find Google Log. Please set glog_INCLUDE_DIR & "
+      "glog_LIBRARY or enable MINIGLOG option to use minimal glog "
       "implementation.")
-  endif (GLOG_FOUND)
+  endif (glog_FOUND)
 endif (MINIGLOG)
->>>>>>> 070bba4b
 
 if (NOT SCHUR_SPECIALIZATIONS)
   list(APPEND CERES_COMPILE_OPTIONS CERES_RESTRICT_SCHUR_SPECIALIZATION)
@@ -608,7 +519,7 @@
   include
   internal
   internal/ceres
-  ${GLOG_INCLUDE_DIRS})
+  ${glog_INCLUDE_DIRS})
 # Eigen SparseQR generates various compiler warnings related to unused and
 # uninitialised local variables, which prevents Ceres compilation as we use
 # -Werror.  To avoid having to individually suppress these warnings around
@@ -630,7 +541,7 @@
 endif (CXSPARSE)
 
 if (GFLAGS)
-  include_directories(${GFLAGS_INCLUDE_DIRS})
+  include_directories(${gflags_INCLUDE_DIRS})
 endif (GFLAGS)
 
 if (BUILD_SHARED_LIBS)
@@ -872,18 +783,17 @@
           DESTINATION include/ceres/internal/miniglog/glog)
 endif (MINIGLOG)
 
-<<<<<<< HEAD
 # Add an uninstall target to remove all installed files.
-CONFIGURE_FILE("${CMAKE_SOURCE_DIR}/cmake/uninstall.cmake.in"
+configure_file("${CMAKE_SOURCE_DIR}/cmake/uninstall.cmake.in"
                "${CMAKE_BINARY_DIR}/cmake/uninstall.cmake"
                IMMEDIATE @ONLY)
 
-ADD_CUSTOM_TARGET(uninstall
+add_custom_target(uninstall
                   COMMAND ${CMAKE_COMMAND} -P ${CMAKE_BINARY_DIR}/cmake/uninstall.cmake)
 
 # Set relative install paths, which are appended to CMAKE_INSTALL_PREFIX to
 # generate the absolute install paths.
-SET(RELATIVE_CMAKECONFIG_INSTALL_DIR lib/cmake/Ceres)
+set(RELATIVE_CMAKECONFIG_INSTALL_DIR lib/cmake/Ceres)
 
 EXPORT (TARGETS ceres FILE CeresTargets.cmake)
 EXPORT (PACKAGE ceres)
@@ -902,23 +812,23 @@
 # install prefix (which may be at runtime different from the chosen
 # CMAKE_INSTALL_PREFIX if under Windows the package was installed anywhere)
 # This relative path will be configured into the CeresConfig.cmake.
-FILE(RELATIVE_PATH INSTALL_ROOT_REL_CONFIG_INSTALL_DIR
+file(RELATIVE_PATH INSTALL_ROOT_REL_CONFIG_INSTALL_DIR
      ${CMAKE_INSTALL_PREFIX}/${RELATIVE_CMAKECONFIG_INSTALL_DIR}
      ${CMAKE_INSTALL_PREFIX})
 
-SET (Ceres_INCLUDE_DIR ${CMAKE_CURRENT_SOURCE_DIR}/include)
-
-CONFIGURE_PACKAGE_CONFIG_FILE (
+set (Ceres_INCLUDE_DIR ${CMAKE_CURRENT_SOURCE_DIR}/include)
+
+configure_package_config_file (
   CeresConfig.cmake.in
   ${CMAKE_CURRENT_BINARY_DIR}/CeresConfig.cmake INSTALL_DESTINATION
   lib/cmake/Ceres PATH_VARS Ceres_INCLUDE_DIR
   NO_CHECK_REQUIRED_COMPONENTS_MACRO)
-WRITE_BASIC_PACKAGE_VERSION_FILE (CeresConfigVersion.cmake VERSION
+write_basic_package_version_file (CeresConfigVersion.cmake VERSION
   ${CERES_VERSION} COMPATIBILITY SameMajorVersion)
 
-SET (Ceres_INCLUDE_DIR include)
-
-CONFIGURE_PACKAGE_CONFIG_FILE (
+set (Ceres_INCLUDE_DIR include)
+
+configure_package_config_file (
   CeresConfig.cmake.in
   ${CMAKE_CURRENT_BINARY_DIR}${CMAKE_FILES_DIRECTORY}/CeresConfig.cmake
   INSTALL_DESTINATION lib${LIB_SUFFIX}/cmake/Ceres PATH_VARS Ceres_INCLUDE_DIR
@@ -929,112 +839,4 @@
 # in the public API of Ceres and should thus be present in CERES_INCLUDE_DIRS.
 INSTALL(FILES "${CMAKE_CURRENT_BINARY_DIR}${CMAKE_FILES_DIRECTORY}/CeresConfig.cmake"
               "${CMAKE_CURRENT_BINARY_DIR}/CeresConfigVersion.cmake"
-        DESTINATION ${RELATIVE_CMAKECONFIG_INSTALL_DIR})
-=======
-# Ceres supports two mechanisms by which it can be detected & imported into
-# client code which uses CMake via find_package(Ceres):
-#
-#   1) Installation (e.g. to /usr/local), using CMake's install() function.
-#
-#   2) (Optional) Export of the current build directory into the local CMake
-#      package registry, using CMake's export() function.  This allows use of
-#      Ceres from other projects without requiring installation.
-#
-# In both cases, we need to generate a configured CeresConfig.cmake which
-# includes additional autogenerated files which in concert create an imported
-# target for Ceres in a client project when find_package(Ceres) is invoked.
-# The key distinctions are where this file is located, and whether client code
-# references installed copies of the compiled Ceres headers/libraries,
-# (option #1: installation), or the originals in the source/build directories
-# (option #2: export of build directory).
-#
-# NOTE: If Ceres is both exported and installed, provided that the installation
-#       path is present in CMAKE_MODULE_PATH when find_package(Ceres) is called,
-#       the installed version is preferred.
-
-# Create a CeresConfigVersion.cmake file containing the version information,
-# used by both export() & install().
-configure_file("${CMAKE_SOURCE_DIR}/cmake/CeresConfigVersion.cmake.in"
-               "${CMAKE_BINARY_DIR}/CeresConfigVersion.cmake" @ONLY)
-
-# Install method #1: Put Ceres in CMAKE_INSTALL_PREFIX: /usr/local or equivalent.
-
-# Set the install path for the installed CeresConfig.cmake configuration file
-# relative to CMAKE_INSTALL_PREFIX.
-if (WIN32)
-  set(RELATIVE_CMAKECONFIG_INSTALL_DIR CMake)
-else ()
-  set(RELATIVE_CMAKECONFIG_INSTALL_DIR share/Ceres)
-endif ()
-
-# This "exports" for installation all targets which have been put into the
-# export set "CeresExport". This generates a CeresTargets.cmake file which,
-# when read in by a client project as part of find_package(Ceres) creates
-# imported library targets for Ceres (with dependency relations) which can be
-# used in target_link_libraries() calls in the client project to use Ceres.
-install(EXPORT CeresExport
-        DESTINATION ${RELATIVE_CMAKECONFIG_INSTALL_DIR} FILE CeresTargets.cmake)
-
-# Save the relative path from the installed CeresConfig.cmake file to the
-# install prefix.  We do not save an absolute path in case the installed package
-# is subsequently relocated after installation (on Windows).
-file(RELATIVE_PATH INSTALL_ROOT_REL_CONFIG_INSTALL_DIR
-     ${CMAKE_INSTALL_PREFIX}/${RELATIVE_CMAKECONFIG_INSTALL_DIR}
-     ${CMAKE_INSTALL_PREFIX})
-
-# Configure a CeresConfig.cmake file for an installed version of Ceres from the
-# template, reflecting the current build options.
-#
-# NOTE: The -install suffix is necessary to distinguish the install version from
-#       the exported version, which must be named CeresConfig.cmake in
-#       CMAKE_BINARY_DIR to be detected.  The suffix is removed when
-#       it is installed.
-set(SETUP_CERES_CONFIG_FOR_INSTALLATION TRUE)
-configure_file("${CMAKE_SOURCE_DIR}/cmake/CeresConfig.cmake.in"
-               "${CMAKE_BINARY_DIR}/CeresConfig-install.cmake" @ONLY)
-
-# Install the configuration files into the same directory as the autogenerated
-# CeresTargets.cmake file.  We include the find_package() scripts for libraries
-# whose headers are included in the public API of Ceres and should thus be
-# present in CERES_INCLUDE_DIRS.
-install(FILES "${CMAKE_BINARY_DIR}/CeresConfig-install.cmake"
-        RENAME CeresConfig.cmake
-        DESTINATION ${RELATIVE_CMAKECONFIG_INSTALL_DIR})
-install(FILES "${CMAKE_BINARY_DIR}/CeresConfigVersion.cmake"
-              "${CMAKE_SOURCE_DIR}/cmake/FindEigen.cmake"
-              "${CMAKE_SOURCE_DIR}/cmake/FindGlog.cmake"
-        DESTINATION ${RELATIVE_CMAKECONFIG_INSTALL_DIR})
-
-# Create an uninstall target to remove all installed files.
-configure_file("${CMAKE_SOURCE_DIR}/cmake/uninstall.cmake.in"
-               "${CMAKE_BINARY_DIR}/cmake/uninstall.cmake"
-               @ONLY)
-add_custom_target(uninstall
-                  COMMAND ${CMAKE_COMMAND} -P ${CMAKE_BINARY_DIR}/cmake/uninstall.cmake)
-
-# Install method #2: Put Ceres build into local CMake registry.
-#
-# Optionally export the Ceres build directory into the local CMake package
-# registry (~/.cmake/packages on *nix & OS X).  This allows the detection &
-# use of Ceres without requiring that it be installed.
-if (EXPORT_BUILD_DIR)
-  message("-- Export Ceres build directory to local CMake package registry.")
-
-  # Save the relative path from the build directory to the source directory.
-  file(RELATIVE_PATH INSTALL_ROOT_REL_CONFIG_INSTALL_DIR
-    ${CMAKE_BINARY_DIR}
-    ${CMAKE_SOURCE_DIR})
-
-  # Analogously to install(EXPORT ...), export the Ceres target from the build
-  # directory as a package called Ceres into the local CMake package registry.
-  export(TARGETS ceres FILE ${CMAKE_BINARY_DIR}/CeresTargets.cmake)
-  export(PACKAGE ${CMAKE_PROJECT_NAME})
-
-  # Configure a CeresConfig.cmake file for the export of the Ceres build
-  # directory from the template, reflecting the current build options.
-  set(SETUP_CERES_CONFIG_FOR_INSTALLATION FALSE)
-  configure_file("${CMAKE_SOURCE_DIR}/cmake/CeresConfig.cmake.in"
-    "${CMAKE_BINARY_DIR}/CeresConfig.cmake" @ONLY)
-
-endif (EXPORT_BUILD_DIR)
->>>>>>> 070bba4b
+        DESTINATION ${RELATIVE_CMAKECONFIG_INSTALL_DIR})